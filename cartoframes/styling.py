<<<<<<< HEAD
"""
"""

class CartoCSS(object):
    """
        class for constructing CartoCSS
    """
    # TODO: change language of `ramps` to schemes
    def __init__(self, df, size=None, color=None, cartocss=None,
                 basemap='dark'):
        """
        """
        self.df = df
        self.size = size
        self.color = color
        self.cartocss = cartocss
        self.basemap = basemap

    def get_cartocss(self):
        """Given options for CartoCSS styling, return
        CartoCSS
        """
        if self.cartocss is None:
            # get cartocss by geometry type
            css_template = self.cartocss_by_geom(self.df.get_carto_geomtype())

            linecolor = '#000' if self.basemap == 'dark' else '#FFF'
            # fill in based on user inputs
            css_filled = css_template % {'fillstyle': self.get_color_css(),
                                         'sizestyle': self.get_size_css(),
                                         'linecolor': linecolor}
            return css_filled
        else:
            return self.cartocss
    # TODO: match marker line color to basemap color
    def get_markercss(self):
        """Return CartoCSS for points"""
        markercss = ''.join(
            ("#layer { ",
             "marker-width: %(sizestyle)s; ",
             "marker-fill: %(fillstyle)s; ",
             "marker-fill-opacity: 1; ",
             "marker-allow-overlap: true; ",
             "marker-line-width: 0.5; ",
             "marker-line-color: %(linecolor)s; ",
             "marker-line-opacity: 1; ",
             "}"))
        return markercss

    def get_linecss(self):
        """Return CartoCSS template for lines"""
        linecss = ''.join(
            ("#layer { ",
             "line-width: 1.5; ",
             "line-color: %(fillstyle)s; ",
             "}"))
        return linecss

    def get_polygoncss(self):
        """Return CartoCSS template for polygons"""
        polygoncss = ''.join(
            ("#layer { ",
             "polygon-fill: %(fillstyle)s; ",
             "polygon-opacity: 0.9;",
             "polygon-gamma: 0.5;",
             "line-color: #fff;",
             "line-width: 0.5;",
             "line-opacity: 0.25;",
             "line-comp-op: hard-light;",
             "}"))
        return polygoncss

    def cartocss_by_geom(self, geomtype):
        """Return CartoCSS template by geometry type"""

        cartocss = {'point': self.get_markercss(),
                    'line': self.get_linecss(),
                    'polygon': self.get_polygoncss()}

        try:
            return cartocss[geomtype]
        except KeyError:
            raise ValueError("No CartoCSS for type `{}`".format(geomtype))

        return None

    def check_size_inputs(self, inputs):
        """Checks whether the inputs are valid
        """
        import numbers
        if isinstance(inputs, dict):
            if 'colname' not in self.size:
                raise NameError("Column name not specified.")
            elif inputs['colname'] not in self.df.columns:
                raise NameError("Column name `{}` not in "
                                "cartoframe.".format(inputs['colname']))
            elif inputs['min'] >= inputs['max']:
                raise ValueError("Min size must be larger than max size.")
            elif inputs['min'] < 0 or inputs['max'] < 0:
                raise ValueError("Min and max sizes must be greater than or "
                                 "equal to zero.")
        elif isinstance(inputs, str):
            if inputs not in self.df.columns:
                raise NameError("Column name `{}` not in "
                                "cartoframe.".format(inputs['colname']))
        elif isinstance(inputs, numbers.Number):
            if inputs <= 0:
                raise ValueError("Marker width must be greater than zero. "
                                 "`{}` was input.".format(inputs))

        if self.df.get_carto_geomtype() != 'point':
            raise Exception("Cannot style geometry type `{geomtype}` by "
                            "size.".format(
                geomtype=self.df.get_carto_geomtype()))

        return None

    def check_color_inputs(self, inputs):
        """Checks whether the inputs are valid
        """
        quant_methods = {'quantiles', 'jenks', 'headtails',
                         'equal', 'category'}
        ramp_providers = {'cartocolor', 'colorbrewer'}

        if isinstance(inputs, dict):
            if 'colname' not in self.color:
                raise NameError("Column name not specified.")
            elif inputs['colname'] not in self.df.columns:
                raise NameError("Column name `{}` not in "
                                "cartoframe.".format(inputs['colname']))
            elif inputs['quant_method'] not in quant_methods:
                raise ValueError(
                    ("`quant_method` must be one of "
                     "{methods}. `{provided}` was "
                     "entered").format(methods=', '.join(quant_methods),
                                       provided=inputs['quant_method']))
            elif inputs['ramp_provider'] not in ramp_providers:
                raise ValueError(
                    ("`ramp_provider` must be one of "
                     "{methods}. `{provided}` was "
                     "entered").format(methods=', '.join(ramp_providers),
                                       provided=inputs['ramp_provider']))
            elif (not isinstance(inputs['ramp'], str) and
                      not isinstance(inputs['ramp'], list) and
                      not isinstance(inputs['ramp'], tuple)):
                raise TypeError("`ramp` param must be of type string, list, "
                                "or tuple.")
            elif not isinstance(inputs['quant_method'], str):
                raise TypeError("`quant_method` must be of type string.")
            elif not isinstance(inputs['ramp_provider'], str):
                raise TypeError("`ramp_provider` must be of type string.")
        elif isinstance(inputs, str):
            if inputs not in self.df.columns and inputs[0] != '#':
                raise NameError("`{}` is not a valid column name or "
                                "hex color. Hex values should begin with a " "`#`.".format(inputs['colname']))
        else:
            raise TypeError("Expecting a dict or a string.")

        return None


    def get_size_css(self):
        """
        """
        import numbers

        if isinstance(self.size, dict):
            defaults = {'min': 5,
                        'max': 25,
                        'quant_method': 'quantiles'}

            missing_keys = set(defaults) - set(self.size)
            args = dict(self.size, **{k: defaults[k] for k in missing_keys})
            self.check_size_inputs(args)
            # parse dict
            css = ("ramp([{colname}], range({min}, {max}), "
                   "{quant_method}())").format(**args)
            return css
        elif isinstance(self.size, str):
            self.check_size_inputs(self.size)
            # parse string
            if self.size in self.df.columns:
                # if string is a column name
                # size by 'reasonable' values
                css = ("ramp([{colname}], range(5, 25), "
                       "quantiles())").format(colname=self.size)
                return css
            else:
                raise Exception('`{}` is not a column name.'.format(self.size))
        elif isinstance(self.size, numbers.Number):
            self.check_size_inputs(self.size)
            css = str(self.size)
            return css
        else:
            # return 7
            return "7"

    def get_color_css(self):
        """
        """
        import webcolors
        import random
        if isinstance(self.color, dict):
            # For dark maps: ag_GrnYl, ag_Sunset
            colors = ('PurpOr', 'BluGrn', 'PinkYl')
            rint = random.randint(0, len(colors) - 1)
            # choose category or quantitative defaults
            if self.df[self.color['colname']].dtype in ('float64', 'int64'):
                defaults = {'ramp': colors[rint],
                            'ramp_provider': 'cartocolor',
                            'quant_method': 'quantiles',
                            'num_bins': ''}
            else:
                defaults = {'ramp': 'Bold',
                            'ramp_provider': 'cartocolor',
                            'quant_method': 'category',
                            'num_bins': ''}

            missing_keys = set(defaults) - set(self.color)
            args = dict(self.color, **{k: defaults[k] for k in missing_keys})
            self.check_color_inputs(args)

            # convert items to comma-separated list if appropriate
            if not isinstance(args['ramp'], str):
                args['num_bins'] = len(args['ramp'])
                args['ramp'] = ', '.join([str(r) for r in args['ramp']])

            # parse dict
            # ramp([jellybeans], cartocolor(RedOr), quantiles(5))
            # ramp([city], cartocolor(Bold), category())
            css = ("ramp([{colname}], {ramp_provider}({ramp}), "
                   "{quant_method}({num_bins}))").format(**args)
            return css
        elif isinstance(self.color, str) and self.color in self.df.columns:
            self.check_color_inputs(self.color)
            if self.df[self.color].dtype in ('float64', 'int64'):
                default_quant = 'quantiles'
                default_ramp = 'RedOr'
            else:
                default_quant = 'category'
                default_ramp = 'Bold'
            defaults = {'ramp_provider': 'cartocolor',
                        'ramp': default_ramp,
                        'quant_method': default_quant,
                        'num_bins': 7}
            args = dict(defaults, **{'colname': self.color})
            # parse string
            if self.color in self.df.columns:
                # if string is a column name
                css = ("ramp([{colname}], "
                       "{ramp_provider}({ramp}), "
                       "{quant_method}({num_bins}))").format(**args)
                return css
            else:
                return self.color
        elif (isinstance(self.color, str) and
              (self.color[0] == '#' or
               self.color in webcolors.CSS3_NAMES_TO_HEX)):
            return self.color
        else:
            colors = ('#F9CA34', '#4ABD9A', '#4A5798', '#DF5E26',)
            rint = random.randint(0, len(colors)-1)
            return colors[rint]
=======
class BinMethod:
    quantiles = 'quantiles'
    jenks     = 'jenks'
    headtails = 'headtails'
    equal     = 'equal'
    category  = 'category'


def get_scheme_cartocss(column, scheme_info):
    if 'colors' in scheme_info:
        color_scheme = '({})'.format(','.join(scheme_info['colors']))
    else:
        color_scheme = 'cartocolor({})'.format(scheme_info['name'])

    return "ramp([{column}], {color_scheme}, {bin_method}({bins}))".format(
        column=column,
        color_scheme=color_scheme,
        bin_method=scheme_info['bin_method'],
        bins=scheme_info['bins'],
    )


def custom(colors, bins=None, bin_method=BinMethod.quantiles):
    return {
        'colors': colors,
        'bins': bins if bins is not None else len(colors),
        'bin_method': bin_method,
    }


def _scheme(name, bins, bin_method):
    return {
        'name': name,
        'bins': bins,
        'bin_method': bin_method,
    }


def burg(bins, bin_method=BinMethod.quantiles):
    return _scheme('Burg', bins, bin_method)


def burgYl(bins, bin_method=BinMethod.quantiles):
    return _scheme('BurgYl', bins, bin_method)


def redOr(bins, bin_method=BinMethod.quantiles):
    return _scheme('RedOr', bins, bin_method)


def orYel(bins, bin_method=BinMethod.quantiles):
    return _scheme('OrYel', bins, bin_method)


def peach(bins, bin_method=BinMethod.quantiles):
    return _scheme('Peach', bins, bin_method)


def pinkYl(bins, bin_method=BinMethod.quantiles):
    return _scheme('PinkYl', bins, bin_method)


def mint(bins, bin_method=BinMethod.quantiles):
    return _scheme('Mint', bins, bin_method)


def bluGrn(bins, bin_method=BinMethod.quantiles):
    return _scheme('BluGrn', bins, bin_method)


def darkMint(bins, bin_method=BinMethod.quantiles):
    return _scheme('DarkMint', bins, bin_method)


def emrld(bins, bin_method=BinMethod.quantiles):
    return _scheme('Emrld', bins, bin_method)


def bluYl(bins, bin_method=BinMethod.quantiles):
    return _scheme('BluYl', bins, bin_method)


def teal(bins, bin_method=BinMethod.quantiles):
    return _scheme('Teal', bins, bin_method)


def tealGrn(bins, bin_method=BinMethod.quantiles):
    return _scheme('TealGrn', bins, bin_method)


def purp(bins, bin_method=BinMethod.quantiles):
    return _scheme('Purp', bins, bin_method)


def purpOr(bins, bin_method=BinMethod.quantiles):
    return _scheme('PurpOr', bins, bin_method)


def sunset(bins, bin_method=BinMethod.quantiles):
    return _scheme('Sunset', bins, bin_method)


def magenta(bins, bin_method=BinMethod.quantiles):
    return _scheme('Magenta', bins, bin_method)


def sunsetDark(bins, bin_method=BinMethod.quantiles):
    return _scheme('SunsetDark', bins, bin_method)


def brwnYl(bins, bin_method=BinMethod.quantiles):
    return _scheme('BrwnYl', bins, bin_method)


def armyRose(bins, bin_method=BinMethod.quantiles):
    return _scheme('ArmyRose', bins, bin_method)


def fall(bins, bin_method=BinMethod.quantiles):
    return _scheme('Fall', bins, bin_method)


def geyser(bins, bin_method=BinMethod.quantiles):
    return _scheme('Geyser', bins, bin_method)


def temps(bins, bin_method=BinMethod.quantiles):
    return _scheme('Temps', bins, bin_method)


def tealRose(bins, bin_method=BinMethod.quantiles):
    return _scheme('TealRose', bins, bin_method)


def tropic(bins, bin_method=BinMethod.quantiles):
    return _scheme('Tropic', bins, bin_method)


def earth(bins, bin_method=BinMethod.quantiles):
    return _scheme('Earth', bins, bin_method)


def antique(bins, bin_method=BinMethod.quantiles):
    return _scheme('Antique', bins, bin_method)


def bold(bins, bin_method=BinMethod.quantiles):
    return _scheme('Bold', bins, bin_method)


def pastel(bins, bin_method=BinMethod.quantiles):
    return _scheme('Pastel', bins, bin_method)


def prism(bins, bin_method=BinMethod.quantiles):
    return _scheme('Prism', bins, bin_method)


def safe(bins, bin_method=BinMethod.quantiles):
    return _scheme('Safe', bins, bin_method)


def vivid(bins, bin_method=BinMethod.quantiles):
    return _scheme('Vivid', bins, bin_method)
>>>>>>> be00f0ea
<|MERGE_RESOLUTION|>--- conflicted
+++ resolved
@@ -1,268 +1,3 @@
-<<<<<<< HEAD
-"""
-"""
-
-class CartoCSS(object):
-    """
-        class for constructing CartoCSS
-    """
-    # TODO: change language of `ramps` to schemes
-    def __init__(self, df, size=None, color=None, cartocss=None,
-                 basemap='dark'):
-        """
-        """
-        self.df = df
-        self.size = size
-        self.color = color
-        self.cartocss = cartocss
-        self.basemap = basemap
-
-    def get_cartocss(self):
-        """Given options for CartoCSS styling, return
-        CartoCSS
-        """
-        if self.cartocss is None:
-            # get cartocss by geometry type
-            css_template = self.cartocss_by_geom(self.df.get_carto_geomtype())
-
-            linecolor = '#000' if self.basemap == 'dark' else '#FFF'
-            # fill in based on user inputs
-            css_filled = css_template % {'fillstyle': self.get_color_css(),
-                                         'sizestyle': self.get_size_css(),
-                                         'linecolor': linecolor}
-            return css_filled
-        else:
-            return self.cartocss
-    # TODO: match marker line color to basemap color
-    def get_markercss(self):
-        """Return CartoCSS for points"""
-        markercss = ''.join(
-            ("#layer { ",
-             "marker-width: %(sizestyle)s; ",
-             "marker-fill: %(fillstyle)s; ",
-             "marker-fill-opacity: 1; ",
-             "marker-allow-overlap: true; ",
-             "marker-line-width: 0.5; ",
-             "marker-line-color: %(linecolor)s; ",
-             "marker-line-opacity: 1; ",
-             "}"))
-        return markercss
-
-    def get_linecss(self):
-        """Return CartoCSS template for lines"""
-        linecss = ''.join(
-            ("#layer { ",
-             "line-width: 1.5; ",
-             "line-color: %(fillstyle)s; ",
-             "}"))
-        return linecss
-
-    def get_polygoncss(self):
-        """Return CartoCSS template for polygons"""
-        polygoncss = ''.join(
-            ("#layer { ",
-             "polygon-fill: %(fillstyle)s; ",
-             "polygon-opacity: 0.9;",
-             "polygon-gamma: 0.5;",
-             "line-color: #fff;",
-             "line-width: 0.5;",
-             "line-opacity: 0.25;",
-             "line-comp-op: hard-light;",
-             "}"))
-        return polygoncss
-
-    def cartocss_by_geom(self, geomtype):
-        """Return CartoCSS template by geometry type"""
-
-        cartocss = {'point': self.get_markercss(),
-                    'line': self.get_linecss(),
-                    'polygon': self.get_polygoncss()}
-
-        try:
-            return cartocss[geomtype]
-        except KeyError:
-            raise ValueError("No CartoCSS for type `{}`".format(geomtype))
-
-        return None
-
-    def check_size_inputs(self, inputs):
-        """Checks whether the inputs are valid
-        """
-        import numbers
-        if isinstance(inputs, dict):
-            if 'colname' not in self.size:
-                raise NameError("Column name not specified.")
-            elif inputs['colname'] not in self.df.columns:
-                raise NameError("Column name `{}` not in "
-                                "cartoframe.".format(inputs['colname']))
-            elif inputs['min'] >= inputs['max']:
-                raise ValueError("Min size must be larger than max size.")
-            elif inputs['min'] < 0 or inputs['max'] < 0:
-                raise ValueError("Min and max sizes must be greater than or "
-                                 "equal to zero.")
-        elif isinstance(inputs, str):
-            if inputs not in self.df.columns:
-                raise NameError("Column name `{}` not in "
-                                "cartoframe.".format(inputs['colname']))
-        elif isinstance(inputs, numbers.Number):
-            if inputs <= 0:
-                raise ValueError("Marker width must be greater than zero. "
-                                 "`{}` was input.".format(inputs))
-
-        if self.df.get_carto_geomtype() != 'point':
-            raise Exception("Cannot style geometry type `{geomtype}` by "
-                            "size.".format(
-                geomtype=self.df.get_carto_geomtype()))
-
-        return None
-
-    def check_color_inputs(self, inputs):
-        """Checks whether the inputs are valid
-        """
-        quant_methods = {'quantiles', 'jenks', 'headtails',
-                         'equal', 'category'}
-        ramp_providers = {'cartocolor', 'colorbrewer'}
-
-        if isinstance(inputs, dict):
-            if 'colname' not in self.color:
-                raise NameError("Column name not specified.")
-            elif inputs['colname'] not in self.df.columns:
-                raise NameError("Column name `{}` not in "
-                                "cartoframe.".format(inputs['colname']))
-            elif inputs['quant_method'] not in quant_methods:
-                raise ValueError(
-                    ("`quant_method` must be one of "
-                     "{methods}. `{provided}` was "
-                     "entered").format(methods=', '.join(quant_methods),
-                                       provided=inputs['quant_method']))
-            elif inputs['ramp_provider'] not in ramp_providers:
-                raise ValueError(
-                    ("`ramp_provider` must be one of "
-                     "{methods}. `{provided}` was "
-                     "entered").format(methods=', '.join(ramp_providers),
-                                       provided=inputs['ramp_provider']))
-            elif (not isinstance(inputs['ramp'], str) and
-                      not isinstance(inputs['ramp'], list) and
-                      not isinstance(inputs['ramp'], tuple)):
-                raise TypeError("`ramp` param must be of type string, list, "
-                                "or tuple.")
-            elif not isinstance(inputs['quant_method'], str):
-                raise TypeError("`quant_method` must be of type string.")
-            elif not isinstance(inputs['ramp_provider'], str):
-                raise TypeError("`ramp_provider` must be of type string.")
-        elif isinstance(inputs, str):
-            if inputs not in self.df.columns and inputs[0] != '#':
-                raise NameError("`{}` is not a valid column name or "
-                                "hex color. Hex values should begin with a " "`#`.".format(inputs['colname']))
-        else:
-            raise TypeError("Expecting a dict or a string.")
-
-        return None
-
-
-    def get_size_css(self):
-        """
-        """
-        import numbers
-
-        if isinstance(self.size, dict):
-            defaults = {'min': 5,
-                        'max': 25,
-                        'quant_method': 'quantiles'}
-
-            missing_keys = set(defaults) - set(self.size)
-            args = dict(self.size, **{k: defaults[k] for k in missing_keys})
-            self.check_size_inputs(args)
-            # parse dict
-            css = ("ramp([{colname}], range({min}, {max}), "
-                   "{quant_method}())").format(**args)
-            return css
-        elif isinstance(self.size, str):
-            self.check_size_inputs(self.size)
-            # parse string
-            if self.size in self.df.columns:
-                # if string is a column name
-                # size by 'reasonable' values
-                css = ("ramp([{colname}], range(5, 25), "
-                       "quantiles())").format(colname=self.size)
-                return css
-            else:
-                raise Exception('`{}` is not a column name.'.format(self.size))
-        elif isinstance(self.size, numbers.Number):
-            self.check_size_inputs(self.size)
-            css = str(self.size)
-            return css
-        else:
-            # return 7
-            return "7"
-
-    def get_color_css(self):
-        """
-        """
-        import webcolors
-        import random
-        if isinstance(self.color, dict):
-            # For dark maps: ag_GrnYl, ag_Sunset
-            colors = ('PurpOr', 'BluGrn', 'PinkYl')
-            rint = random.randint(0, len(colors) - 1)
-            # choose category or quantitative defaults
-            if self.df[self.color['colname']].dtype in ('float64', 'int64'):
-                defaults = {'ramp': colors[rint],
-                            'ramp_provider': 'cartocolor',
-                            'quant_method': 'quantiles',
-                            'num_bins': ''}
-            else:
-                defaults = {'ramp': 'Bold',
-                            'ramp_provider': 'cartocolor',
-                            'quant_method': 'category',
-                            'num_bins': ''}
-
-            missing_keys = set(defaults) - set(self.color)
-            args = dict(self.color, **{k: defaults[k] for k in missing_keys})
-            self.check_color_inputs(args)
-
-            # convert items to comma-separated list if appropriate
-            if not isinstance(args['ramp'], str):
-                args['num_bins'] = len(args['ramp'])
-                args['ramp'] = ', '.join([str(r) for r in args['ramp']])
-
-            # parse dict
-            # ramp([jellybeans], cartocolor(RedOr), quantiles(5))
-            # ramp([city], cartocolor(Bold), category())
-            css = ("ramp([{colname}], {ramp_provider}({ramp}), "
-                   "{quant_method}({num_bins}))").format(**args)
-            return css
-        elif isinstance(self.color, str) and self.color in self.df.columns:
-            self.check_color_inputs(self.color)
-            if self.df[self.color].dtype in ('float64', 'int64'):
-                default_quant = 'quantiles'
-                default_ramp = 'RedOr'
-            else:
-                default_quant = 'category'
-                default_ramp = 'Bold'
-            defaults = {'ramp_provider': 'cartocolor',
-                        'ramp': default_ramp,
-                        'quant_method': default_quant,
-                        'num_bins': 7}
-            args = dict(defaults, **{'colname': self.color})
-            # parse string
-            if self.color in self.df.columns:
-                # if string is a column name
-                css = ("ramp([{colname}], "
-                       "{ramp_provider}({ramp}), "
-                       "{quant_method}({num_bins}))").format(**args)
-                return css
-            else:
-                return self.color
-        elif (isinstance(self.color, str) and
-              (self.color[0] == '#' or
-               self.color in webcolors.CSS3_NAMES_TO_HEX)):
-            return self.color
-        else:
-            colors = ('#F9CA34', '#4ABD9A', '#4A5798', '#DF5E26',)
-            rint = random.randint(0, len(colors)-1)
-            return colors[rint]
-=======
 class BinMethod:
     quantiles = 'quantiles'
     jenks     = 'jenks'
@@ -426,5 +161,4 @@
 
 
 def vivid(bins, bin_method=BinMethod.quantiles):
-    return _scheme('Vivid', bins, bin_method)
->>>>>>> be00f0ea
+    return _scheme('Vivid', bins, bin_method)