--- conflicted
+++ resolved
@@ -61,14 +61,8 @@
 
 
 def to_carto(dataframe, table_name, credentials=None, if_exists='fail', geom_col=None, index=False, index_label=None,
-<<<<<<< HEAD
              force_cartodbfy=False, log_enabled=True):
     """Upload a Dataframe to CARTO.
-=======
-             cartodbfy=True, log_enabled=True):
-    """
-    Upload a Dataframe to CARTO.
->>>>>>> 7aadf1a3
 
     Args:
         dataframe (DataFrame, GeoDataFrame, :py:class:`CartoDataFrame <cartoframes.CartoDataFrame>`):
