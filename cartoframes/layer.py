--- conflicted
+++ resolved
@@ -195,17 +195,10 @@
 
             If `color` is a :obj:`dict`, the following keys are options, with
             values described:
-<<<<<<< HEAD
-            - column (str): Column to base coloring from.
-            - scheme (str, optinal): Color scheme from
-              `CartoColors
-=======
-
             - column (`str`): Column used for the basis of styling
-            - scheme (`dict`, optional): Scheme such as `styling.sunset(7)` from
-              the `styling module <#module-styling>`__ of cartoframes that
+            - scheme (`dict`, optional): Scheme such as `styling.sunset(7)`
+              from the `styling module <#module-styling>`__ of cartoframes that
               exposes `CartoColors
->>>>>>> d98e148e
               <https://github.com/CartoDB/CartoColor/wiki/CARTOColor-Scheme-Names>`__.
               Defaults to `mint <#styling.mint>`__ scheme for quantitative
               data and `bold` for qualitative data. More control is given by
