"""Layer classes for map creation. See examples in `layer.Layer
<#layer.Layer>`__ and `layer.QueryLayer <#layer.QueryLayer>`__
for example usage.
"""

import pandas as pd
import webcolors

from cartoframes.utils import cssify
from cartoframes.styling import BinMethod, mint, antique, get_scheme_cartocss

# colors map data layers without color specified
# from cartocolor vivid scheme
DEFAULT_COLORS = ('#E58606', '#5D69B1', '#52BCA3', '#99C945', '#CC61B0',
                  '#24796C', '#DAA51B', '#2F8AC4', '#764E9F', '#ED645A',
                  '#CC3A8E', '#A5AA99')


class AbstractLayer(object):
    """Abstract Layer object"""
    is_basemap = False

    def __init__(self):
        pass

    def _setup(self, layers, layer_idx):
        pass


class BaseMap(AbstractLayer):
    """Layer object for adding basemaps to a cartoframes map.

    Example:
        Add a custom basemap to a cartoframes map.
    .. code:: python

        import cartoframes
        from cartoframes import BaseMap, Layer
        cc = cartoframes.CartoContext(BASEURL, APIKEY)
        cc.map(layers=[BaseMap(source='light', labels='front'),
                       Layer('acadia_biodiversity')])

    Args:
        source (str, optional): One of ``light`` or ``dark``. Defaults to
            ``dark``. Basemaps come from
            https://carto.com/location-data-services/basemaps/
        labels (str, optional): One of ``back``, ``front``, or None. Labels on
            the front will be above the data layers. Labels on back will be
            underneath the data layers but on top of the basemap. Setting
            labels to ``None`` will only show the basemap.
        only_labels (bool, optional): Whether to show labels or not.

    """
    is_basemap = True

    def __init__(self, source='dark', labels='back', only_labels=False):
        if labels not in ('front', 'back', None):
            raise ValueError("labels must be None, 'front', or 'back'")

        self.source = source
        self.labels = labels

        if self.is_basic():
            if only_labels:
                style = source + '_only_labels'
            else:
                style = source + ('_all' if labels == 'back' else '_nolabels')

            self.url = ('https://cartodb-basemaps-{{s}}.global.ssl.fastly.net/'
                        '{style}/{{z}}/{{x}}/{{y}}.png').format(style=style)
        elif self.source.startswith('http'):
            # TODO: Remove this once baselayer urls can be passed in named
            # map config
            raise ValueError('BaseMap cannot contain a custom url at the '
                             'moment')
            # self.url = source
        else:
            raise ValueError("`source` must be one of 'dark' or 'light'")

    def is_basic(self):
        """Does BaseMap pull from CARTO default basemaps?

        Returns:
            bool: `True` if using a CARTO basemap (Dark Matter or Positron),
            `False` otherwise.
        """
        return self.source in ('dark', 'light')


class QueryLayer(AbstractLayer):
    """cartoframes Data Layer based on an arbitrary query to the user's CARTO
    database. This layer class is useful for offloading processing to the cloud
    to do some of the following:

    * pull down a snapshot of the data (e.g., selecting only important columns
      instead of all columns in the dataset)
    * doing spatial processing using `PostGIS <http://postgis.net/>`__ and
      `PostgreSQL <https://www.postgresql.org/>`__, which is the database
      underlying CARTO
    * performing arbitrary relational database queries (e.g., complex JOINs
      in SQL instead of in pandas)

    Used in the `layers` keyword in `CartoContext.map()
    <#context.CartoContext.map>`__.

    Example:
        Underlay a QueryLayer with a complex query below a layer from a table.
        The QueryLayer is colored by the calculated column ``abs_diff``, and
        points are sized by the column ``i_measure``.

    .. code:: python

        import cartoframes
        from cartoframes import QueryLayer, styling
        cc = cartoframes.CartoContext(BASEURL, APIKEY)
        cc.map(layers=[QueryLayer('''
                                  WITH i_cte As (
                                    SELECT
                                        ST_Buffer(the_geom::geography, 500)::geometry As the_geom,
                                        cartodb_id,
                                        measure,
                                        date
                                      FROM interesting_data
                                     WHERE date > '2017-04-19'
                                  )
                                  SELECT
                                     i.cartodb_id, i.the_geom,
                                     ST_Transform(i.the_geom, 3857) AS the_geom_webmercator,
                                     abs(i.measure - j.measure) AS abs_diff,
                                     i.measure AS i_measure
                                    FROM i_cte AS i
                                    JOIN awesome_data AS j
                                      ON i.event_id = j.event_id
                                   WHERE j.measure IS NOT NULL
                                     AND j.date < '2017-04-29'
                                  ''',
                                  color={'column': 'abs_diff',
                                         'scheme': styling.sunsetDark(7)},
                                  size='i_measure'),
                       Layer('fantastic_sql_table')])

    Args:
        query (str): Query that is fed into a pandas DataFrame. At a minimum,
            all queries need to have the columns `cartodb_id`, `the_geom`, and
            `the_geom_webmercator`. Read more in
            `CARTO's docs
            <https://carto.com/docs/tips-and-tricks/geospatial-analysis>`__
            for more information.
        time (dict or str, optional): Style to apply to layer.
            If `time` is a `dict`, the following keys are options:

            - column (str, required): Column for animating map from. Data must
              be of type time or float.
            - method (str, optional): Type of aggregation method for operating
              on `Torque TileCubes <https://github.com/CartoDB/torque>`__. Must
              be one of ``avg``, ``sum``, or another `PostgreSQL aggregate
              functions
              <https://www.postgresql.org/docs/9.5/static/functions-aggregate.html>`__
              with a numeric output. Defaults to ``count``.
            - cumulative (bool, optional): Whether to accumulate points over
              time (True) or not (False, default)
            - frames (int, optional): Number of frames in the animation.
              Defaults to 256.
            - duration (int, optional): Number of seconds in the animation.
              Defaults to 30.

            If `time` is a ``str``, then it must be a column name available in
            the query that is of type numeric or datetime.

        color (dict or str, optional): Color style to apply to map.
            If `color` is a ``dict``, the following keys are options, with
            values described:

            - column (str): Column to base coloring from.
            - scheme (str, optinal): Color scheme from
              `CartoColors
              <https://github.com/CartoDB/CartoColor/wiki/CARTOColor-Scheme-Names>`__.
              Defaults to `Mint`.
            - bin_method (str, optional): Quantification method for dividing
              data range into bins. Must be one of: ``quantiles``, ``equal``,
              ``headtails``, or ``jenks``. Defaults to ``quantiles``.
            - bins (int, optional): Number of bins to divide data amongst in
              the `bin_method`. Defaults to 5.

        size (dict or int, optional): Size style to apply to point data.
            If `size` is a ``dict``, the follow keys are options, with values
            described as:

            - column (str): Column to base sizing of points on
            - bin_method (str, optional): Quantification method for dividing
              data range into bins. Must be one of: ``quantiles``, ``equal``,
              ``headtails``, or ``jenks``. Defaults to ``quantiles``.
            - bins (int, optional): Number of bins to break data into. Defaults
              to 5.
            - max (int, optional): Maximum point width (in pixels). Defaults to
              25.
            - min (int, optional): Minimum point width (in pixels). Defaults to
              5.

        tooltip (tuple, optional): **Not yet implemented.**
        legend: **Not yet implemented.**
    """
    def __init__(self, query, time=None, color=None, size=None,
                 tooltip=None, legend=None):

        self.query = query
        # style columns as keys, data types as values
        self.style_cols = dict()

        # TODO: move these if/else branches to individual methods
        # color, scheme = self._get_colorscheme()
        # time = self._get_timescheme()
        # size = self._get_sizescheme()
        # If column was specified, force a scheme
        # It could be that there is a column named 'blue' for example
        if isinstance(color, dict):
            if 'column' not in color:
                raise ValueError("Color must include a 'column' value")
            # get scheme if exists. if not, one will be chosen later if needed
            scheme = color.get('scheme')
            color = color['column']
            self.style_cols[color] = None
        elif (color and
              color[0] != '#' and
              color not in webcolors.CSS3_NAMES_TO_HEX):
            # color specified that is not a web color or hex value so its
            #  assumed to be a column name
            color = color
            self.style_cols[color] = None
            scheme = None
        else:
            # assume it's a color
            color = color
            scheme = None

        if time:
            if isinstance(time, dict):
                if 'column' not in time:
                    raise ValueError("time must include a 'column' value")
                time_column = time['column']
                time_options = time
            elif isinstance(time, str):
                time_column = time
                time_options = {}
            else:
                raise ValueError('`time` should be a column name or '
                                 'dictionary of styling options.')

            self.style_cols[time_column] = None
            time = {
                'column': time_column,
                'method': 'count',
                'cumulative': False,
                'frames': 256,
                'duration': 30,
            }
            time.update(time_options)

        if time:
            size = size or 4
        else:
            size = size or 10
        if isinstance(size, str):
            size = {'column': size}
        if isinstance(size, dict):
            if 'column' not in size:
                raise ValueError("Size must include a 'column' key/value")
            if time:
                raise ValueError("When time is specified, size can "
                                 "only be a fixed size")
            old_size = size
            size = {
                'range': [5, 25],
                'bins': 10,
                'bin_method': BinMethod.quantiles,
            }
            size.update(old_size)
            # Since we're accessing min/max, convert range into a list
            size['range'] = list(size['range'])
            self.style_cols[size['column']] = None

        self.color = color
        self.scheme = scheme
        self.size = size
        self.time = time
        self.tooltip = tooltip
        self.legend = legend
        self._validate_columns()

    def _validate_columns(self):
        """Validate the options in the styles"""
        geom_cols = {'the_geom', 'the_geom_webmercator', }
        if set(self.style_cols) & geom_cols:
            raise ValueError('Style columns cannot be geometry '
                             'columns. `{col}` was chosen.'.format(
                                 col=','.join(set(self.style_cols.keys())
                                              & geom_cols)))

    def _setup(self, layers, layer_idx):
        basemap = layers[0]
<<<<<<< HEAD

        if self.time:
            # default torque
            self.color = self.color or '#2752ff'
        else:
            self.color = self.color or DEFAULT_COLORS[layer_idx]
=======
        # choose appropriate scheme if not already specified
        if (self.scheme is None) and (self.color in self.style_cols):
            if self.style_cols[self.color] in ('string', 'boolean', ):
                self.scheme = antique(10)
            elif self.style_cols[self.color] in ('number', ):
                self.scheme = mint(5)
            elif self.style_cols[self.color] in ('date', 'geometry', ):
                raise ValueError('Cannot style column `{col}` of type '
                                 '`{type}`. It must be numeric, string, or '
                                 'boolean.'.format(
                                     col=self.color,
                                     type=self.style_cols[self.color]))

        # if color not specified, choose a default
        self.color = self.color or DEFAULT_COLORS[layer_idx]
>>>>>>> 63569f66
        self.cartocss = self._get_cartocss(basemap)

        if self.time:
            column = self.time['column']
            frames = self.time['frames']
            method = self.time['method']
            duration = self.time['duration']
            agg_func = "'{method}({time_column})'".format(method=method,
                                                          time_column=column)
            self.torque_cartocss = cssify({
                'Map': {
                    '-torque-frame-count': frames,
                    '-torque-animation-duration': duration,
                    '-torque-time-attribute': "'{}'".format(column),
                    '-torque-aggregation-function': agg_func,
                    '-torque-resolution': 1,
                    '-torque-data-aggregation': ('cumulative'
                                                 if self.time['cumulative']
                                                 else 'linear'),
                },
            })
            self.cartocss = self.torque_cartocss + self.cartocss

    def _get_cartocss(self, basemap):
        """Generate cartocss for class properties"""
        if isinstance(self.size, int):
            size_style = self.size or 4
        elif isinstance(self.size, dict):
            size_style = ('ramp([{column}],'
                          ' range({min_range},{max_range}),'
                          ' {bin_method}({bins}))').format(
                              column=self.size['column'],
                              min_range=self.size['range'][0],
                              max_range=self.size['range'][1],
                              bin_method=self.size['bin_method'],
                              bins=self.size['bins'])

        if self.scheme:
            color_style = get_scheme_cartocss(self.color, self.scheme)
        else:
            color_style = self.color

        line_color = '#000' if basemap.source == 'dark' else '#FFF'
        if self.time:
            return cssify({
                # Torque Point CSS
                "#layer": {
                    'marker-width': size_style,
                    'marker-fill': color_style,
                    'marker-fill-opacity': '0.9',
                    'marker-allow-overlap': 'true',
                    'marker-line-width': '0',
                    'marker-line-color': line_color,
                    'marker-line-opacity': '1',
                    'comp-op': 'source-over',
                }
            })
        else:
            return cssify({
                # Point CSS
                "#layer['mapnik::geometry_type'=1]": {
                    'marker-width': size_style,
                    'marker-fill': color_style,
                    'marker-fill-opacity': '1',
                    'marker-allow-overlap': 'true',
                    'marker-line-width': '0.5',
                    'marker-line-color': line_color,
                    'marker-line-opacity': '1',
                },
                # Line CSS
                "#layer['mapnik::geometry_type'=2]": {
                    'line-width': '1.5',
                    'line-color': color_style,
                },
                # Polygon CSS
                "#layer['mapnik::geometry_type'=3]": {
                    'polygon-fill': color_style,
                    'polygon-opacity': '0.9',
                    'polygon-gamma': '0.5',
                    'line-color': '#FFF',
                    'line-width': '0.5',
                    'line-opacity': '0.25',
                    'line-comp-op': 'hard-light',
                }
            })


class Layer(QueryLayer):
    """A cartoframes Data Layer based on a specific table in user's CARTO
    database. This layer class is useful for visualizing individual datasets
    with `CartoContext.map() <#context.CartoContext.map>`__.

    Example:
        .. code:: python

            import cartoframes
            from cartoframes import QueryLayer, styling
            cc = cartoframes.CartoContext(BASEURL, APIKEY)
            cc.map(layers=[Layer('fantastic_sql_table',
                                 size=7,
                                 color={'column': 'mr_fox_sightings',
                                        'scheme': styling.prism(10)})])

    Args:
        table_name (str): Table in user CARTO account that is fed into a
            pandas DataFrame.
        source (pandas.DataFrame, optional): If specified, writes DataFrame
            to the tablename specified (if it does not exist), then creates
            a map layer.
        overwrite (bool, optional): If ``table_name`` exists in user's CARTO
            account, setting this to `True` will overwrite it. Defaults to
            `False` (do not overwrite).
        time (dict or str, optional): Style to apply to layer.
            If `time` is a `dict`, the following keys are options:

            - column (str, required): Column for animating map from. Data must
              be of type time or float.
            - method (str, optional): Type of aggregation method for operating
              on `Torque TileCubes <https://github.com/CartoDB/torque>`__. Must
              be one of ``avg``, ``sum``, or another `PostgreSQL aggregate
              functions
              <https://www.postgresql.org/docs/9.5/static/functions-aggregate.html>`__
              with a numeric output. Defaults to ``count``.
            - cumulative (bool, optional): Whether to accumulate points over
              time (True) or not (False, default)
            - frames (int, optional): Number of frames in the animation.
              Defaults to 256.
            - duration (int, optional): Number of seconds in the animation.
              Defaults to 30.

            If `time` is a ``str``, then it must be a column name available in
            the query that is of type numeric or datetime.
        color (dict or str, optional): Color style to apply to map.
            If `color` is a ``dict``, the following keys are options, with
            values described:

            - column (str): Column to base coloring from.
            - scheme (str, optinal): Color scheme from
              `CartoColors
              <https://github.com/CartoDB/CartoColor/wiki/CARTOColor-Scheme-Names>`__.
              Defaults to `Mint`.
            - bin_method (str, optional): Quantification method for dividing
              data range into bins. Must be one of: ``quantiles``, ``equal``,
              ``headtails``, or ``jenks``. Defaults to ``quantiles``.
            - bins (int, optional): Number of bins to divide data amongst in
              the `bin_method`. Defaults to 5.
        size (dict or int, optional): Size style to apply to point data.
            If `size` is a ``dict``, the follow keys are options, with values
            described as:

            - column (str): Column to base sizing of points on
            - bin_method (str, optional): Quantification method for dividing
              data range into bins. Must be one of: ``quantiles``, ``equal``,
              ``headtails``, or ``jenks``. Defaults to ``quantiles``.
            - bins (int, optional): Number of bins to break data into. Defaults
              to 5.
            - max (int, optional): Maximum point width (in pixels). Defaults to
              25.
            - min (int, optional): Minimum point width (in pixels). Defaults to
              5.
        tooltip (tuple of str, optional): **Not implemented.**
        legend: **Not implemented.**
    """
    def __init__(self, table_name, source=None, overwrite=False, time=None,
                 color=None, size=None, tooltip=None, legend=None):

        self.table_name = table_name
        self.source = source
        self.overwrite = overwrite

        super(Layer, self).__init__('SELECT * FROM {}'.format(table_name),
                                    time=time,
                                    color=color,
                                    size=size,
                                    tooltip=tooltip,
                                    legend=legend)

    def _setup(self, layers, layer_idx):
        if isinstance(self.source, pd.DataFrame):
            # TODO: error on this as NotImplementedError
            context.write(self.source,
                          self.table_name,
                          overwrite=self.overwrite)
        super(Layer, self)._setup(layers, layer_idx)

# cdb_context.map([BaseMap('light'),
#                  BaseMap('dark'),
#                  BaseMap('https://{x}/{y}/{z}'),
#                  BaseMap('light', labels=[default: 'back', 'front', 'back',
#                                           None]),
#                  Layer('mydata',
#                        time_column='timestamp'),
#                  Layer('foo', df,
#                        time_column='timestamp',
#                        color='col1',
#                        size=10),
#                  Layer(df,
#                        time_column='timestamp',
#                        color='col1',
#                        size=10,
#                        style={
#                            'column': 'col1',
#                            'scheme': cartoframes.styling.mint(5),
#                            'size': 10, # Option 1, fixed size
#                            'size': 'col2', # Option 2, by value Error if
#                                              using time_column
#                            'size': {
#                                'column': 'col2', # Error if using time_column
#                                'range': (1, 10),
#                                'bins': 10,
#                                'bin_method': cartoframes.BinMethod.quantiles,
#                            },
#                            'time': {
#                                'column': 'foo',
#                                'method': 'avg',
#                                'cumulative': False,
#                                'frames': 256,
#                                'duration': 30,
#                            },
#                            'tooltip': 'col1',
#                            'tooltip': ['col1', 'col2'],
#                            'legend': 'col1',
#                            'legend': ['col1', 'col2'],
#                            'widgets': 'col1',
#                            'widgets': ['col1', 'col2'],
#                            'widgets': {
#                                'col1':
#                                 cartoframes.widgets.Histogram(use_global=True),
#                                'col2': cartoframes.widgets.Category(),
#                                'col3': cartoframes.widgets.Min(),
#                                'col4': cartoframes.widgets.Max(),
#                            },
#                        })
#                  QueryLayer('select * from foo',
#                             time_column='timestamp'),<|MERGE_RESOLUTION|>--- conflicted
+++ resolved
@@ -298,14 +298,12 @@
 
     def _setup(self, layers, layer_idx):
         basemap = layers[0]
-<<<<<<< HEAD
 
         if self.time:
-            # default torque
+            # default torque color
             self.color = self.color or '#2752ff'
         else:
             self.color = self.color or DEFAULT_COLORS[layer_idx]
-=======
         # choose appropriate scheme if not already specified
         if (self.scheme is None) and (self.color in self.style_cols):
             if self.style_cols[self.color] in ('string', 'boolean', ):
@@ -320,8 +318,7 @@
                                      type=self.style_cols[self.color]))
 
         # if color not specified, choose a default
-        self.color = self.color or DEFAULT_COLORS[layer_idx]
->>>>>>> 63569f66
+        # self.color = self.color or DEFAULT_COLORS[layer_idx]
         self.cartocss = self._get_cartocss(basemap)
 
         if self.time:
