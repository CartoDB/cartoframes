--- conflicted
+++ resolved
@@ -284,10 +284,9 @@
             - min (`int`, optional): Minimum point width (in pixels). Defaults
               to 5.
 
-<<<<<<< HEAD
         legend (matplotlib.colorbar): matplotlib ColorBar
         tooltip (tuple, optional): **Not yet implemented.**
-=======
+
             .. code::
 
                 from cartoframes import Layer
@@ -297,9 +296,6 @@
                               'max': 10,
                               'min': 2
                           })
-
-        tooltip (tuple, optional): **Not yet implemented.**
-        legend: **Not yet implemented.**
 
     Raises:
 
@@ -311,7 +307,6 @@
           ``the_geom`` or ``the_geom_webmercator``). Futher, this is raised if
           requesting a time-based map with a data source that has geometries
           other than points.
->>>>>>> 63f47468
     """  # noqa
     def __init__(self, query, time=None, color=None, size=None,
                  tooltip=None, legend=None):
