--- conflicted
+++ resolved
@@ -1,17 +1,11 @@
 from __future__ import absolute_import
 
-<<<<<<< HEAD
-from . import defaults
-from ..dataset import Dataset
-from ..geojson import get_query_and_bounds
-
-=======
->>>>>>> d9aec9f3
 import re
 import geopandas
 
 from . import defaults
 from ..dataset import Dataset
+from ..geojson import get_query_and_bounds
 
 
 class Source(object):
