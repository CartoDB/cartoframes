from __future__ import absolute_import

import re

from . import defaults
from ..dataset import Dataset
from ..geojson import get_encoded_data, get_bounds

try:
    import geopandas
    HAS_GEOPANDAS = True
except ImportError:
    HAS_GEOPANDAS = False


class SourceType:
    QUERY = 'Query'
    GEOJSON = 'GeoJSON'


class Source(object):
    """Source

    Args:
        data (str, :py:class:`GeoFrame <geopandas.GeoDataFrame>`,
          :py:class:`Dataset <cartoframes.vis.Dataset>` ): a table name, SQL query
          ,GeoJSON file, GeoFrame object or Dataset object.
        context (:py:class:`Context <cartoframes.Context>`):
          A Conext instance. If not provided the context will be automatically
          obtained from the default context.
        bounds (dict or list): a dict with `east`,`north`,`west`,`south`
          properties, or a list of floats in the following order: [west,
          south, east, north]. If not provided the bounds will be automatically
          calculated to fit all features.

    Example:

        Table name.

        .. code::

            from cartoframes import Context, set_default_context
            from cartoframes.vis import Source

            context = Context(
                base_url='https://your_user_name.carto.com',
                api_key='your api key'
            )
            set_default_context(context)

            Source('table_name')

        SQL query.

        .. code::

            from cartoframes import Context, set_default_context
            from cartoframes.vis import Source

            context = Context(
                base_url='https://your_user_name.carto.com',
                api_key='your api key'
            )
            set_default_context(context)

            Source('SELECT * FROM table_name')

        GeoJSON file.

        .. code::

            from cartoframes import Context, set_default_context
            from cartoframes.vis import Source

            context = Context(
                base_url='https://your_user_name.carto.com',
                api_key='your api key'
            )
            set_default_context(context)

            Source('path/to/file.geojson')

        Dataset object.

        .. code::

            from cartoframes import Context, set_default_context
            from cartoframes.vis import Source
            from cartoframes import Dataset

            context = Context(
                base_url='https://your_user_name.carto.com',
                api_key='your api key'
            )
            set_default_context(context)

            ds = Dataset.from_table('table_name')

            Source(ds)

        Setting the context.

        .. code::

            from cartoframes import Context
            from cartoframes.vis import Source

            context = Context(
                base_url='https://your_user_name.carto.com',
                api_key='your api key'
            )

            Source('table_name', context)

        Setting the bounds.

        .. code::

            from cartoframes import Context, set_default_context
            from cartoframes.vis import Source

            context = Context(
                base_url='https://your_user_name.carto.com',
                api_key='your api key'
            )
            set_default_context(context)

            bounds = {
                'west': -10,
                'east': 10,
                'north': -10,
                'south': 10
            }

            Source('table_name', bounds=bounds)
    """

    def __init__(self, data, context=None, bounds=None, schema='public'):
        self._init_source(data, context, bounds, schema)

        self.context = self.dataset.cc
        self.credentials = _get_credentials(self.context)
        self.geom_type = _get_geom_type(self.dataset)

    def _init_source(self, data, context, bounds, schema):
        if isinstance(data, str):
            if _check_sql_query(data):
                self._init_source_query(data, context, bounds)

            elif _check_geojson_file(data):
                self._init_source_geojson(data, bounds)

            elif _check_table_name(data):
                self._init_source_query(_format_query(data, schema), context, bounds)

        elif HAS_GEOPANDAS and isinstance(data, (list, dict, geopandas.GeoDataFrame)):
            self._init_source_geojson(data, bounds)

        elif isinstance(data, Dataset):
            self._init_source_dataset(data, bounds)

        else:
            raise ValueError('Wrong source input')

<<<<<<< HEAD
        self.context = self.dataset._cc
        self.credentials = _get_credentials(self.context)
        self.geom_type = _get_geom_type(self.dataset)

=======
>>>>>>> 309331a0
    def _init_source_query(self, data, context, bounds):
        self.dataset = Dataset.from_query(data, context)
        self.type = SourceType.QUERY
        self.query = self.dataset._query
        self.bounds = bounds

    def _init_source_geojson(self, data, bounds):
        self.dataset = Dataset.from_geojson(data)
        self.type = SourceType.GEOJSON
        self.query = get_encoded_data(self.dataset.get_geodataframe())
        self.bounds = bounds or get_bounds(self.dataset.get_geodataframe())

    def _init_source_dataset(self, data, bounds):
        self.dataset = data
        self.type = _map_dataset_state(self.dataset._state)

        if self.dataset._state == Dataset.STATE_REMOTE:
            self.bounds = bounds
            if self.dataset._query:
                self.query = self.dataset._query
            else:
                self.query = _format_query(self.dataset.get_table_name(), self.dataset._schema)
        elif self.dataset._state == Dataset.STATE_LOCAL:
            if self.dataset.get_geodataframe():
                self.query = get_encoded_data(self.dataset.get_geodataframe())
                self.bounds = bounds or get_bounds(self.dataset.get_geodataframe())
            else:
                # TODO: Dataframe
                pass


def _check_table_name(data):
    return True


def _check_sql_query(data):
    return re.match(r'^\s*(WITH|SELECT)\s+', data, re.IGNORECASE)


def _check_geojson_file(data):
    return re.match(r'^.*\.geojson\s*$', data, re.IGNORECASE)


def _format_query(table_name, schema='public'):
    return 'SELECT * FROM "{0}"."{1}"'.format(schema, table_name)


def _map_dataset_state(state):
    return {
        Dataset.STATE_REMOTE: SourceType.QUERY,
        Dataset.STATE_LOCAL: SourceType.GEOJSON
    }[state]


def _get_credentials(context):
    if context and context.creds:
        return {
            'username': context.creds.username(),
            'api_key': context.creds.key(),
            'base_url': context.creds.base_url()
        }
    else:
        return defaults.CREDENTIALS


def _get_geom_type(dataset):
    return dataset.compute_geom_type() or Dataset.GEOM_TYPE_POINT<|MERGE_RESOLUTION|>--- conflicted
+++ resolved
@@ -162,13 +162,10 @@
         else:
             raise ValueError('Wrong source input')
 
-<<<<<<< HEAD
         self.context = self.dataset._cc
         self.credentials = _get_credentials(self.context)
         self.geom_type = _get_geom_type(self.dataset)
 
-=======
->>>>>>> 309331a0
     def _init_source_query(self, data, context, bounds):
         self.dataset = Dataset.from_query(data, context)
         self.type = SourceType.QUERY
