<!DOCTYPE html>
<html>
  <head>
    <title>Carto</title>
    <meta name='viewport' content='initial-scale=1.0, user-scalable=no' />
    <meta http-equiv='content-type' content='text/html; charset=UTF-8' />
    <link rel='shortcut icon' href='http://cartodb.com/assets/favicon.ico' />

    <style>
     html, body, #map {
       height: 100%;
       padding: 0;
       margin: 0;
     }
     #zoom-center {
       position: absolute;
       right: 0;
       top: 0;
       background-color: rgba(255, 255, 255, 0.7);
       width: 200px;
       z-index: 100;
       padding: 4px;
     }
    </style>

    <link rel='stylesheet' href='https://cartodb-libs.global.ssl.fastly.net/cartodb.js/v3/3.15/themes/css/cartodb.css' />
  </head>
  <body>
<<<<<<< HEAD
    <div id="zoom-center">
      zoom=<span id="zoom">4</span>, center=(<span id="lon">No data</span>, <span id="lat">No data</span>)</div>
    <div id="map"></div>
    <script src="https://cartodb-libs.global.ssl.fastly.net/cartodb.js/v3/3.15/cartodb.js"></script>
=======
    <div id='zoom-center'>
      Zoom: <span id='zoom'>4</span>, <br />
      LatLng: (<span id='lon'>No data</span>, <span id='lat'>No data</span>)</div>
    <div id='map'></div>
    <script src='https://cartodb-libs.global.ssl.fastly.net/cartodb.js/v3/3.15/cartodb.js'></script>
>>>>>>> be00f0ea

    <script>
     const config  = @@CONFIG@@;
     const bounds  = @@BOUNDS@@;
     const options = @@OPTIONS@@;

     const adjustLongitude = (lng) => (
       lng - ((Math.ceil((lng + 180) / 360) - 1) * 360)
     );
     const map = L.map('map', {
       zoom: @@ZOOM@@,
       center: [@@LAT@@, @@LNG@@],
     });
     const updateMapInfo = () => {
       $('#zoom').text(map.getZoom());
       $('#lat').text(map.getCenter().lat.toFixed(4));
       $('#lon').text(adjustLongitude(map.getCenter().lng).toFixed(4));
     };

     cartodb.createLayer(map, config, options)
            .addTo(map)
            .done((layer) => {
              if (bounds.length) {
                map.fitBounds(bounds);
              }
              updateMapInfo();
              map.on('move', () => {
                updateMapInfo();
              });
            })
            .error((err) => {
              console.log('ERROR: ', err);
            });
    </script>

  </body>
</html><|MERGE_RESOLUTION|>--- conflicted
+++ resolved
@@ -26,18 +26,11 @@
     <link rel='stylesheet' href='https://cartodb-libs.global.ssl.fastly.net/cartodb.js/v3/3.15/themes/css/cartodb.css' />
   </head>
   <body>
-<<<<<<< HEAD
-    <div id="zoom-center">
-      zoom=<span id="zoom">4</span>, center=(<span id="lon">No data</span>, <span id="lat">No data</span>)</div>
-    <div id="map"></div>
-    <script src="https://cartodb-libs.global.ssl.fastly.net/cartodb.js/v3/3.15/cartodb.js"></script>
-=======
     <div id='zoom-center'>
       Zoom: <span id='zoom'>4</span>, <br />
       LatLng: (<span id='lon'>No data</span>, <span id='lat'>No data</span>)</div>
     <div id='map'></div>
     <script src='https://cartodb-libs.global.ssl.fastly.net/cartodb.js/v3/3.15/cartodb.js'></script>
->>>>>>> be00f0ea
 
     <script>
      const config  = @@CONFIG@@;
