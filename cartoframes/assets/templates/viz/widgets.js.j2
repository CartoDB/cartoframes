--- conflicted
+++ resolved
@@ -1,13 +1,6 @@
 {% include 'utils/format.js.j2' %}
 
-<<<<<<< HEAD
-function renderWidget(layer, source, map, widget, variable, layerIndex, widgetIndex=0) {
-  widget.element = document.querySelector(`#${widget.id}`);
-=======
-function renderWidget(layer, widget, variable, layerIndex, widgetIndex=0) {
-  const element = widget.element;
->>>>>>> 7255ed6d
-
+function renderWidget(layer, source, map, widget, variable) {
   if (widget.type === 'formula') {
     element.innerText = format(variable.value);
   } else if (widget.type === 'animation') {
