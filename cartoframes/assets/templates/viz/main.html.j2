--- conflicted
+++ resolved
@@ -31,48 +31,26 @@
 </head>
 
 <body class="as-app-body as-app">
-<<<<<<< HEAD
-  <as-responsive-content>
-    {% if has_widgets %}
-      {% include 'templates/viz/widgets.html.j2' %}
-    {% endif %}
-    <main class="as-main">
-      <div class="as-map-area">
-        <div id="map"></div>
-        {% if show_info %}
-          {% include 'templates/viz/info.html.j2' %}
-        {% endif %}
-        {% if has_legends %}
-          <div class="as-map-panels" data-name="Legends">
-            <div class="as-panel as-panel--left as-panel--top">
-              {% include 'templates/viz/legends.html.j2' %}
-            </div> <!-- as-panel -->
-          </div> <!-- as-map-panels -->
-        {% endif %}
-      </div> <!-- as-map-area -->
-    </main> <!-- as-main -->
-=======
     <as-responsive-content>
       {% if has_widgets %}
-        {% include 'viz/widgets.html.j2' %}
+        {% include 'templates/viz/widgets.html.j2' %}
       {% endif %}
       <main class="as-main">
         <div class="as-map-area">
           <div id="map"></div>
           <img id="map-image" alt='Static map image' />
           {% if show_info %}
-            {% include 'viz/info.html.j2' %}
+            {% include 'templates/viz/info.html.j2' %}
           {% endif %}
           {% if has_legends %}
             <div class="as-map-panels" data-name="Legends">
               <div class="as-panel as-panel--left as-panel--top">
-                {% include 'viz/legends.html.j2' %}
+                {% include 'templates/viz/legends.html.j2' %}
               </div> <!-- as-panel -->
             </div> <!-- as-map-panels -->
           {% endif %}
         </div> <!-- as-map-area -->
       </main> <!-- as-main -->
->>>>>>> 79a3ce9e
   </as-responsive-content>
 
   {% if is_embed %}
