--- conflicted
+++ resolved
@@ -58,11 +58,7 @@
 
           <section class="layout-map-cell--section">
             {% if has_legends %}
-<<<<<<< HEAD
-              {% set layers = maps[index]['layers'] %}
-=======
               {% set layers = maps[map_index]['layers'] %}
->>>>>>> 1b92f158
               <div class="as-map-panels" data-name="Legends">
                 <div class="as-panel as-panel--vertical as-panel--top as-panel--left">
                   {% include 'templates/viz/legends_layout.html.j2' %}
