--- conflicted
+++ resolved
@@ -35,10 +35,6 @@
     dragRotate: false
   });
 
-<<<<<<< HEAD
-  
-=======
->>>>>>> 406ebfd2
   const mapInfo$ = document.getElementById('map-info');
 
   {% if show_info %}
@@ -55,12 +51,7 @@
     map.on('move', updateMapInfo);
   {% endif %}
 
-<<<<<<< HEAD
-
-  const sources = {{sources|tojson}};
-=======
   const layers = {{layers|tojson}};
->>>>>>> 406ebfd2
 
   map.fitBounds({{bounds}}, {animate: false, padding: 50, maxZoom: 14});
 
@@ -115,7 +106,7 @@
           updatePopup(tempPopup, event, attrs)
       });
     }
-    
+
     function setPopupsHover(tempPopup, interactivity, attrs) {
       interactivity.on('featureHover', (event) => {
           updatePopup(tempPopup, event, attrs)
@@ -127,21 +118,21 @@
         const feature = event.features[0];
 
         let popupHTML = '';
-        
+
         attrs.forEach((item) => {
           let value = feature.variables[item.name].value;
           value = formatValue(value)
-          
+
           popupHTML += `
             <span class="popup-name">${item.title}</span>
             <span class="popup-value">${value}</span>
           `;
         });
-        
+
         popup
             .setLngLat([event.coordinates.lng, event.coordinates.lat])
             .setHTML(`<div class="popup-content">${popupHTML}</div>`);
-        
+
         if (!popup.isOpen()) {
           popup.addTo(map);
         }
