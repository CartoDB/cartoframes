--- conflicted
+++ resolved
@@ -96,17 +96,9 @@
 
     if (layer.widgets.length) {
       layer.widgets.forEach((widget, widgetIndex) => {
-<<<<<<< HEAD
         const id = `layer${layers.length - index - 1}_widget${widgetIndex}-${widget.name}`;
         widget.id = id;
-      });
-
-      mapLayer.on('loaded', () => {
-        layer.widgets.forEach((widget, widgetIndex) => {
-          renderWidget(mapLayer,mapSource, map, widget, mapViz.variables[widget.name]);
-        })
-=======
-        widget.element = document.querySelector(`#layer${layers.length - index - 1}_widget${widgetIndex}-${widget.name}`);
+        widget.element = document.querySelector(`#${id}`);
       });
 
       bridgeLayerWidgets(carto, mapLayer, mapSource, map, layer.widgets);
@@ -115,9 +107,8 @@
         layer.widgets
           .filter((widget) => widget.has_variable)
           .forEach((widget, widgetIndex) => {
-            renderWidget(mapLayer, widget, mapViz.variables[widget.name], layers.length - index - 1, widgetIndex);
+            renderWidget(mapLayer, widget, mapViz.variables[widget.name], layers.length - index - 1);
           })
->>>>>>> 7255ed6d
       });
     }
   });
