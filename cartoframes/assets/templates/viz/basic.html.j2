--- conflicted
+++ resolved
@@ -99,7 +99,19 @@
         margin-bottom: 16px;
       }
 
-<<<<<<< HEAD
+      .map-info {
+        position: absolute;
+        bottom: 0;
+        padding: 0 5px;
+        background-color: rgba(255, 255, 255, 0.5);
+        margin: 0;
+        color: rgba(0, 0, 0, 0.75);
+        font-size: 12px;
+        width: auto;
+        height: 18px;
+        font-family: 'Open Sans';
+      }
+
       as-legends {
         --as-legends--padding: 16px;
       }
@@ -114,19 +126,6 @@
 
       as-widget-header .as-widget-header__subheader {
         margin-bottom: 8px;
-=======
-      .map-info {
-        position: absolute;
-        bottom: 0;
-        padding: 0 5px;
-        background-color: rgba(255, 255, 255, 0.5);
-        margin: 0;
-        color: rgba(0, 0, 0, 0.75);
-        font-size: 12px;
-        width: auto;
-        height: 18px;
-        font-family: 'Open Sans';
->>>>>>> f75b90f9
       }
     </style>
   </head>
