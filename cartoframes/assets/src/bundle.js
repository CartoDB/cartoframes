--- conflicted
+++ resolved
@@ -450,7 +450,6 @@
     return new carto.source.MVT(layer.data.file, JSON.parse(layer.data.metadata));
   }
 
-<<<<<<< HEAD
   function BQMVT(layer) {
     const data = layer.data;
     return new carto.source.BQMVT({
@@ -474,9 +473,6 @@
     });
   }
 
-  function _decodeJSONData(b64Data) {
-    return JSON.parse(pako.inflate(atob(b64Data), { to: 'string' }));
-=======
   function _decodeJSONData(data, encodeData) {
     try {
       if (encodeData) {
@@ -491,7 +487,6 @@
       Please, disable the data compresion with encode_data=False in your Layer class.
     `);
     }
->>>>>>> 7278d0d3
   }
 
   const factory = new SourceFactory();
