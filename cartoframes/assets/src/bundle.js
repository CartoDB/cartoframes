--- conflicted
+++ resolved
@@ -450,7 +450,6 @@
     return new carto.source.MVT(layer.data.file, JSON.parse(layer.data.metadata));
   }
 
-<<<<<<< HEAD
   function BQMVT(layer) {
     const data = Object.assign(layer.data.data, {});
     const metadata = Object.assign(layer.data.metadata, {});
@@ -465,9 +464,6 @@
     });
   }
 
-  function _decodeJSONData(b64Data) {
-    return JSON.parse(pako.inflate(atob(b64Data), { to: 'string' }));
-=======
   function _decodeJSONData(data, encodeData) {
     try {
       if (encodeData) {
@@ -482,7 +478,6 @@
       Please, disable the data compresion with encode_data=False in your Layer class.
     `);
     }
->>>>>>> f9cc1a1b
   }
 
   const factory = new SourceFactory();
