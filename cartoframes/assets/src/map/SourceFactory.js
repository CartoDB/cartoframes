export default function SourceFactory() {
  const sourceTypes = { GeoJSON, Query, MVT, BQMVT };

  this.createSource = (layer) => {
    return sourceTypes[layer.type](layer);
  };
}

function GeoJSON(layer) {
  const options = JSON.parse(JSON.stringify(layer.options));
  const data = _decodeJSONData(layer.data, layer.encode_data);

  return new carto.source.GeoJSON(data, options);
}

function Query(layer) {
  const auth = {
    username: layer.credentials.username,
    apiKey: layer.credentials.api_key || 'default_public'
  };

  const config = {
    serverURL: layer.credentials.base_url || `https://${layer.credentials.username}.carto.com/`
  };

  return new carto.source.SQL(layer.data, auth, config);
}

function MVT(layer) {
  return new carto.source.MVT(layer.data.file, JSON.parse(layer.data.metadata));
}

<<<<<<< HEAD
function BQMVT(layer) {
  const data = layer.data;
  return new carto.source.BQMVT({
    projectId: data.project,
    datasetId: data.dataset,
    tableId: data.table,
    token: data.token
  }, {
    'idProperty': 'geoid',
    'properties': {
      'do_area': { 'type': 'number' },
      'geoid': { 'type': 'category' }
    }
  }, {
    viewportZoomToSourceZoom: (zoom) => {
      if (zoom >= 11) {
        return 12;
      }
      return null;
    }
  });
}

function _decodeJSONData(b64Data) {
  return JSON.parse(pako.inflate(atob(b64Data), { to: 'string' }));
=======
function _decodeJSONData(data, encodeData) {
  try {
    if (encodeData) {
      const decodedJSON = pako.inflate(atob(data), { to: 'string' });
      return JSON.parse(decodedJSON);
    } else {
      return JSON.parse(data);
    }
  } catch(error) {
    throw new Error(`
      Error: "${error}". CARTOframes is not able to parse your local data because it is too large.
      Please, disable the data compresion with encode_data=False in your Layer class.
    `);
  }
>>>>>>> 7278d0d3
}<|MERGE_RESOLUTION|>--- conflicted
+++ resolved
@@ -30,7 +30,6 @@
   return new carto.source.MVT(layer.data.file, JSON.parse(layer.data.metadata));
 }
 
-<<<<<<< HEAD
 function BQMVT(layer) {
   const data = layer.data;
   return new carto.source.BQMVT({
@@ -54,9 +53,6 @@
   });
 }
 
-function _decodeJSONData(b64Data) {
-  return JSON.parse(pako.inflate(atob(b64Data), { to: 'string' }));
-=======
 function _decodeJSONData(data, encodeData) {
   try {
     if (encodeData) {
@@ -71,5 +67,4 @@
       Please, disable the data compresion with encode_data=False in your Layer class.
     `);
   }
->>>>>>> 7278d0d3
 }