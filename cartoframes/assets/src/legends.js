import { format } from './utils';

export function createDefaultLegend(layers) {
  const defaultLegendContainer = document.getElementById('default-legend-container');
  defaultLegendContainer.style.display = 'none';

  AsBridge.VL.Legends.layersLegend(
    '#default-legend',
    layers,
    {
      onLoad: () => defaultLegendContainer.style.display = 'unset'
    }
  );
}

export function createLegend(layer, legendData, layerIndex, mapIndex=0) {
<<<<<<< HEAD
  const element = document.querySelector(`#layer${layerIndex}_map${mapIndex}_legend`);
  
  if (legendData.prop) {
    const othersLabel = 'Others';   // TODO: i18n
    const prop = legendData.prop;
    const dynamic = legendData.dynamic;
    const variable = legendData.variable;
    const config = { othersLabel, variable };
    const options = { format, config, dynamic };
=======
  if (legendData.length) {
    legendData.forEach((legend, legendIndex) => _createLegend(layer, legend, layerIndex, legendIndex, mapIndex));
  } else {
    _createLegend(layer, legendData, layerIndex, 0, mapIndex);
  }
}

function _createLegend(layer, legend, layerIndex, legendIndex, mapIndex=0) {
  const element = document.querySelector(`#layer${layerIndex}_map${mapIndex}_legend${legendIndex}`);

  if (legend.prop) {
    const config = { othersLabel: 'Others' };  // TODO: i18n
    const prop = legend.prop;
    const dynamic = legend.dynamic;
    const opts = { format, config, dynamic };
>>>>>>> f6fe666c

    if (legend.type.startsWith('size-continuous')) {
      config.samples = 4;
    }
    
    AsBridge.VL.Legends.rampLegend(element, layer, prop, options);
  } else {
    // TODO: we don't have a bridge for this case, should this even be a case?
  }
}<|MERGE_RESOLUTION|>--- conflicted
+++ resolved
@@ -14,17 +14,8 @@
 }
 
 export function createLegend(layer, legendData, layerIndex, mapIndex=0) {
-<<<<<<< HEAD
   const element = document.querySelector(`#layer${layerIndex}_map${mapIndex}_legend`);
   
-  if (legendData.prop) {
-    const othersLabel = 'Others';   // TODO: i18n
-    const prop = legendData.prop;
-    const dynamic = legendData.dynamic;
-    const variable = legendData.variable;
-    const config = { othersLabel, variable };
-    const options = { format, config, dynamic };
-=======
   if (legendData.length) {
     legendData.forEach((legend, legendIndex) => _createLegend(layer, legend, layerIndex, legendIndex, mapIndex));
   } else {
@@ -36,11 +27,12 @@
   const element = document.querySelector(`#layer${layerIndex}_map${mapIndex}_legend${legendIndex}`);
 
   if (legend.prop) {
-    const config = { othersLabel: 'Others' };  // TODO: i18n
+    const othersLabel = 'Others';   // TODO: i18n
     const prop = legend.prop;
     const dynamic = legend.dynamic;
-    const opts = { format, config, dynamic };
->>>>>>> f6fe666c
+    const variable = legend.variable;
+    const config = { othersLabel, variable };
+    const options = { format, config, dynamic };
 
     if (legend.type.startsWith('size-continuous')) {
       config.samples = 4;
