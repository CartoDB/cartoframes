--- conflicted
+++ resolved
@@ -33,57 +33,6 @@
     map.flyTo(settings.camera);
   }
 
-<<<<<<< HEAD
-  const mapLayers = [];
-  const interactiveLayers = [];
-  const interactiveMapLayers = [];
-  const factory = new SourceFactory();
-
-  settings.layers.forEach((layer, index) => {
-    const mapSource = factory.createSource(layer);
-    const mapViz = new carto.Viz(layer.viz);
-    const mapLayer = new carto.Layer(`layer${index}`, mapSource, mapViz);
-
-    mapLayers.push(mapLayer);
-
-    try {
-      mapLayer._updateLayer.catch(displayError);
-    } catch (err) {
-      throw err;
-    }
-
-    mapLayer.addTo(map);
-
-    if (layer.interactivity) {
-      interactiveLayers.push(layer);
-      interactiveMapLayers.push(mapLayer);
-    }
-
-    if (settings.has_legends && layer.legend) {
-      legends.createLegend(mapLayer, layer.legend, settings.layers.length - index - 1);
-    }
-
-    if (layer.widgets.length) {
-      layer.widgets.forEach((widget, widgetIndex) => {
-        const id = `layer${settings.layers.length - index - 1}_widget${widgetIndex}`;
-        widget.id = id;
-      });
-
-      mapLayer.on('updated', () => {
-        layer.widgets
-          .filter((widget) => !widget.has_bridge)
-          .forEach((widget) => {
-            const value = widget.variable_name && mapLayer.viz.variables[widget.variable_name] ?
-              mapLayer.viz.variables[widget.variable_name].value
-              : null;
-
-            widgets.renderWidget(widget, value);
-          });
-      });
-
-      widgets.bridgeLayerWidgets(carto, mapLayer, mapSource, map, layer.widgets);
-    }
-=======
   return initLayers(map, settings, mapIndex);
 }
 
@@ -126,7 +75,6 @@
 export function getMapLayers(layers, numLayers, hasLegends, map, mapIndex) {
   return layers.map((layer, layerIndex) => {
     return initMapLayer(layer, layerIndex, numLayers, hasLegends, map, mapIndex);
->>>>>>> 96e2c8d9
   });
 }
 
