<<<<<<< HEAD
"""
Functions and methods for interactive and static maps
"""


def create_named_map(baseurl, api_key, tablename):
    """Create a default named map for later use

    :param baseurl: Base URL for API calls
    :type baseurl: string
    :param api_key: CARTO API key
    :type api_key: string
    :param tablename: Table in user account to create a map from
    :type tablename: string
    """
    import json
    from time import time
    import requests

    map_name = '{table}_{time}'.format(table=tablename,
                                       time=str(time()).replace('.', '_'))

    defaults = {'named_map_name': map_name,
                'basemap_layer': basemap_config(
                    'https://cartodb-basemaps-{s}.global'
                    '.ssl.fastly.net/dark_all/{z}/{x}/{y}.png'),
                'cartocss': '#layer{ marker-width: 7; marker-fill: #00F; }',
                'tablename': tablename,
                'west': -45,
                'south': -45,
                'east': 45,
                'north': 45,
                'labels': ''}

    filled_template = get_named_map_template() % defaults

    api_endpoint = ('{baseurl}api/v1/map/named'
                    '?api_key={api_key}').format(baseurl=baseurl,
                                                 api_key=api_key)
    resp = requests.post(api_endpoint,
                         data=filled_template,
                         headers={'Content-Type': 'application/json'})
    if resp.status_code == requests.codes.ok:
        return json.loads(resp.text)['template_id']
    else:
        resp.raise_for_status()

    return None


def get_bounds(self, debug=False):
    """Get the southwestern most point, and northeastern most point

    :returns: Dictionary with the following keys:
        * ``west``: longitude of the western-most extent
        * ``south``: latitutde of the southern-most extent
        * ``east``: longitude of the eastern-most extent
        * ``north``: latitutde of the northern-most extent
    """

    query = '''
        SELECT
          ST_XMin(ext) as west,
          ST_YMin(ext) as south,
          ST_XMax(ext) as east,
          ST_YMax(ext) as north
        FROM (SELECT ST_Extent(the_geom) as ext
              FROM {tablename}) as _wrap
    '''.format(tablename=self.get_carto_tablename())
    bounds = self.carto_sql_client.send(query)
    if debug: print(bounds['rows'][0])
    return bounds['rows'][0]


def _get_static_snapshot(self, cartocss, basemap, figsize=(647, 400),
                         center=None, zoom=None, debug=False):
    """Update a named map with a new configuration.

    :param cartocss: CartoCSS to define new map style
    :type cartocss: string
    :param basemap: Basemap XYZ template to include in new map style
    :type basemap: string
    :param figsize: (Optional) Dimensions of output image (width, height) as a tuple
    :type figsize: tuple of integers

    :returns: URL to newly updated image
    :rtype: string
    """
    import requests
    try:
        # if python3
        from urllib.parse import urlencode
    except ImportError:
        # if python2
        from urllib import urlencode

    if isinstance(basemap, list) and len(basemap) == 2:
        baselayer = basemap[0]
        labels = basemap[1]
    else:
        baselayer = basemap
        labels = None

    map_params = {'named_map_name': self.get_carto_namedmap(),
                  'basemap_layer': basemap_config(baselayer),
                  'tablename': self.get_carto_tablename(),
                  'labels': (',' + basemap_config(labels)) if labels else '',
                  'cartocss': cartocss}

    bounds = self.get_bounds()
    args = dict(map_params, **bounds)
    new_template = get_named_map_template() % args
    if debug: print(new_template)
    endpoint = "{baseurl}api/v1/map/named/{mapname}?api_key={api_key}".format(
        baseurl=self.get_carto_baseurl(),
        mapname=self.get_carto_namedmap(),
        api_key=self.get_carto_api_key())
    resp = requests.put(endpoint,
                        data=new_template,
                        headers={'Content-Type': 'application/json'})
    # TODO: replace with bounding box extent instead
    #       do this in the map creation/updating?
    # https://carto.com/docs/carto-engine/maps-api/named-maps#arguments

    if resp.status_code == requests.codes.ok:
        mapview = {}
        if zoom:
            mapview['zoom'] = zoom
        if center:
            mapview['lon'] = center[0]
            mapview['lat'] = center[1]

        img = ("{baseurl}api/v1/map/static/named/"
               "{map_name}/{width}/{height}.png"
               "?{mapview}")

        return img.format(baseurl=self.get_carto_baseurl(),
                          map_name=self.get_carto_namedmap(),
                          width=figsize[0],
                          height=figsize[1],
                          mapview=urlencode(mapview))
    else:
        resp.raise_for_status()


def get_named_map_template():
    """Return named map template. See CARTO's Maps API documentation for more information: https://carto.com/docs/carto-engine/maps-api/named-maps

    :returns: named map template, with values to be filled in
    """

    template = '''{
      "version": "0.0.1",
      "name": "%(named_map_name)s",
      "auth": {
        "method": "open"
      },
      "placeholders": {
      },
      "view": {
        "bounds": {
          "west": %(west)s,
          "south": %(south)s,
          "east": %(east)s,
          "north": %(north)s
        }
      },
      "layergroup": {
        "version": "1.3.0",
        "layers": [
          %(basemap_layer)s,
          {
            "type": "mapnik",
            "options": {
              "sql": "select * from %(tablename)s",
              "cartocss": "%(cartocss)s",
              "cartocss_version": "2.3.0"
            }
          }%(labels)s
        ]
      }
    }'''
    return template

def basemap_config(basemap_url):
    template = '''
          {
            "type": "http",
            "options": {
              "urlTemplate": "%(basemap)s",
              "subdomains": [
                "a",
                "b",
                "c"
              ]
            }
          }
    '''
    return template % {'basemap': basemap_url}


def get_named_mapconfig(username, mapname, baseurl=None):
    """Named Maps API template for carto.js

    :param username: The username of the CARTO account
    :type username: string
    :param mapname: The mapname a cartoframe is associated with CARTO account
    :type mapname: string
    :param baseurl: Base URL for API calls
    :type username: string

    :returns: mapconfig object for a named map as serialized JSON
    :rtype: string
    """
    import sys
    if sys.version_info >= (3, 0):
        from urllib.parse import urlparse
    else:
        from urlparse import urlparse

    map_args = {'mapname': mapname,
                'username': username}
    if baseurl.endswith('/'):
        map_args['baseurl'] = baseurl[:-1]
    else:
        map_args['baseurl'] = baseurl

    if urlparse(baseurl).netloc.endswith('.carto.com/'):
        map_args['domain'] = 'carto.com'
    else:
        map_args['domain'] = urlparse(baseurl).netloc

    # questions:
    # 1. should tiler protocol always be http or https? what would require us to change it? on prem vs. carto org user vs. carto single account user vs. ...
    # 2. for the tiler_protocol, can we reuse the format for maps_api_template or do i need to strip out the domains
    # 3. it all should work fine with named maps?
    mapconfig = '''{{
      "user_name": "{username}",
      "maps_api_template": "{baseurl}",
      "sql_api_template": "{baseurl}",
      "tiler_protocol": "https",
      "tiler_domain": "{domain}",
      "tiler_port": "80",
      "type": "namedmap",
      "named_map": {{
        "name": "{mapname}"
      }},
      "subdomains": [ "a", "b", "c" ]
      }}'''.format(**map_args)
    return mapconfig


def get_basemap(self, options):
    """
    :param options: This can be one of the following:

    * XYZ URL for a custom basemap. See https://leaflet-extras.github.io/leaflet-providers/preview/ for examples.
    * CARTO basemap style

      - Specific description: `light_all`, `light_nolabels`, `dark_all`, or `dark_nolabels`
      - General descrption: `light` or `dark`. Specifying one of these results in the best basemap for the map geometries.

    * Dictionary with the following keys:

      - `style`: (required) descrption of the map type (`light` or `dark`)
      - `labels`: (optional) Show labels (`True`) or not (`False`). If this option is not included, the best basemap will be chosen based on what was entered for `style` and the geometry type of the basemap.

    :type options: string or dict

    :returns: basemap(s) URLs given the input parameters
    :rtype: string or list
    """

    template = ('http://cartodb-basemaps-{{s}}.global.ssl.fastly.net/'
                '{style}/{{z}}/{{x}}/{{y}}.png')
    style_options = ('light_all', 'dark_all', 'light_nolabels',
                     'dark_nolabels',)
    label_options = ('dark', 'light',)

    if isinstance(options, str):
        if options[0:4] == 'http':
            # input is already a basemap
            return (options, None)
        elif options in style_options:
            # choose one of four carto types
            return (template.format(style=options),
                    'dark' if 'dark_' in options else 'light')
        elif options in ('light', 'dark'):
            if self.get_carto_geomtype() in ('point', 'line'):
                return (template.format(style=options + '_all'),
                        options)
            else:
                return [template.format(style=options + '_nolabels'),
                        template.format(style=options + '_only_labels')], options
        else:
            raise ValueError("Text inputs must be an XYZ basemap format, or "
                             "one of: {}.".format(','.join(style_options)))
    elif (isinstance(options, dict) and
          'style' in options and
          options['style'] in label_options):
        if ('labels' in options and
                options['labels'] is True):
            return ([template.format(style=options['style'] + '_nolabels'),
                     template.format(style=options['style'] + '_only_labels')],
                    options['style'])
        elif ('labels' in options and options['labels'] is False):
            return (template.format(style=options['style'] + '_nolabels'),
                    options['style'])
        else:
            if self.get_carto_geomtype() in ('point', 'line'):
                return (template.format(style=options['style'] + '_all'),
                        options['style'])
            else:
                return [template.format(style=options['style'] + '_nolabels'),
                        template.format(style=options['style'] + '_only_labels')], options['style']
=======
import json


def non_basemap_layers(layers):
    return [layer for layer in layers if not layer.is_basemap]


def has_time_layer(layers):
    return any(layer.time for layer in layers if not layer.is_basemap)


def get_map_name(layers, has_zoom):
    version    = '20170406'
    num_layers = len(non_basemap_layers(layers))
    has_labels = len(layers) > 1 and layers[-1].is_basemap
    has_time   = has_time_layer(layers)

    return ('cartoframes_ver{version}'
            '_layers{layers}'
            '_time{has_time}'
            '_baseid{baseid}'
            '_labels{has_labels}'
            '_zoom{has_zoom}').format(
                version=version,
                layers=num_layers,
                has_time=('1' if has_time else '0'),
                # [BUG] Remove this once baselayer urls can be passed in named map config
                baseid=('1' if layers[0].source == 'dark' else '0'),
                has_labels=('1' if has_labels else '0'),
                has_zoom=('1' if has_zoom else '0')
            )


def get_map_template(layers, has_zoom):
    num_layers = len(non_basemap_layers(layers))
    has_time   = has_time_layer(layers)
    name = get_map_name(layers, has_zoom=has_zoom)

    # Add basemap layer
    layers_field = [{
        'type': 'http',
        'options': {
            # [BUG] Remove this once baselayer urls can be passed in named map config
            'urlTemplate': layers[0].url,
            # 'urlTemplate': '<%= basemap_url %>',
            'subdomains': "abcd",
        },
    }]

    # [BUG] Remove this once baselayer urls can be passed in named map config
    placeholders = {}
    # placeholders = {
    #     'basemap_url': {
    #         'type': 'sql_ident',
    #         'default': ('https://cartodb-basemaps-{s}.global.ssl.fastly.net/'
    #                     'dark_all/{z}/{x}/{y}.png'),
    #     },
    # }

    for idx in range(num_layers):
        layers_field.extend([{
            'type': 'torque' if (has_time and idx == (num_layers - 1)) else 'mapnik',
            'options': {
                'cartocss_version': '2.1.1',
                'cartocss': '<%= cartocss_{idx} %>'.format(idx=idx),
                'sql': '<%= sql_{idx} %>'.format(idx=idx),
                # [BUG] No [] for templating
                # 'interactivity': '<%= interactivity_{idx} %>'.format(idx=idx),
            }
        }])
        placeholders.update({
            'cartocss_{idx}'.format(idx=idx): {
                'type': 'sql_ident',
                'default': ('#layer {'
                            ' marker-fill: red;'
                            ' marker-width: 5;'
                            ' marker-allow-overlap: true;'
                            ' marker-line-color: #000; }'),
            },
            'sql_{idx}'.format(idx=idx): {
                'type': 'sql_ident',
                'default': ("SELECT ST_PointFromText('POINT(0 0)', 4326) as the_geom,"
                            " 1 as cartodb_id,"
                            " ST_PointFromText('Point(0 0)', 3857) as the_geom_webmercator"),
            },
            # [BUG] No [] for templating
            # 'interactivity_{idx}'.format(idx=idx): {
            #     'type': 'sql_ident',
            #     'default': '["cartodb_id"]',
            # },
        })

    # Add labels if they're in front
    if num_layers > 0 and layers[-1].is_basemap:
        layers_field.extend([{
            'type': 'http',
            'options': {
                # [BUG] Remove this once baselayer urls can be passed in named map config
                'urlTemplate': layers[-1].url,
                # 'urlTemplate': '<%= basemap_url %>',
                'subdomains': "abcd",
            },
        }])

    if has_zoom:
        view = {
            'zoom': '<%= zoom %>',
            'center': {
                'lng': '<%= lng %>',
                'lat': '<%= lat %>',
            },
        }
        placeholders.update({
            'zoom': {
                'type': 'number',
                'default': 3,
            },
            'lng': {
                'type': 'number',
                'default': 0,
            },
            'lat': {
                'type': 'number',
                'default': 0,
            },
        })
>>>>>>> be00f0ea
    else:
        view = {
            'bounds': {
                'west' : '<%= west %>',
                'south': '<%= south %>',
                'east' : '<%= east %>',
                'north': '<%= north %>',
            },
        }
        placeholders.update({
            'west': {
                'type': 'number',
                'default': -45,
            },
            'south': {
                'type': 'number',
                'default': -45,
            },
            'east': {
                'type': 'number',
                'default':  45,
            },
            'north': {
                'type': 'number',
                'default':  45,
            },
        })

    return json.dumps({
        'version': '0.0.1',
        'name': name,
        'placeholders': placeholders,
        'layergroup': {
            'version': '1.0.1',
            'layers': layers_field,
        },
        'view': view,
    })<|MERGE_RESOLUTION|>--- conflicted
+++ resolved
@@ -1,320 +1,3 @@
-<<<<<<< HEAD
-"""
-Functions and methods for interactive and static maps
-"""
-
-
-def create_named_map(baseurl, api_key, tablename):
-    """Create a default named map for later use
-
-    :param baseurl: Base URL for API calls
-    :type baseurl: string
-    :param api_key: CARTO API key
-    :type api_key: string
-    :param tablename: Table in user account to create a map from
-    :type tablename: string
-    """
-    import json
-    from time import time
-    import requests
-
-    map_name = '{table}_{time}'.format(table=tablename,
-                                       time=str(time()).replace('.', '_'))
-
-    defaults = {'named_map_name': map_name,
-                'basemap_layer': basemap_config(
-                    'https://cartodb-basemaps-{s}.global'
-                    '.ssl.fastly.net/dark_all/{z}/{x}/{y}.png'),
-                'cartocss': '#layer{ marker-width: 7; marker-fill: #00F; }',
-                'tablename': tablename,
-                'west': -45,
-                'south': -45,
-                'east': 45,
-                'north': 45,
-                'labels': ''}
-
-    filled_template = get_named_map_template() % defaults
-
-    api_endpoint = ('{baseurl}api/v1/map/named'
-                    '?api_key={api_key}').format(baseurl=baseurl,
-                                                 api_key=api_key)
-    resp = requests.post(api_endpoint,
-                         data=filled_template,
-                         headers={'Content-Type': 'application/json'})
-    if resp.status_code == requests.codes.ok:
-        return json.loads(resp.text)['template_id']
-    else:
-        resp.raise_for_status()
-
-    return None
-
-
-def get_bounds(self, debug=False):
-    """Get the southwestern most point, and northeastern most point
-
-    :returns: Dictionary with the following keys:
-        * ``west``: longitude of the western-most extent
-        * ``south``: latitutde of the southern-most extent
-        * ``east``: longitude of the eastern-most extent
-        * ``north``: latitutde of the northern-most extent
-    """
-
-    query = '''
-        SELECT
-          ST_XMin(ext) as west,
-          ST_YMin(ext) as south,
-          ST_XMax(ext) as east,
-          ST_YMax(ext) as north
-        FROM (SELECT ST_Extent(the_geom) as ext
-              FROM {tablename}) as _wrap
-    '''.format(tablename=self.get_carto_tablename())
-    bounds = self.carto_sql_client.send(query)
-    if debug: print(bounds['rows'][0])
-    return bounds['rows'][0]
-
-
-def _get_static_snapshot(self, cartocss, basemap, figsize=(647, 400),
-                         center=None, zoom=None, debug=False):
-    """Update a named map with a new configuration.
-
-    :param cartocss: CartoCSS to define new map style
-    :type cartocss: string
-    :param basemap: Basemap XYZ template to include in new map style
-    :type basemap: string
-    :param figsize: (Optional) Dimensions of output image (width, height) as a tuple
-    :type figsize: tuple of integers
-
-    :returns: URL to newly updated image
-    :rtype: string
-    """
-    import requests
-    try:
-        # if python3
-        from urllib.parse import urlencode
-    except ImportError:
-        # if python2
-        from urllib import urlencode
-
-    if isinstance(basemap, list) and len(basemap) == 2:
-        baselayer = basemap[0]
-        labels = basemap[1]
-    else:
-        baselayer = basemap
-        labels = None
-
-    map_params = {'named_map_name': self.get_carto_namedmap(),
-                  'basemap_layer': basemap_config(baselayer),
-                  'tablename': self.get_carto_tablename(),
-                  'labels': (',' + basemap_config(labels)) if labels else '',
-                  'cartocss': cartocss}
-
-    bounds = self.get_bounds()
-    args = dict(map_params, **bounds)
-    new_template = get_named_map_template() % args
-    if debug: print(new_template)
-    endpoint = "{baseurl}api/v1/map/named/{mapname}?api_key={api_key}".format(
-        baseurl=self.get_carto_baseurl(),
-        mapname=self.get_carto_namedmap(),
-        api_key=self.get_carto_api_key())
-    resp = requests.put(endpoint,
-                        data=new_template,
-                        headers={'Content-Type': 'application/json'})
-    # TODO: replace with bounding box extent instead
-    #       do this in the map creation/updating?
-    # https://carto.com/docs/carto-engine/maps-api/named-maps#arguments
-
-    if resp.status_code == requests.codes.ok:
-        mapview = {}
-        if zoom:
-            mapview['zoom'] = zoom
-        if center:
-            mapview['lon'] = center[0]
-            mapview['lat'] = center[1]
-
-        img = ("{baseurl}api/v1/map/static/named/"
-               "{map_name}/{width}/{height}.png"
-               "?{mapview}")
-
-        return img.format(baseurl=self.get_carto_baseurl(),
-                          map_name=self.get_carto_namedmap(),
-                          width=figsize[0],
-                          height=figsize[1],
-                          mapview=urlencode(mapview))
-    else:
-        resp.raise_for_status()
-
-
-def get_named_map_template():
-    """Return named map template. See CARTO's Maps API documentation for more information: https://carto.com/docs/carto-engine/maps-api/named-maps
-
-    :returns: named map template, with values to be filled in
-    """
-
-    template = '''{
-      "version": "0.0.1",
-      "name": "%(named_map_name)s",
-      "auth": {
-        "method": "open"
-      },
-      "placeholders": {
-      },
-      "view": {
-        "bounds": {
-          "west": %(west)s,
-          "south": %(south)s,
-          "east": %(east)s,
-          "north": %(north)s
-        }
-      },
-      "layergroup": {
-        "version": "1.3.0",
-        "layers": [
-          %(basemap_layer)s,
-          {
-            "type": "mapnik",
-            "options": {
-              "sql": "select * from %(tablename)s",
-              "cartocss": "%(cartocss)s",
-              "cartocss_version": "2.3.0"
-            }
-          }%(labels)s
-        ]
-      }
-    }'''
-    return template
-
-def basemap_config(basemap_url):
-    template = '''
-          {
-            "type": "http",
-            "options": {
-              "urlTemplate": "%(basemap)s",
-              "subdomains": [
-                "a",
-                "b",
-                "c"
-              ]
-            }
-          }
-    '''
-    return template % {'basemap': basemap_url}
-
-
-def get_named_mapconfig(username, mapname, baseurl=None):
-    """Named Maps API template for carto.js
-
-    :param username: The username of the CARTO account
-    :type username: string
-    :param mapname: The mapname a cartoframe is associated with CARTO account
-    :type mapname: string
-    :param baseurl: Base URL for API calls
-    :type username: string
-
-    :returns: mapconfig object for a named map as serialized JSON
-    :rtype: string
-    """
-    import sys
-    if sys.version_info >= (3, 0):
-        from urllib.parse import urlparse
-    else:
-        from urlparse import urlparse
-
-    map_args = {'mapname': mapname,
-                'username': username}
-    if baseurl.endswith('/'):
-        map_args['baseurl'] = baseurl[:-1]
-    else:
-        map_args['baseurl'] = baseurl
-
-    if urlparse(baseurl).netloc.endswith('.carto.com/'):
-        map_args['domain'] = 'carto.com'
-    else:
-        map_args['domain'] = urlparse(baseurl).netloc
-
-    # questions:
-    # 1. should tiler protocol always be http or https? what would require us to change it? on prem vs. carto org user vs. carto single account user vs. ...
-    # 2. for the tiler_protocol, can we reuse the format for maps_api_template or do i need to strip out the domains
-    # 3. it all should work fine with named maps?
-    mapconfig = '''{{
-      "user_name": "{username}",
-      "maps_api_template": "{baseurl}",
-      "sql_api_template": "{baseurl}",
-      "tiler_protocol": "https",
-      "tiler_domain": "{domain}",
-      "tiler_port": "80",
-      "type": "namedmap",
-      "named_map": {{
-        "name": "{mapname}"
-      }},
-      "subdomains": [ "a", "b", "c" ]
-      }}'''.format(**map_args)
-    return mapconfig
-
-
-def get_basemap(self, options):
-    """
-    :param options: This can be one of the following:
-
-    * XYZ URL for a custom basemap. See https://leaflet-extras.github.io/leaflet-providers/preview/ for examples.
-    * CARTO basemap style
-
-      - Specific description: `light_all`, `light_nolabels`, `dark_all`, or `dark_nolabels`
-      - General descrption: `light` or `dark`. Specifying one of these results in the best basemap for the map geometries.
-
-    * Dictionary with the following keys:
-
-      - `style`: (required) descrption of the map type (`light` or `dark`)
-      - `labels`: (optional) Show labels (`True`) or not (`False`). If this option is not included, the best basemap will be chosen based on what was entered for `style` and the geometry type of the basemap.
-
-    :type options: string or dict
-
-    :returns: basemap(s) URLs given the input parameters
-    :rtype: string or list
-    """
-
-    template = ('http://cartodb-basemaps-{{s}}.global.ssl.fastly.net/'
-                '{style}/{{z}}/{{x}}/{{y}}.png')
-    style_options = ('light_all', 'dark_all', 'light_nolabels',
-                     'dark_nolabels',)
-    label_options = ('dark', 'light',)
-
-    if isinstance(options, str):
-        if options[0:4] == 'http':
-            # input is already a basemap
-            return (options, None)
-        elif options in style_options:
-            # choose one of four carto types
-            return (template.format(style=options),
-                    'dark' if 'dark_' in options else 'light')
-        elif options in ('light', 'dark'):
-            if self.get_carto_geomtype() in ('point', 'line'):
-                return (template.format(style=options + '_all'),
-                        options)
-            else:
-                return [template.format(style=options + '_nolabels'),
-                        template.format(style=options + '_only_labels')], options
-        else:
-            raise ValueError("Text inputs must be an XYZ basemap format, or "
-                             "one of: {}.".format(','.join(style_options)))
-    elif (isinstance(options, dict) and
-          'style' in options and
-          options['style'] in label_options):
-        if ('labels' in options and
-                options['labels'] is True):
-            return ([template.format(style=options['style'] + '_nolabels'),
-                     template.format(style=options['style'] + '_only_labels')],
-                    options['style'])
-        elif ('labels' in options and options['labels'] is False):
-            return (template.format(style=options['style'] + '_nolabels'),
-                    options['style'])
-        else:
-            if self.get_carto_geomtype() in ('point', 'line'):
-                return (template.format(style=options['style'] + '_all'),
-                        options['style'])
-            else:
-                return [template.format(style=options['style'] + '_nolabels'),
-                        template.format(style=options['style'] + '_only_labels')], options['style']
-=======
 import json
 
 
@@ -441,7 +124,6 @@
                 'default': 0,
             },
         })
->>>>>>> be00f0ea
     else:
         view = {
             'bounds': {
