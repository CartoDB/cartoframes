--- conflicted
+++ resolved
@@ -3,19 +3,11 @@
 from carto.exceptions import CartoException
 
 from ...auth import get_default_credentials
-from ...utils.utils import GEOM_TYPE_LINE, GEOM_TYPE_POINT, GEOM_TYPE_POLYGON
 from .dataset_info import DatasetInfo
 from .registry.dataframe_dataset import DataFrameDataset
 from .registry.strategies_registry import StrategiesRegistry
 from .registry.table_dataset import TableDataset
-<<<<<<< HEAD
-
-DOWNLOAD_RETRY_TIMES = 3
-
-=======
 from .registry.base_dataset import BaseDataset
-from .dataset_info import DatasetInfo
->>>>>>> 74dc81b5
 
 class Dataset(object):
     """Generic data class for cartoframes data operations. A `Dataset` instance
