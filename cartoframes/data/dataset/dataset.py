--- conflicted
+++ resolved
@@ -60,11 +60,7 @@
 
             ds = Dataset('table_name')
 
-<<<<<<< HEAD
         Query against tables in user CARTO account:
-=======
-        Query usign CARTO
->>>>>>> 45f2da0a
 
         .. code::
 
@@ -85,18 +81,6 @@
         self._registry = self._get_strategies_registry()
         self._strategy = self._init_strategy(data, credentials, schema)
 
-<<<<<<< HEAD
-    def _init_strategy(self, data, credentials=None, schema=None):
-        credentials = credentials or get_default_credentials()
-        for strategy in self._registry.get_strategies():
-            if strategy.can_work_with(data):
-                return strategy.create(data, credentials, schema)
-
-        raise ValueError('Cannot detect Dataset type.')
-
-    def _get_strategies_registry(self):
-        return StrategiesRegistry()
-
     @property
     def credentials(self):
         """Dataset's :py:class:`Credentials <cartoframes.auth.Credentials>`
@@ -106,16 +90,10 @@
             if any, for data associated with Dataset instance.
 
         """
-=======
-    @property
-    def credentials(self):
-        """Dataset :py:class:`Credentials <cartoframes.auth.Credentials>`"""
->>>>>>> 45f2da0a
         return self._strategy.credentials
 
     @credentials.setter
     def credentials(self, credentials):
-<<<<<<< HEAD
         """Set a new :py:class:`Credentials <cartoframes.auth.Credentials>`
         for a Dataset instance.
 
@@ -123,9 +101,6 @@
             credentials (:py:class:`cartoframes.auth.Credentials`): Credentials
               instance to associated with Datset instance
         """
-=======
-        """Set a new :py:class:`Credentials <cartoframes.auth.Credentials>` for a Dataset instance."""
->>>>>>> 45f2da0a
         self._strategy.credentials = credentials
 
     @property
