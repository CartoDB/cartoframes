--- conflicted
+++ resolved
@@ -1,5 +1,4 @@
 import pandas as pd
-from warnings import warn
 from tqdm import tqdm
 
 from carto.exceptions import CartoException, CartoRateLimitException
@@ -131,32 +130,19 @@
             if dataframe_columns_info.geom_column and col == dataframe_columns_info.geom_column:
                 geom = decode_geometry(val, dataframe_columns_info.enc_type)
                 if geom:
-                    row_data.append('SRID=4326;{}'.format(geom.wkt))
+                    _append_encoded(row_data, 'SRID=4326;{}'.format(geom.wkt))
                 else:
-                    row_data.append('')
+                    _append_encoded(row_data, '')
             else:
-                row_data.append(_encoded(val))
+                _append_encoded(row_data, val)
 
-<<<<<<< HEAD
-        if the_geom_val is not None:
-            geom = decode_geometry(the_geom_val, enc_type)
-            if geom:
-                _append_encoded(row_data, 'SRID=4326;{geom}'.format(geom=geom.wkt))
-
-        if len(row_data) < columns_number and with_lnglat is not None and lng_val is not None and lat_val is not None:
-            _append_encoded(row_data, 'SRID=4326;POINT({lng} {lat})'.format(lng=lng_val, lat=lat_val))
-
-        if len(row_data) < columns_number:
-            _append_encoded(row_data, '')
-=======
         if with_lnglat:
             lng_val = row[with_lnglat[0]]
             lat_val = row[with_lnglat[1]]
             if lng_val and lat_val:
-                row_data.append('SRID=4326;POINT ({lng} {lat})'.format(lng=lng_val, lat=lat_val))
+                _append_encoded(row_data, 'SRID=4326;POINT ({lng} {lat})'.format(lng=lng_val, lat=lat_val))
             else:
-                row_data.append('')
->>>>>>> 7be05f35
+                _append_encoded(row_data, '')
 
         csv_row = _encoded('|').join(row_data)
         csv_row += _encoded('\n')
@@ -176,6 +162,7 @@
     else:
         return u'{}'.format(val).encode('utf-8')
 
+
 def _is_null(val):
     vnull = pd.isnull(val)
     if isinstance(vnull, bool):
