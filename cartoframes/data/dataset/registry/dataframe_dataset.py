--- conflicted
+++ resolved
@@ -68,9 +68,6 @@
         """Compute the geometry type from the data"""
         return self._get_geom_type()
 
-<<<<<<< HEAD
-    def _copyfrom(self, dataframe_columns_info, with_lnglat):
-=======
     def get_column_names(self, exclude=None):
         """Get column names"""
         columns = list(self.dataframe.columns)
@@ -82,15 +79,7 @@
 
         return columns
 
-    def _copyfrom(self, normalized_column_names, with_lnglat):
-        geom_col = _get_geom_col_name(self._df)
-        enc_type = _detect_encoding_type(self._df, geom_col)
-        columns_normalized, columns_origin = self._copyfrom_column_names(
-            geom_col,
-            normalized_column_names,
-            with_lnglat)
-
->>>>>>> 3cc68243
+    def _copyfrom(self, dataframe_columns_info, with_lnglat):
         query = """COPY {table_name}({columns}) FROM stdin WITH (FORMAT csv, DELIMITER '|');""".format(
             table_name=self._table_name,
             columns=','.join(c.database for c in dataframe_columns_info.columns))
@@ -132,7 +121,7 @@
         row_data = []
         for c in dataframe_columns_info.columns:
             col = c.dataframe
-            if col not in df.columns:  # we could have filtered columns in the df. See _process_columns
+            if col not in df.columns:  # we could have filtered columns in the df. See DataframeColumnsInfo
                 continue
             val = row[col]
 
