from __future__ import absolute_import

from .entity import CatalogEntity
from .repository.dataset_repo import get_dataset_repo
from .repository.geography_repo import get_geography_repo
from .utils import get_subscription_ids, display_subscription_form
from .repository.constants import GEOGRAPHY_FILTER
from . import subscription_info
from . import subscriptions
from . import utils

GEOGRAPHY_TYPE = 'geography'


class Geography(CatalogEntity):

    entity_repo = get_geography_repo()

    @property
    def datasets(self):
        return get_dataset_repo().get_all({GEOGRAPHY_FILTER: self.id})

    @property
    def name(self):
        return self.data['name']

    @property
    def description(self):
        return self.data['description']

    @property
    def country(self):
        return self.data['country_id']

    @property
    def language(self):
        return self.data['lang']

    @property
    def provider(self):
        return self.data['provider_id']

    @property
    def geom_coverage(self):
        return self.data['geom_coverage']

    @property
    def update_frequency(self):
        return self.data['update_frequency']

    @property
    def version(self):
        return self.data['version']

    @property
    def is_public_data(self):
        return self.data['is_public_data']

    @property
    def summary(self):
        return self.data['summary_jsonb']

    @classmethod
    def get_all(cls, filters=None, credentials=None):
        return cls.entity_repo.get_all(filters, credentials)

    def download(self, credentials=None):
        """Download Geography data.

        Args:
            credentials (:py:class:`Credentials <cartoframes.auth.Credentials>`, optional):
                credentials of CARTO user account. If not provided,
                a default credentials (if set with :py:meth:`set_default_credentials
                <cartoframes.auth.set_default_credentials>`) will be used.
<<<<<<< HEAD
        """

        return self._download(credentials)

    def subscribe(self, credentials=None):
        """Subscribe to a Dataset.
=======
        """

        return self._download(credentials)

    def subscribe(self, credentials=None):
        """Subscribe to a Geography.

        Args:
            credentials (:py:class:`Credentials <cartoframes.auth.Credentials>`, optional):
                credentials of CARTO user account. If not provided,
                a default credentials (if set with :py:meth:`set_default_credentials
                <cartoframes.auth.set_default_credentials>`) will be used.
        """

        _credentials = self._get_credentials(credentials)
        _subscribed_ids = subscriptions.get_subscription_ids(_credentials)

        if self.id in _subscribed_ids:
            utils.display_existing_subscription_message(self.id, GEOGRAPHY_TYPE)
        else:
            utils.display_subscription_form(self.id, GEOGRAPHY_TYPE, _credentials)

    def subscription_info(self, credentials=None):
        """Get the subscription information of a Geography.
>>>>>>> 68a3fbfd

        Args:
            credentials (:py:class:`Credentials <cartoframes.auth.Credentials>`, optional):
                credentials of CARTO user account. If not provided,
                a default credentials (if set with :py:meth:`set_default_credentials
                <cartoframes.auth.set_default_credentials>`) will be used.
        """

        _credentials = self._get_credentials(credentials)

<<<<<<< HEAD
        subscribed_ids = get_subscription_ids(_credentials)

        if self.id in subscribed_ids:
            raise Exception('The geography is already purchased.')

        display_subscription_form(self.id, 'geography', _credentials)
=======
        return subscription_info.SubscriptionInfo(
            subscription_info.fetch_subscription_info(self.id, GEOGRAPHY_TYPE, _credentials))
>>>>>>> 68a3fbfd
<|MERGE_RESOLUTION|>--- conflicted
+++ resolved
@@ -3,7 +3,6 @@
 from .entity import CatalogEntity
 from .repository.dataset_repo import get_dataset_repo
 from .repository.geography_repo import get_geography_repo
-from .utils import get_subscription_ids, display_subscription_form
 from .repository.constants import GEOGRAPHY_FILTER
 from . import subscription_info
 from . import subscriptions
@@ -72,14 +71,6 @@
                 credentials of CARTO user account. If not provided,
                 a default credentials (if set with :py:meth:`set_default_credentials
                 <cartoframes.auth.set_default_credentials>`) will be used.
-<<<<<<< HEAD
-        """
-
-        return self._download(credentials)
-
-    def subscribe(self, credentials=None):
-        """Subscribe to a Dataset.
-=======
         """
 
         return self._download(credentials)
@@ -104,7 +95,6 @@
 
     def subscription_info(self, credentials=None):
         """Get the subscription information of a Geography.
->>>>>>> 68a3fbfd
 
         Args:
             credentials (:py:class:`Credentials <cartoframes.auth.Credentials>`, optional):
@@ -115,14 +105,5 @@
 
         _credentials = self._get_credentials(credentials)
 
-<<<<<<< HEAD
-        subscribed_ids = get_subscription_ids(_credentials)
-
-        if self.id in subscribed_ids:
-            raise Exception('The geography is already purchased.')
-
-        display_subscription_form(self.id, 'geography', _credentials)
-=======
         return subscription_info.SubscriptionInfo(
-            subscription_info.fetch_subscription_info(self.id, GEOGRAPHY_TYPE, _credentials))
->>>>>>> 68a3fbfd
+            subscription_info.fetch_subscription_info(self.id, GEOGRAPHY_TYPE, _credentials))