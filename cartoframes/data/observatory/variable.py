from __future__ import absolute_import

from .entity import CatalogEntity
from .repository.dataset_repo import get_dataset_repo
from .repository.variable_repo import get_variable_repo
from .repository.constants import VARIABLE_FILTER
from .summary import variable_describe, head, tail, counts, quantiles, top_values, histogram


_DESCRIPTION_LENGTH_LIMIT = 30


class Variable(CatalogEntity):

    entity_repo = get_variable_repo()

    @property
    def datasets(self):
        return get_dataset_repo().get_all({VARIABLE_FILTER: self.id})

    @property
    def name(self):
        return self.data['name']

    @property
    def description(self):
        return self.data['description']

    @property
    def column_name(self):
        return self.data['column_name']

    @property
    def db_type(self):
        return self.data['db_type']

    @property
    def dataset(self):
        return self.data['dataset_id']

    @property
    def agg_method(self):
        return self.data['agg_method']

    @property
    def variable_group(self):
        return self.data['variable_group_id']

    @property
    def starred(self):
        return self.data['starred']

    @property
    def summary(self):
        return self.data['summary_json']

    @property
    def project_name(self):
        project, _, _, _ = self.id.split('.')
        return project

    @property
    def schema_name(self):
        _, schema, _, _ = self.id.split('.')
        return schema

    @property
    def dataset_name(self):
        _, _, dataset, _ = self.id.split('.')
        return dataset

<<<<<<< HEAD
    def describe(self):
        data = self.data['summary_json']
        return variable_describe(data)

    def head(self):
        data = self.data['summary_json']
        return head(self.__class__, data)

    def tail(self):
        data = self.data['summary_json']
        return tail(self.__class__, data)

    def counts(self):
        data = self.data['summary_json']
        return counts(data)

    def quantiles(self):
        data = self.data['summary_json']
        return quantiles(data)

    def top_values(self):
        data = self.data['summary_json']
        return top_values(data)

    def histogram(self):
        data = self.data['summary_json']
        return histogram(data)
=======
    def __repr__(self):
        descr = self.description

        if descr and len(descr) > _DESCRIPTION_LENGTH_LIMIT:
            descr = descr[0:_DESCRIPTION_LENGTH_LIMIT] + '...'

        return "<{classname}('{entity_id}','{descr}')>"\
               .format(classname=self.__class__.__name__, entity_id=self._get_print_id(), descr=descr)
>>>>>>> 115df543
<|MERGE_RESOLUTION|>--- conflicted
+++ resolved
@@ -69,7 +69,6 @@
         _, _, dataset, _ = self.id.split('.')
         return dataset
 
-<<<<<<< HEAD
     def describe(self):
         data = self.data['summary_json']
         return variable_describe(data)
@@ -97,7 +96,7 @@
     def histogram(self):
         data = self.data['summary_json']
         return histogram(data)
-=======
+
     def __repr__(self):
         descr = self.description
 
@@ -105,5 +104,4 @@
             descr = descr[0:_DESCRIPTION_LENGTH_LIMIT] + '...'
 
         return "<{classname}('{entity_id}','{descr}')>"\
-               .format(classname=self.__class__.__name__, entity_id=self._get_print_id(), descr=descr)
->>>>>>> 115df543
+               .format(classname=self.__class__.__name__, entity_id=self._get_print_id(), descr=descr)