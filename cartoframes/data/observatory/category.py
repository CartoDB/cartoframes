from __future__ import absolute_import

<<<<<<< HEAD
from .entity import EntitiesList, SingleEntity
from .repository.category_repo import get_category_repo
from .repository.dataset_repo import get_dataset_repo

_CATEGORY_ID_FIELD = 'id'
=======
from .entity import CatalogEntity
from .repository.category_repo import get_category_repo
from .repository.dataset_repo import get_dataset_repo


class Category(CatalogEntity):
>>>>>>> f3af945a

    entity_repo = get_category_repo()

    @property
    def datasets(self):
        return get_dataset_repo().get_by_category(self.id)

    @property
    def name(self):
        return self.data['name']<|MERGE_RESOLUTION|>--- conflicted
+++ resolved
@@ -1,19 +1,11 @@
 from __future__ import absolute_import
 
-<<<<<<< HEAD
-from .entity import EntitiesList, SingleEntity
-from .repository.category_repo import get_category_repo
-from .repository.dataset_repo import get_dataset_repo
-
-_CATEGORY_ID_FIELD = 'id'
-=======
 from .entity import CatalogEntity
 from .repository.category_repo import get_category_repo
 from .repository.dataset_repo import get_dataset_repo
 
 
 class Category(CatalogEntity):
->>>>>>> f3af945a
 
     entity_repo = get_category_repo()
 
