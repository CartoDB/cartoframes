from .enrichment_service import EnrichmentService, prepare_variables, AGGREGATION_DEFAULT, AGGREGATION_NONE


class Enrichment(EnrichmentService):
    """This is the main class to enrich your own data with data from the
    `Data Observatory <https://carto.com/platform/location-data-streams/>`__

    To be able to use the `Enrichment` functions you need A CARTO account with Data Observatory v2 enabled. Contact
    us at support@carto.com for more information about this.

    Please, see the :obj:`Catalog` discovery and subscription guides, to understand how to explore the Data Observatory
    repository and subscribe to premium datasets to be used in your enrichment workflows.

    Args:
        credentials (:py:class:`Credentials <cartoframes.auth.Credentials>`, optional):
            credentials of user account. If not provided,
            a default credentials (if set with :py:meth:`set_default_credentials
            <cartoframes.auth.set_default_credentials>`) will attempted to be
            used.
    """

    def __init__(self, credentials=None):
        super(Enrichment, self).__init__(credentials)

    def enrich_points(self, dataframe, variables, geom_column='geometry', filters={}):
        """Enrich your points `DataFrame` with columns (:obj:`Variable`) from one or more :obj:`Dataset`
        in the Data Observatory, intersecting the points in the source `DataFrame` with the geographies in the
        Data Observatory.

        Extra columns as `area` and `population` will be provided in the resulting `DataFrame` for normalization
        purposes.

        Args:
            dataframe (pandas `DataFrame`, geopandas `GeoDataFrame`
                or :py:class:`CartoDataFrame <cartoframes.CartoDataFrame>`): a `DataFrame` instance to be enriched.
            variables (:py:class:`Variable <cartoframes.data.observatory.Variable>`, list, str):
                variable ID, slug or :obj:`Variable` instance or list of variable IDs, slugs
                or :obj:`Variable` instances taken from the Data Observatory :obj:`Catalog`.
            geom_column (str): string indicating the 4326 geometry column name in the
                source `DataFrame`. Defaults to `geometry`.
            filters (list, optional): list of :obj:`VariableFilter` to filter rows from
                the enrichment data. Example: `[VariableFilter(variable1, "= 'a string'")]`

        Returns:
            A :py:class:`CartoDataFrame <cartoframes.CartoDataFrame>` enriched with the variables passed as argument.

        *Note that if the points of the `dataframe` you provide are contained in more than one geometry
        in the enrichment dataset, the number of rows of the returned `CartoDataFrame` could be different
        than the `dataframe` argument number of rows.*

        Examples:

            Enrich a points `DataFrame` with Catalog classes:

            .. code::

                import pandas
                from cartoframes.auth import set_default_credentials
                from cartoframes.data.observatory import Enrichment, Catalog

                set_default_credentials()

                df = pandas.read_csv('...')

                catalog = Catalog()
                variables = catalog.country('usa').category('demographics').datasets[0].variables

                enrichment = Enrichment()
                cdf_enrich = enrichment.enrich_points(df, variables)


            Enrich a points dataframe with several Variables using their ids:

            .. code::

                import pandas
                from cartoframes.auth import set_default_credentials
                from cartoframes.data.observatory import Enrichment, Catalog

                set_default_credentials()

                df = pandas.read_csv('...')

                catalog = Catalog()
                all_variables = catalog.country('usa').category('demographics').datasets[0].variables
                variable1 = all_variables[0]
                variable2 = all_variables[1]
                variables = [
                    variable1.id,
                    variable2.id
                ]

                enrichment = Enrichment()
                cdf_enrich = enrichment.enrich_points(df, variables)


            Enrich a points dataframe with filters:

            .. code::

                import pandas
                from cartoframes.auth import set_default_credentials
                from cartoframes.data.observatory import Enrichment, Catalog, VariableFilter

                set_default_credentials()

                df = pandas.read_csv('...')

                catalog = Catalog()
                variable = catalog.country('usa').category('demographics').datasets[0].variables[0]
                filter = VariableFilter(variable, "= '2019-09-01'")

                enrichment = Enrichment()
                cdf_enrich = enrichment.enrich_points(df, variables=[variable], filters=[filter])
        """
        variables = prepare_variables(variables, self.credentials)
        cartodataframe = self._prepare_data(dataframe, geom_column)

        temp_table_name = self._get_temp_table_name()
        self._upload_data(temp_table_name, cartodataframe)

        queries = self._get_points_enrichment_sql(temp_table_name, variables, filters)
        return self._execute_enrichment(queries, cartodataframe)

    AGGREGATION_DEFAULT = AGGREGATION_DEFAULT
    """Use default aggregation method for polygons enrichment. More info in :py:attr:`Enrichment.enrich_polygons`"""

    AGGREGATION_NONE = AGGREGATION_NONE
    """Do not aggregate data in polygons enrichment. More info in :py:attr:`Enrichment.enrich_polygons`"""

    def enrich_polygons(self, dataframe, variables, geom_column='geometry', filters=[],
                        aggregation=AGGREGATION_DEFAULT):
        """Enrich your polygons `DataFrame` with columns (:obj:`Variable`) from one or more :obj:`Dataset` in
        the Data Observatory by intersecting the polygons in the source `DataFrame` with geographies in the
        Data Observatory.

        When a polygon intersects with multiple geographies, the proportional part of the intersection will be used
        to interpolate the quantity of the polygon value intersected, aggregating them. Most of :obj:`Variable`
        instances have a :py:attr:`Variable.agg_method` property which is used by default as aggregation function, but
        you can overwrite it using the `aggregation` parameter (not even doing the aggregation). If a variable does not
        have the `agg_method` property set and you do not overwrite it either (with the `aggregation` parameter), the
        variable column will be skipped from the enrichment.

        Args:
            dataframe (pandas `DataFrame`, geopandas `GeoDataFrame`
                or :py:class:`CartoDataFrame <cartoframes.CartoDataFrame>`): a `DataFrame` instance to be enriched.
            variables (:py:class:`Variable <cartoframes.data.observatory.Variable>`, list, str):
                variable ID, slug or :obj:`Variable` instance or list of variable IDs, slugs
                or :obj:`Variable` instances taken from the Data Observatory :obj:`Catalog`.
            geom_column (str): string indicating the 4326 geometry column name in the source `DataFrame`.
                Defaults to `geometry`.
            filters (list, optional): list of :obj:`VariableFilter` to filter rows from
                the enrichment data. Example: `[VariableFilter(variable1, "= 'a string'")]`
            aggregation (str, list, optional): sets the data aggregation. The polygons in the source `DataFrame` can
                intersect with one or more polygons from the Data Observatory. With this method you can select how to
                aggregate the resulting data.

                An aggregation method can be one of these values: 'MIN', 'MAX', 'SUM', 'AVG', 'COUNT',
                'ARRAY_AGG', 'ARRAY_CONCAT_AGG', 'STRING_AGG' but check this
                `documentation <https://cloud.google.com/bigquery/docs/reference/standard-sql/aggregate_functions>`__
                for a complete list of aggregate functions.

                The options are:
                    - :py:attr:`Enrichment.AGGREGATION_DEFAULT` (default): Every :obj:`Variable` has a default
                    aggregation method in the :py:attr:`Variable.agg_method` property and it will be used to aggregate
                    the data (a variable could not have `agg_method` defined and in this case, the variables will be
                    skipped).
                    - :py:attr:`Enrichment.AGGREGATION_NONE`: use this option to do the aggregation locally by yourself.
                    You will receive a row of data from each polygon instersected.
                    - str: if you want to overwrite every default aggregation method, you can pass a string with the
                    aggregation method to use.
                    - dictionary: if you want to overwrite some default aggregation methods from your selected
                    variables, use a dict as :py:attr:`Variable.id`: aggregation method pairs, for example:
                    `{variable1.id: 'SUM', variable3.id: 'AVG'}`.

        Returns:
            A :py:class:`CartoDataFrame <cartoframes.CartoDataFrame>` enriched with the variables passed as argument.

        *Note that if the geometry of the `dataframe` you provide intersects with more than one geometry
        in the enrichment dataset, the number of rows of the returned `CartoDataFrame` could be different
        than the `dataframe` argument number of rows.*

        Examples:

            Enrich a polygons dataframe with one Variable:

            .. code::

                import pandas
                from cartoframes.auth import set_default_credentials
                from cartoframes.data.observatory import Enrichment, Catalog

                set_default_credentials()

                df = pandas.read_csv('...')

                catalog = Catalog()
                variable = catalog.country('usa').category('demographics').datasets[0].variables[0]
                variables = [variable]

                enrichment = Enrichment()
                cdf_enrich = enrichment.enrich_polygons(df, variables)


            Enrich a polygons dataframe with all Variables from a Catalog Dataset:

            .. code::

                import pandas
                from cartoframes.auth import set_default_credentials
                from cartoframes.data.observatory import Enrichment, Catalog

                set_default_credentials()

                df = pandas.read_csv('...')

                catalog = Catalog()
                variables = catalog.country('usa').category('demographics').datasets[0].variables

                enrichment = Enrichment()
                cdf_enrich = enrichment.enrich_polygons(df, variables)


            Enrich a polygons dataframe with several Variables using their ids:

            .. code::

                import pandas
                from cartoframes.auth import set_default_credentials
                from cartoframes.data.observatory import Enrichment, Catalog

                set_default_credentials()

                df = pandas.read_csv('...')

                catalog = Catalog()
                all_variables = catalog.country('usa').category('demographics').datasets[0].variables
                variable1 = all_variables[0]
                variable2 = all_variables[1]
                variables = [
                    variable1.id,
                    variable2.id
                ]

                enrichment = Enrichment()
                cdf_enrich = enrichment.enrich_polygons(df, variables)


            Enrich a polygons dataframe with filters:

            .. code::

                import pandas
                from cartoframes.data.observatory import Enrichment, Catalog, VariableFilter
                from cartoframes.auth import set_default_credentials, Credentials

                set_default_credentials()

                df = pandas.read_csv('...')

                catalog = Catalog()
                variable = catalog.country('usa').category('demographics').datasets[0].variables[0]
                filter = VariableFilter(variable, "= '2019-09-01'")

                enrichment = Enrichment()
                cdf_enrich = enrichment.enrich_polygons(df, variables=[variable], filters=[filter])


            Enrich a polygons dataframe overwriting every variables aggregation methods to use `SUM` function:

            .. code::

                import pandas
                from cartoframes.data.observatory import Enrichment, Catalog
                from cartoframes.auth import set_default_credentials, Credentials

                set_default_credentials()

                df = pandas.read_csv('...')

                catalog = Catalog()
                all_variables = catalog.country('usa').category('demographics').datasets[0].variables
                variable1 = all_variables[0] // variable1.agg_method is 'AVG' but you want 'SUM'
                variable2 = all_variables[1] // variable2.agg_method is 'AVG' and it is what you want
                variable3 = all_variables[2] // variable3.agg_method is 'SUM' but you want 'AVG'

                variables = [variable1, variable2, variable3]

                enrichment = Enrichment()
                cdf_enrich = enrichment.enrich_polygons(df, variables, aggregation='SUM')

            Enrich a polygons dataframe overwriting some of the variables aggregation methods:

            .. code::

                import pandas
                from cartoframes.data.observatory import Enrichment, Catalog
                from cartoframes.auth import set_default_credentials, Credentials

                set_default_credentials()

                df = pandas.read_csv('...')

                catalog = Catalog()
                all_variables = catalog.country('usa').category('demographics').datasets[0].variables
                variable1 = all_variables[0] // variable1.agg_method is 'AVG' but you want 'SUM'
                variable2 = all_variables[1] // variable2.agg_method is 'AVG' and it is what you want
                variable3 = all_variables[2] // variable3.agg_method is 'SUM' but you want 'AVG'

                variables = [variable1, variable2, variable3]

                aggregation = {
                    variable1.id: 'SUM',
                    variable3.id: 'AVG'
                }

                enrichment = Enrichment()
                cdf_enrich = enrichment.enrich_polygons(df, variables, aggregation=aggregation)
        """

<<<<<<< HEAD
        variables = prepare_variables(variables, self.credentials, only_with_agg=True)
=======
        variables = prepare_variables(variables, aggregation)
>>>>>>> 10ec499a
        cartodataframe = self._prepare_data(dataframe, geom_column)

        temp_table_name = self._get_temp_table_name()
        self._upload_data(temp_table_name, cartodataframe)

        queries = self._get_polygon_enrichment_sql(temp_table_name, variables, filters, aggregation)
        return self._execute_enrichment(queries, cartodataframe)<|MERGE_RESOLUTION|>--- conflicted
+++ resolved
@@ -317,12 +317,7 @@
                 enrichment = Enrichment()
                 cdf_enrich = enrichment.enrich_polygons(df, variables, aggregation=aggregation)
         """
-
-<<<<<<< HEAD
-        variables = prepare_variables(variables, self.credentials, only_with_agg=True)
-=======
-        variables = prepare_variables(variables, aggregation)
->>>>>>> 10ec499a
+        variables = prepare_variables(variables, self.credentials, aggregation)
         cartodataframe = self._prepare_data(dataframe, geom_column)
 
         temp_table_name = self._get_temp_table_name()
