from .enrichment_service import EnrichmentService, prepare_variables, AGGREGATION_DEFAULT
from ....utils.utils import timelogger


class Enrichment(EnrichmentService):
    """This is the main class to enrich your own data with data from the
    `Data Observatory <https://carto.com/platform/location-data-streams/>`__

    To be able to use the `Enrichment` functions you need A CARTO account with Data Observatory v2 enabled. Contact
    us at support@carto.com for more information about this.

    Please, see the :obj:`Catalog` discovery and subscription guides, to understand how to explore the Data Observatory
    repository and subscribe to premium datasets to be used in your enrichment workflows.

    Args:
        credentials (:py:class:`Credentials <cartoframes.auth.Credentials>`, optional):
            credentials of user account. If not provided,
            a default credentials (if set with :py:meth:`set_default_credentials
            <cartoframes.auth.set_default_credentials>`) will attempted to be
            used.
    """

    def __init__(self, credentials=None):
        super(Enrichment, self).__init__(credentials)

    def enrich_points(self, dataframe, variables, geom_col=None, filters={}):
        """Enrich your points `DataFrame` with columns (:obj:`Variable`) from one or more :obj:`Dataset`
        in the Data Observatory, intersecting the points in the source `DataFrame` with the geographies in the
        Data Observatory.

        Extra columns as `area` and `population` will be provided in the resulting `DataFrame` for normalization
        purposes.

        Args:
            dataframe (pandas `DataFrame`, geopandas `GeoDataFrame`
                or :py:class:`CartoDataFrame <cartoframes.CartoDataFrame>`): a `DataFrame` instance to be enriched.
            variables (:py:class:`Variable <cartoframes.data.observatory.Variable>`, list, str):
                variable ID, slug or :obj:`Variable` instance or list of variable IDs, slugs
                or :obj:`Variable` instances taken from the Data Observatory :obj:`Catalog`. The maximum number of
                variables is 50.
            geom_col (str, optional): string indicating the geometry column name in the source `DataFrame`.
            filters (dict, optional): dictionary to filter results by variable values. As a key it receives the
                variable id, and as value receives a SQL operator, for example: {variable1.id: "> 30"}. It works by
                appending the filter SQL operators to the `WHERE` clause of the resulting enrichment SQL with the `AND`
                operator (in the example: `WHERE {variable1.column_name} > 30`). The variables used to filter results
                should exists in `variables` property list.

        Returns:
            A :py:class:`CartoDataFrame <cartoframes.CartoDataFrame>` enriched with the variables passed as argument.

        *Note that if the points of the `dataframe` you provide are contained in more than one geometry
        in the enrichment dataset, the number of rows of the returned `CartoDataFrame` could be different
        than the `dataframe` argument number of rows.*

        Examples:

            Enrich a points `DataFrame` with Catalog classes:

            .. code::

                import pandas
                from cartoframes.auth import set_default_credentials
                from cartoframes.data.observatory import Enrichment, Catalog

                set_default_credentials('creds.json')

                df = pandas.read_csv('...')

                catalog = Catalog()
                variables = catalog.country('usa').category('demographics').datasets[0].variables

                enrichment = Enrichment()
                cdf_enrich = enrichment.enrich_points(df, variables)


            Enrich a points dataframe with several Variables using their ids:

            .. code::

                import pandas
                from cartoframes.auth import set_default_credentials
                from cartoframes.data.observatory import Enrichment, Catalog

                set_default_credentials('creds.json')

                df = pandas.read_csv('...')

                catalog = Catalog()
                all_variables = catalog.country('usa').category('demographics').datasets[0].variables
                variable1 = all_variables[0]
                variable2 = all_variables[1]
                variables = [
                    variable1.id,
                    variable2.id
                ]

                enrichment = Enrichment()
                cdf_enrich = enrichment.enrich_points(df, variables)


            Enrich a points dataframe with filters:

            .. code::

                import pandas
                from cartoframes.auth import set_default_credentials
                from cartoframes.data.observatory import Enrichment, Catalog

                set_default_credentials('creds.json')

                df = pandas.read_csv('...')

                catalog = Catalog()
                variable = catalog.country('usa').category('demographics').datasets[0].variables[0]
                filters = {variable.id: "= '2019-09-01'"}

                enrichment = Enrichment()
                cdf_enrich = enrichment.enrich_points(df, variables=[variable], filters=filters)
        """
        variables = prepare_variables(variables, self.credentials)
        cartodataframe = self._prepare_data(dataframe, geom_col)

        temp_table_name = self._get_temp_table_name()
        self._upload_data(temp_table_name, cartodataframe)

        queries = self._get_points_enrichment_sql(temp_table_name, variables, filters)
        return self._execute_enrichment(queries, cartodataframe)

    @timelogger
    def enrich_polygons(self, dataframe, variables, geom_col=None, filters={}, aggregation=AGGREGATION_DEFAULT):
        """Enrich your polygons `DataFrame` with columns (:obj:`Variable`) from one or more :obj:`Dataset` in
        the Data Observatory by intersecting the polygons in the source `DataFrame` with geographies in the
        Data Observatory.

        When a polygon intersects with multiple geographies, the proportional part of the intersection will be used
        to interpolate the quantity of the polygon value intersected, aggregating them. Most of :obj:`Variable`
        instances have a :py:attr:`Variable.agg_method` property which is used by default as an aggregation function,
        but you can overwrite it using the `aggregation` parameter (not even doing the aggregation). If a variable does
        not have the `agg_method` property set and you do not overwrite it (with the `aggregation` parameter), the
        variable column will be skipped from the enrichment.

        Args:
            dataframe (pandas `DataFrame`, geopandas `GeoDataFrame`
                or :py:class:`CartoDataFrame <cartoframes.CartoDataFrame>`): a `DataFrame` instance to be enriched.
            variables (:py:class:`Variable <cartoframes.data.observatory.Variable>`, list, str):
                variable ID, slug or :obj:`Variable` instance or list of variable IDs, slugs
                or :obj:`Variable` instances taken from the Data Observatory :obj:`Catalog`. The maximum number of
                variables is 50.
            geom_col (str, optional): string indicating the geometry column name in the source `DataFrame`.
<<<<<<< HEAD
            filters (dict, optional): dictionary to filter results by variable values. As a key it receives the
                variable id, and as value receives a SQL operator, for example: {variable1.id: "> 30"}. It works by
                appending the filter SQL operators to the `WHERE` clause of the resulting enrichment SQL with the `AND`
                operator (in the example: `WHERE {variable1.column_name} > 30`). The variables used to filter results
                should exists in `variables` property list.
            aggregation (str, list, optional): sets the data aggregation. The polygons in the source `DataFrame` can
                intersect with one or more polygons from the Data Observatory. With this method you can select how to
                aggregate the resulting data.
=======
            filters (list, optional): list of :obj:`VariableFilter` to filter rows from
                the enrichment data. Example: `[VariableFilter(variable1, "= 'a string'")]`
            aggregation (None, str, list, optional): sets the data aggregation. The polygons in the source `DataFrame`
                can intersect with one or more polygons from the Data Observatory. With this method you can select how
                to aggregate the resulting data.
>>>>>>> ce5337d7

                An aggregation method can be one of these values: 'MIN', 'MAX', 'SUM', 'AVG', 'COUNT',
                'ARRAY_AGG', 'ARRAY_CONCAT_AGG', 'STRING_AGG' but check this
                `documentation <https://cloud.google.com/bigquery/docs/reference/standard-sql/aggregate_functions>`__
                for a complete list of aggregate functions.

                The options are:
                - str (default): 'default'. Most :obj:`Variable`s has a default
                aggregation method in the :py:attr:`Variable.agg_method` property and it will be used to
                aggregate the data (a variable could not have `agg_method` defined and in this case, the
                variable will be skipped).
                - `None`: use this option to do the aggregation locally by yourself.
                You will receive a row of data from each polygon intersected. Also, you will receive the areas of the
                polygons intersection and the polygons intersected.
                - str: if you want to overwrite every default aggregation method, you can pass a string with the
                aggregation method to use.
                - dictionary: if you want to overwrite some default aggregation methods from your selected
                variables, use a dict as :py:attr:`Variable.id`: aggregation method pairs, for example:
                `{variable1.id: 'SUM', variable3.id: 'AVG'}`.

        Returns:
            A :py:class:`CartoDataFrame <cartoframes.CartoDataFrame>` enriched with the variables passed as argument.

        *Note that if the geometry of the `dataframe` you provide intersects with more than one geometry
        in the enrichment dataset, the number of rows of the returned `CartoDataFrame` could be different
        than the `dataframe` argument number of rows.*

        Examples:

            Enrich a polygons dataframe with one Variable:

            .. code::

                import pandas
                from cartoframes.auth import set_default_credentials
                from cartoframes.data.observatory import Enrichment, Catalog

                set_default_credentials('creds.json')

                df = pandas.read_csv('...')

                catalog = Catalog()
                variable = catalog.country('usa').category('demographics').datasets[0].variables[0]
                variables = [variable]

                enrichment = Enrichment()
                cdf_enrich = enrichment.enrich_polygons(df, variables)


            Enrich a polygons dataframe with all Variables from a Catalog Dataset:

            .. code::

                import pandas
                from cartoframes.auth import set_default_credentials
                from cartoframes.data.observatory import Enrichment, Catalog

                set_default_credentials('creds.json')

                df = pandas.read_csv('...')

                catalog = Catalog()
                variables = catalog.country('usa').category('demographics').datasets[0].variables

                enrichment = Enrichment()
                cdf_enrich = enrichment.enrich_polygons(df, variables)


            Enrich a polygons dataframe with several Variables using their ids:

            .. code::

                import pandas
                from cartoframes.auth import set_default_credentials
                from cartoframes.data.observatory import Enrichment, Catalog

                set_default_credentials('creds.json')

                df = pandas.read_csv('...')

                catalog = Catalog()
                all_variables = catalog.country('usa').category('demographics').datasets[0].variables
                variable1 = all_variables[0]
                variable2 = all_variables[1]
                variables = [
                    variable1.id,
                    variable2.id
                ]

                enrichment = Enrichment()
                cdf_enrich = enrichment.enrich_polygons(df, variables)


            Enrich a polygons dataframe with filters:

            .. code::

                import pandas
                from cartoframes.data.observatory import Enrichment, Catalog
                from cartoframes.auth import set_default_credentials

                set_default_credentials('creds.json')

                df = pandas.read_csv('...')

                catalog = Catalog()
                variable = catalog.country('usa').category('demographics').datasets[0].variables[0]
                filters = {variable.id: "= '2019-09-01'"}

                enrichment = Enrichment()
                cdf_enrich = enrichment.enrich_polygons(df, variables=[variable], filters=filters)

            Enrich a polygons dataframe overwriting every variables aggregation method to use `SUM` function:

            .. code::

                import pandas
                from cartoframes.data.observatory import Enrichment, Catalog
                from cartoframes.auth import set_default_credentials

                set_default_credentials('creds.json')

                df = pandas.read_csv('...')

                catalog = Catalog()
                all_variables = catalog.country('usa').category('demographics').datasets[0].variables
                variable1 = all_variables[0] // variable1.agg_method is 'AVG' but you want 'SUM'
                variable2 = all_variables[1] // variable2.agg_method is 'AVG' and it is what you want
                variable3 = all_variables[2] // variable3.agg_method is 'SUM' but you want 'AVG'

                variables = [variable1, variable2, variable3]

                enrichment = Enrichment()
                cdf_enrich = enrichment.enrich_polygons(df, variables, aggregation='SUM')

            Enrich a polygons dataframe overwriting some of the variables aggregation methods:

            .. code::

                import pandas
                from cartoframes.data.observatory import Enrichment, Catalog
                from cartoframes.auth import set_default_credentials

                set_default_credentials('creds.json')

                df = pandas.read_csv('...')

                catalog = Catalog()
                all_variables = catalog.country('usa').category('demographics').datasets[0].variables
                variable1 = all_variables[0] // variable1.agg_method is 'AVG' but you want 'SUM'
                variable2 = all_variables[1] // variable2.agg_method is 'AVG' and it is what you want
                variable3 = all_variables[2] // variable3.agg_method is 'SUM' but you want 'AVG'

                variables = [variable1, variable2, variable3]

                aggregation = {
                    variable1.id: 'SUM',
                    variable3.id: 'AVG'
                }

                enrichment = Enrichment()
                cdf_enrich = enrichment.enrich_polygons(df, variables, aggregation=aggregation)

            Enrich a polygons dataframe without aggregating variables (because you want to it yourself, for example,
                in case you want to use your custom function for aggregating the data):

            .. code::

                import pandas
                from cartoframes.data.observatory import Enrichment, Catalog
                from cartoframes.auth import set_default_credentials

                set_default_credentials('creds.json')

                df = pandas.read_csv('...')

                catalog = Catalog()
                all_variables = catalog.country('usa').category('demographics').datasets[0].variables
                variable1 = all_variables[0]
                variable2 = all_variables[1]
                variable3 = all_variables[2]

                variables = [variable1, variable2, variable3]

                enrichment = Enrichment()
<<<<<<< HEAD
                cdf_enrich = enrichment.enrich_polygons(df, variables, aggregation=Enrichment.AGGREGATION_NONE)

            The next example uses filters to calculate the `SUM` of car-free households
            :obj:`Variable` of the :obj:`Catalog` for each polygon of `my_local_dataframe` pandas `DataFrame` only for
            areas with more than 100 car-free households:

            .. code::

                from cartoframes.data.observatory import Enrichment, Variable

                variable = Variable.get('no_cars_d19dfd10')
                enriched_dataset_cdf = Enrichment().enrich_polygons(
                    my_local_dataframe,
                    variables=[variable],
                    aggregation={variable.id: 'SUM'}
                    filters={variable.id: '> 100'}
                )
=======
                cdf_enrich = enrichment.enrich_polygons(df, variables, aggregation=None)
>>>>>>> ce5337d7
        """
        variables = prepare_variables(variables, self.credentials, aggregation)

        cartodataframe = self._prepare_data(dataframe, geom_col)
        temp_table_name = self._get_temp_table_name()

        self._upload_data(temp_table_name, cartodataframe)

        queries = self._get_polygon_enrichment_sql(temp_table_name, variables, filters, aggregation)
        return self._execute_enrichment(queries, cartodataframe)<|MERGE_RESOLUTION|>--- conflicted
+++ resolved
@@ -147,22 +147,14 @@
                 or :obj:`Variable` instances taken from the Data Observatory :obj:`Catalog`. The maximum number of
                 variables is 50.
             geom_col (str, optional): string indicating the geometry column name in the source `DataFrame`.
-<<<<<<< HEAD
             filters (dict, optional): dictionary to filter results by variable values. As a key it receives the
                 variable id, and as value receives a SQL operator, for example: {variable1.id: "> 30"}. It works by
                 appending the filter SQL operators to the `WHERE` clause of the resulting enrichment SQL with the `AND`
                 operator (in the example: `WHERE {variable1.column_name} > 30`). The variables used to filter results
                 should exists in `variables` property list.
-            aggregation (str, list, optional): sets the data aggregation. The polygons in the source `DataFrame` can
-                intersect with one or more polygons from the Data Observatory. With this method you can select how to
-                aggregate the resulting data.
-=======
-            filters (list, optional): list of :obj:`VariableFilter` to filter rows from
-                the enrichment data. Example: `[VariableFilter(variable1, "= 'a string'")]`
             aggregation (None, str, list, optional): sets the data aggregation. The polygons in the source `DataFrame`
                 can intersect with one or more polygons from the Data Observatory. With this method you can select how
                 to aggregate the resulting data.
->>>>>>> ce5337d7
 
                 An aggregation method can be one of these values: 'MIN', 'MAX', 'SUM', 'AVG', 'COUNT',
                 'ARRAY_AGG', 'ARRAY_CONCAT_AGG', 'STRING_AGG' but check this
@@ -348,8 +340,7 @@
                 variables = [variable1, variable2, variable3]
 
                 enrichment = Enrichment()
-<<<<<<< HEAD
-                cdf_enrich = enrichment.enrich_polygons(df, variables, aggregation=Enrichment.AGGREGATION_NONE)
+                cdf_enrich = enrichment.enrich_polygons(df, variables, aggregation=None)
 
             The next example uses filters to calculate the `SUM` of car-free households
             :obj:`Variable` of the :obj:`Catalog` for each polygon of `my_local_dataframe` pandas `DataFrame` only for
@@ -366,9 +357,6 @@
                     aggregation={variable.id: 'SUM'}
                     filters={variable.id: '> 100'}
                 )
-=======
-                cdf_enrich = enrichment.enrich_polygons(df, variables, aggregation=None)
->>>>>>> ce5337d7
         """
         variables = prepare_variables(variables, self.credentials, aggregation)
 
