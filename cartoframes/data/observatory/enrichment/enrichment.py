from .enrichment_service import EnrichmentService, prepare_variables, AGGREGATION_DEFAULT


class Enrichment(EnrichmentService):
    """This is the main class to enrich your own data with data from the
    `Data Observatory <https://carto.com/platform/location-data-streams/>`__

    To be able to use the `Enrichment` functions you need A CARTO account with Data Observatory v2 enabled. Contact
    us at support@carto.com for more information about this.

    Please, see the :obj:`Catalog` discovery and subscription guides, to understand how to explore the Data Observatory
    repository and subscribe to premium datasets to be used in your enrichment workflows.

    Args:
        credentials (:py:class:`Credentials <cartoframes.auth.Credentials>`, optional):
            credentials of user account. If not provided,
            a default credentials (if set with :py:meth:`set_default_credentials
            <cartoframes.auth.set_default_credentials>`) will attempted to be
            used.

    """
    def __init__(self, credentials=None):
        super(Enrichment, self).__init__(credentials)

    def enrich_points(self, dataframe, variables, geom_col=None, filters={}):
        """Enrich your points `DataFrame` with columns (:obj:`Variable`) from one or more :obj:`Dataset`
        in the Data Observatory, intersecting the points in the source `DataFrame` with the geographies in the
        Data Observatory.

        Extra columns as `area` and `population` will be provided in the resulting `DataFrame` for normalization
        purposes.

        Args:
            dataframe (pandas.DataFrame, geopandas.GeoDataFrame: a `DataFrame` instance to be enriched.
            variables (:py:class:`Variable <cartoframes.data.observatory.Variable>`, list, str):
                variable ID, slug or :obj:`Variable` instance or list of variable IDs, slugs
                or :obj:`Variable` instances taken from the Data Observatory :obj:`Catalog`. The maximum number of
                variables is 50.
            geom_col (str, optional): string indicating the geometry column name in the source `DataFrame`.
            filters (dict, optional): dictionary to filter results by variable values. As a key it receives the
                variable id, and as value receives a SQL operator, for example: `{variable1.id: "> 30"}`. It works by
                appending the filter SQL operators to the `WHERE` clause of the resulting enrichment SQL with the `AND`
                operator (in the example: `WHERE {variable1.column_name} > 30`). If you want to filter the same
                variable several times you can use a list as a dict value: `{variable1.id: ["> 30", "< 100"]}`. The
                variables used to filter results should exist in `variables` property list.

        Returns:
            A geopandas.GeoDataFrame enriched with the variables passed as argument.

        Raises:
            EnrichmentError: if there is an error in the enrichment process.

        *Note that if the points of the `dataframe` you provide are contained in more than one geometry
        in the enrichment dataset, the number of rows of the returned `GeoDataFrame` could be different
        than the `dataframe` argument number of rows.*

        Examples:
            Enrich a points `DataFrame` with Catalog classes:

            >>> df = pandas.read_csv('path/to/local/csv')
            >>> variables = Catalog().country('usa').category('demographics').datasets[0].variables
            >>> gdf_enrich = Enrichment().enrich_points(df, variables, geom_col='the_geom')

            Enrich a points dataframe with several Variables using their ids:

            >>> df = pandas.read_csv('path/to/local/csv')
            >>> all_variables = Catalog().country('usa').category('demographics').datasets[0].variables
            >>> variables = all_variables[:2]
            >>> gdf_enrich = Enrichment().enrich_points(df, variables, geom_col='the_geom')

            Enrich a points dataframe with filters:

            >>> df = pandas.read_csv('path/to/local/csv')
            >>> variable = Catalog().country('usa').category('demographics').datasets[0].variables[0]
            >>> filters = {variable.id: "= '2019-09-01'"}
            >>> gdf_enrich = Enrichment().enrich_points(
            ...     df,
            ...     variables=[variable],
            ...     filters=filters,
            ...     geom_col='the_geom')

        """
        variables = prepare_variables(variables, self.credentials)
        geodataframe = self._prepare_data(dataframe, geom_col)

        temp_table_name = self._get_temp_table_name()
        self._upload_data(temp_table_name, geodataframe)

        queries = self._get_points_enrichment_sql(temp_table_name, variables, filters)
        return self._execute_enrichment(queries, geodataframe)

    def enrich_polygons(self, dataframe, variables, geom_col=None, filters={}, aggregation=AGGREGATION_DEFAULT):
        """Enrich your polygons `DataFrame` with columns (:obj:`Variable`) from one or more :obj:`Dataset` in
        the Data Observatory by intersecting the polygons in the source `DataFrame` with geographies in the
        Data Observatory.

        When a polygon intersects with multiple geographies, the proportional part of the intersection will be used
        to interpolate the quantity of the polygon value intersected, aggregating them. Most of :obj:`Variable`
        instances have a :py:attr:`Variable.agg_method` property which is used by default as an aggregation function,
        but you can overwrite it using the `aggregation` parameter (not even doing the aggregation). If a variable does
        not have the `agg_method` property set and you do not overwrite it (with the `aggregation` parameter), the
        variable column will be skipped from the enrichment.

        Args:
            dataframe (pandas.DataFrame, geopandas.GeoDataFrame): a `DataFrame` instance to be enriched.
            variables (:py:class:`Variable <cartoframes.data.observatory.Variable>`, list, str):
                variable ID, slug or :obj:`Variable` instance or list of variable IDs, slugs
                or :obj:`Variable` instances taken from the Data Observatory :obj:`Catalog`. The maximum number of
                variables is 50.
            geom_col (str, optional): string indicating the geometry column name in the source `DataFrame`.
            filters (dict, optional): dictionary to filter results by variable values. As a key it receives the
                variable id, and as value receives a SQL operator, for example: `{variable1.id: "> 30"}`. It works by
                appending the filter SQL operators to the `WHERE` clause of the resulting enrichment SQL with the `AND`
                operator (in the example: `WHERE {variable1.column_name} > 30`). If you want to filter the same
                variable several times you can use a list as a dict value: `{variable1.id: ["> 30", "< 100"]}`. The
                variables used to filter results should exist in `variables` property list.
            aggregation (None, str, list, optional): sets the data aggregation. The polygons in the source `DataFrame`
                can intersect with one or more polygons from the Data Observatory. With this method you can select how
                to aggregate the resulting data.

                An aggregation method can be one of these values: 'MIN', 'MAX', 'SUM', 'AVG', 'COUNT',
                'ARRAY_AGG', 'ARRAY_CONCAT_AGG', 'STRING_AGG' but check this
                `documentation <https://cloud.google.com/bigquery/docs/reference/standard-sql/aggregate_functions>`__
                for a complete list of aggregate functions.

                The options are:
                - str (default): 'default'. Most :obj:`Variable`s has a default
                aggregation method in the :py:attr:`Variable.agg_method` property and it will be used to
                aggregate the data (a variable could not have `agg_method` defined and in this case, the
                variable will be skipped).
                - `None`: use this option to do the aggregation locally by yourself.
                You will receive a row of data from each polygon intersected. Also, you will receive the areas of the
                polygons intersection and the polygons intersected.
                - str: if you want to overwrite every default aggregation method, you can pass a string with the
                aggregation method to use.
                - dictionary: if you want to overwrite some default aggregation methods from your selected
                variables, use a dict as :py:attr:`Variable.id`: aggregation method pairs, for example:
                `{variable1.id: 'SUM', variable3.id: 'AVG'}`. Or if you want to use several aggregation method for one
                variable, you can use a list as a dict value: `{variable1.id: ['SUM', 'AVG'], variable3.id: 'AVG'}`

        Returns:
            A geopandas.GeoDataFrame enriched with the variables passed as argument.

        Raises:
            EnrichmentError: if there is an error in the enrichment process.

        *Note that if the geometry of the `dataframe` you provide intersects with more than one geometry
        in the enrichment dataset, the number of rows of the returned `GeoDataFrame` could be different
        than the `dataframe` argument number of rows.*

        Examples:
            Enrich a polygons dataframe with one Variable:

            >>> df = pandas.read_csv('path/to/local/csv')
            >>> variable = Catalog().country('usa').category('demographics').datasets[0].variables[0]
            >>> variables = [variable]
            >>> gdf_enrich = Enrichment().enrich_polygons(df, variables, geom_col='the_geom')

            Enrich a polygons dataframe with all Variables from a Catalog Dataset:

            >>> df = pandas.read_csv('path/to/local/csv')
            >>> variables = Catalog().country('usa').category('demographics').datasets[0].variables
            >>> gdf_enrich = Enrichment().enrich_polygons(df, variables, geom_col='the_geom')

            Enrich a polygons dataframe with several Variables using their ids:

            >>> df = pandas.read_csv('path/to/local/csv')
            >>> all_variables = Catalog().country('usa').category('demographics').datasets[0].variables
<<<<<<< HEAD
            >>> variables = variables = [all_variables[0].id, all_variables[1].id]
            >>> cdf_enrich = Enrichment().enrich_polygons(df, variables)
=======
            >>> variables = all_variables[:2]
            >>> gdf_enrich = Enrichment().enrich_polygons(df, variables, geom_col='the_geom')
>>>>>>> 0553f8a0

            Enrich a polygons dataframe with filters:

            >>> df = pandas.read_csv('path/to/local/csv')
            >>> variable = Catalog().country('usa').category('demographics').datasets[0].variables[0]
            >>> filters = {variable.id: "= '2019-09-01'"}
            >>> gdf_enrich = Enrichment().enrich_polygons(
            ...     df,
            ...     variables=[variable],
            ...     filters=filters,
            ...     geom_col='the_geom')

            Enrich a polygons dataframe overwriting every variables aggregation method to use `SUM` function:

            >>> df = pandas.read_csv('path/to/local/csv')
            >>> all_variables = Catalog().country('usa').category('demographics').datasets[0].variables
            >>> variables = all_variables[:3]
            >>> gdf_enrich = Enrichment().enrich_polygons(
            ...     df,
            ...     variables,
            ...     aggregation='SUM',
            ...     geom_col='the_geom')

            Enrich a polygons dataframe overwriting some of the variables aggregation methods:

            >>> df = pandas.read_csv('path/to/local/csv')
            >>> all_variables = Catalog().country('usa').category('demographics').datasets[0].variables
            >>> variable1 = all_variables[0] // variable1.agg_method is 'AVG' but you want 'SUM'
            >>> variable2 = all_variables[1] // variable2.agg_method is 'AVG' and it is what you want
            >>> variable3 = all_variables[2] // variable3.agg_method is 'SUM' but you want 'AVG'
            >>> variables = [variable1, variable2, variable3]
            >>> aggregation = {
            ...     variable1.id: 'SUM',
            ...     variable3.id: 'AVG'
            >>> }
            >>> gdf_enrich = Enrichment().enrich_polygons(
            ...     df,
            ...     variables,
            ...     aggregation=aggregation,
            ...     geom_col='the_geom')

            Enrich a polygons dataframe using several aggregation methods for a variable:

            >>> df = pandas.read_csv('path/to/local/csv')
            >>> all_variables = Catalog().country('usa').category('demographics').datasets[0].variables
            >>> variable1 = all_variables[0] // variable1.agg_method is 'AVG' but you want 'SUM' and 'AVG'
            >>> variable2 = all_variables[1] // variable2.agg_method is 'AVG' and it is what you want
            >>> variable3 = all_variables[2] // variable3.agg_method is 'SUM' but you want 'AVG'
            >>> variables = [variable1, variable2, variable3]
            >>> aggregation = {
            ...     variable1.id: ['SUM', 'AVG'],
            ...     variable3.id: 'AVG'
            >>> }
            >>> cdf_enrich = Enrichment().enrich_polygons(df, variables, aggregation=aggregation)

            Enrich a polygons dataframe without aggregating variables (because you want to it yourself, for example,
                in case you want to use your custom function for aggregating the data):

            >>> df = pandas.read_csv('path/to/local/csv')
            >>> all_variables = Catalog().country('usa').category('demographics').datasets[0].variables
            >>> variables = all_variables[:3]
            >>> gdf_enrich = Enrichment().enrich_polygons(
            ...     df,
            ...     variables,
            ...     aggregation=None,
            ...     geom_col='the_geom')

            The next example uses filters to calculate the `SUM` of car-free households
            :obj:`Variable` of the :obj:`Catalog` for each polygon of `my_local_dataframe` pandas `DataFrame` only for
            areas with more than 100 car-free households:

            >>> variable = Variable.get('no_cars_d19dfd10')
            >>> gdf_enrich = Enrichment().enrich_polygons(
            ...     my_local_dataframe,
            ...     variables=[variable],
            ...     aggregation={variable.id: 'SUM'},
            ...     filters={variable.id: '> 100'},
            ...     geom_col='the_geom')

        """
        variables = prepare_variables(variables, self.credentials, aggregation)

        geodataframe = self._prepare_data(dataframe, geom_col)
        temp_table_name = self._get_temp_table_name()

        self._upload_data(temp_table_name, geodataframe)

        queries = self._get_polygon_enrichment_sql(temp_table_name, variables, filters, aggregation)
        return self._execute_enrichment(queries, geodataframe)<|MERGE_RESOLUTION|>--- conflicted
+++ resolved
@@ -166,13 +166,8 @@
 
             >>> df = pandas.read_csv('path/to/local/csv')
             >>> all_variables = Catalog().country('usa').category('demographics').datasets[0].variables
-<<<<<<< HEAD
             >>> variables = variables = [all_variables[0].id, all_variables[1].id]
-            >>> cdf_enrich = Enrichment().enrich_polygons(df, variables)
-=======
-            >>> variables = all_variables[:2]
-            >>> gdf_enrich = Enrichment().enrich_polygons(df, variables, geom_col='the_geom')
->>>>>>> 0553f8a0
+            >>> cdf_enrich = Enrichment().enrich_polygons(df, variables, geom_col='the_geom')
 
             Enrich a polygons dataframe with filters:
 
