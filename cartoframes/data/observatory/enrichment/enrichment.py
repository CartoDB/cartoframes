--- conflicted
+++ resolved
@@ -242,11 +242,7 @@
                 # load credentials from local file
                 set_default_credentials('creds.json')
 
-<<<<<<< HEAD
-                df = pandas.read_csv('path/to/local/csv')
-=======
-                df = pandas.read_csv('path/to/csv/csv')
->>>>>>> 4fa03076
+                df = pandas.read_csv('path/to/local/csv')
 
                 catalog = Catalog()
                 all_variables = catalog.country('usa').category('demographics').datasets[0].variables
