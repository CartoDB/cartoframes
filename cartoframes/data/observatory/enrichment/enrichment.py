from .enrichment_service import EnrichmentService, prepare_variables, AGGREGATION_DEFAULT, AGGREGATION_NONE

import time


class Enrichment(EnrichmentService):
    """This is the main class to enrich your own data with data from the
    `Data Observatory <https://carto.com/platform/location-data-streams/>`__

    To be able to use the `Enrichment` functions you need A CARTO account with Data Observatory v2 enabled. Contact
    us at support@carto.com for more information about this.

    Please, see the :obj:`Catalog` discovery and subscription guides, to understand how to explore the Data Observatory
    repository and subscribe to premium datasets to be used in your enrichment workflows.

    Args:
        credentials (:py:class:`Credentials <cartoframes.auth.Credentials>`, optional):
            credentials of user account. If not provided,
            a default credentials (if set with :py:meth:`set_default_credentials
            <cartoframes.auth.set_default_credentials>`) will attempted to be
            used.
    """

    def __init__(self, credentials=None):
        super(Enrichment, self).__init__(credentials)

    def enrich_points(self, dataframe, variables, geom_column='geometry', filters={}):
        """Enrich your points `DataFrame` with columns (:obj:`Variable`) from one or more :obj:`Dataset`
        in the Data Observatory, intersecting the points in the source `DataFrame` with the geographies in the
        Data Observatory.

        Extra columns as `area` and `population` will be provided in the resulting `DataFrame` for normalization
        purposes.

        Args:
            dataframe (pandas `DataFrame`, geopandas `GeoDataFrame`
                or :py:class:`CartoDataFrame <cartoframes.CartoDataFrame>`): a `DataFrame` instance to be enriched.
            variables (:py:class:`Variable <cartoframes.data.observatory.Variable>`, list, str):
                variable ID, slug or :obj:`Variable` instance or list of variable IDs, slugs
                or :obj:`Variable` instances taken from the Data Observatory :obj:`Catalog`.
            geom_column (str): string indicating the 4326 geometry column name in the
                source `DataFrame`. Defaults to `geometry`.
            filters (list, optional): list of :obj:`VariableFilter` to filter rows from
                the enrichment data. Example: `[VariableFilter(variable1, "= 'a string'")]`

        Returns:
            A :py:class:`CartoDataFrame <cartoframes.CartoDataFrame>` enriched with the variables passed as argument.

        *Note that if the points of the `dataframe` you provide are contained in more than one geometry
        in the enrichment dataset, the number of rows of the returned `CartoDataFrame` could be different
        than the `dataframe` argument number of rows.*

        Examples:

            Enrich a points `DataFrame` with Catalog classes:

            .. code::

                import pandas
                from cartoframes.auth import set_default_credentials
                from cartoframes.data.observatory import Enrichment, Catalog

                set_default_credentials()

                df = pandas.read_csv('...')

                catalog = Catalog()
                variables = catalog.country('usa').category('demographics').datasets[0].variables

                enrichment = Enrichment()
                cdf_enrich = enrichment.enrich_points(df, variables)


            Enrich a points dataframe with several Variables using their ids:

            .. code::

                import pandas
                from cartoframes.auth import set_default_credentials
                from cartoframes.data.observatory import Enrichment, Catalog

                set_default_credentials()

                df = pandas.read_csv('...')

                catalog = Catalog()
                all_variables = catalog.country('usa').category('demographics').datasets[0].variables
                variable1 = all_variables[0]
                variable2 = all_variables[1]
                variables = [
                    variable1.id,
                    variable2.id
                ]

                enrichment = Enrichment()
                cdf_enrich = enrichment.enrich_points(df, variables)


            Enrich a points dataframe with filters:

            .. code::

                import pandas
                from cartoframes.auth import set_default_credentials
                from cartoframes.data.observatory import Enrichment, Catalog, VariableFilter

                set_default_credentials()

                df = pandas.read_csv('...')

                catalog = Catalog()
                variable = catalog.country('usa').category('demographics').datasets[0].variables[0]
                filter = VariableFilter(variable, "= '2019-09-01'")

                enrichment = Enrichment()
                cdf_enrich = enrichment.enrich_points(df, variables=[variable], filters=[filter])
        """
        print('Preparing variables')
        start_time = time.time() 
        variables = prepare_variables(variables)
        elapsed_time = time.time() - start_time
        print(elapsed_time)

        print('Preparing data')
        start_time = time.time()
        cartodataframe = self._prepare_data(dataframe, geom_column)
        temp_table_name = self._get_temp_table_name()
        elapsed_time = time.time() - start_time
        print(elapsed_time)

        print('Upload')
        start_time = time.time()
        # return None
        self._upload_data(temp_table_name, cartodataframe)
        elapsed_time = time.time() - start_time
        print(elapsed_time)
        
        print('Enrichment')
        start_time = time.time() 
        queries = self._get_points_enrichment_sql(temp_table_name, variables, filters)
<<<<<<< HEAD
        r = self._execute_enrichment(queries, cartodataframe)
        elapsed_time = time.time() - start_time
        print(elapsed_time)

        return r
=======
        return self._execute_enrichment(queries, cartodataframe)
>>>>>>> 10ec499a

    AGGREGATION_DEFAULT = AGGREGATION_DEFAULT
    """Use default aggregation method for polygons enrichment. More info in :py:attr:`Enrichment.enrich_polygons`"""

    AGGREGATION_NONE = AGGREGATION_NONE
    """Do not aggregate data in polygons enrichment. More info in :py:attr:`Enrichment.enrich_polygons`"""

    def enrich_polygons(self, dataframe, variables, geom_column='geometry', filters=[],
                        aggregation=AGGREGATION_DEFAULT):
        """Enrich your polygons `DataFrame` with columns (:obj:`Variable`) from one or more :obj:`Dataset` in
        the Data Observatory by intersecting the polygons in the source `DataFrame` with geographies in the
        Data Observatory.

        When a polygon intersects with multiple geographies, the proportional part of the intersection will be used
        to interpolate the quantity of the polygon value intersected, aggregating them. Most of :obj:`Variable`
        instances have a :py:attr:`Variable.agg_method` property which is used by default as aggregation function, but
        you can overwrite it using the `aggregation` parameter (not even doing the aggregation). If a variable does not
        have the `agg_method` property set and you do not overwrite it either (with the `aggregation` parameter), the
        variable column will be skipped from the enrichment.

        Args:
            dataframe (pandas `DataFrame`, geopandas `GeoDataFrame`
                or :py:class:`CartoDataFrame <cartoframes.CartoDataFrame>`): a `DataFrame` instance to be enriched.
            variables (:py:class:`Variable <cartoframes.data.observatory.Variable>`, list, str):
                variable ID, slug or :obj:`Variable` instance or list of variable IDs, slugs
                or :obj:`Variable` instances taken from the Data Observatory :obj:`Catalog`.
            geom_column (str): string indicating the 4326 geometry column name in the source `DataFrame`.
                Defaults to `geometry`.
            filters (list, optional): list of :obj:`VariableFilter` to filter rows from
                the enrichment data. Example: `[VariableFilter(variable1, "= 'a string'")]`
            aggregation (str, list, optional): sets the data aggregation. The polygons in the source `DataFrame` can
                intersect with one or more polygons from the Data Observatory. With this method you can select how to
                aggregate the resulting data.

                An aggregation method can be one of these values: 'MIN', 'MAX', 'SUM', 'AVG', 'COUNT',
                'ARRAY_AGG', 'ARRAY_CONCAT_AGG', 'STRING_AGG' but check this
                `documentation <https://cloud.google.com/bigquery/docs/reference/standard-sql/aggregate_functions>`__
                for a complete list of aggregate functions.

                The options are:
                    - :py:attr:`Enrichment.AGGREGATION_DEFAULT` (default): Every :obj:`Variable` has a default
                    aggregation method in the :py:attr:`Variable.agg_method` property and it will be used to aggregate
                    the data (a variable could not have `agg_method` defined and in this case, the variables will be
                    skipped).
                    - :py:attr:`Enrichment.AGGREGATION_NONE`: use this option to do the aggregation locally by yourself.
                    You will receive a row of data from each polygon instersected.
                    - str: if you want to overwrite every default aggregation method, you can pass a string with the
                    aggregation method to use.
                    - dictionary: if you want to overwrite some default aggregation methods from your selected
                    variables, use a dict as :py:attr:`Variable.id`: aggregation method pairs, for example:
                    `{variable1.id: 'SUM', variable3.id: 'AVG'}`.

        Returns:
            A :py:class:`CartoDataFrame <cartoframes.CartoDataFrame>` enriched with the variables passed as argument.

        *Note that if the geometry of the `dataframe` you provide intersects with more than one geometry
        in the enrichment dataset, the number of rows of the returned `CartoDataFrame` could be different
        than the `dataframe` argument number of rows.*

        Examples:

            Enrich a polygons dataframe with one Variable:

            .. code::

                import pandas
                from cartoframes.auth import set_default_credentials
                from cartoframes.data.observatory import Enrichment, Catalog

                set_default_credentials()

                df = pandas.read_csv('...')

                catalog = Catalog()
                variable = catalog.country('usa').category('demographics').datasets[0].variables[0]
                variables = [variable]

                enrichment = Enrichment()
                cdf_enrich = enrichment.enrich_polygons(df, variables)


            Enrich a polygons dataframe with all Variables from a Catalog Dataset:

            .. code::

                import pandas
                from cartoframes.auth import set_default_credentials
                from cartoframes.data.observatory import Enrichment, Catalog

                set_default_credentials()

                df = pandas.read_csv('...')

                catalog = Catalog()
                variables = catalog.country('usa').category('demographics').datasets[0].variables

                enrichment = Enrichment()
                cdf_enrich = enrichment.enrich_polygons(df, variables)


            Enrich a polygons dataframe with several Variables using their ids:

            .. code::

                import pandas
                from cartoframes.auth import set_default_credentials
                from cartoframes.data.observatory import Enrichment, Catalog

                set_default_credentials()

                df = pandas.read_csv('...')

                catalog = Catalog()
                all_variables = catalog.country('usa').category('demographics').datasets[0].variables
                variable1 = all_variables[0]
                variable2 = all_variables[1]
                variables = [
                    variable1.id,
                    variable2.id
                ]

                enrichment = Enrichment()
                cdf_enrich = enrichment.enrich_polygons(df, variables)


            Enrich a polygons dataframe with filters:

            .. code::

                import pandas
                from cartoframes.data.observatory import Enrichment, Catalog, VariableFilter
                from cartoframes.auth import set_default_credentials, Credentials

                set_default_credentials()

                df = pandas.read_csv('...')

                catalog = Catalog()
                variable = catalog.country('usa').category('demographics').datasets[0].variables[0]
                filter = VariableFilter(variable, "= '2019-09-01'")

                enrichment = Enrichment()
                cdf_enrich = enrichment.enrich_polygons(df, variables=[variable], filters=[filter])


            Enrich a polygons dataframe overwriting every variables aggregation methods to use `SUM` function:

            .. code::

                import pandas
                from cartoframes.data.observatory import Enrichment, Catalog
                from cartoframes.auth import set_default_credentials, Credentials

                set_default_credentials()

                df = pandas.read_csv('...')

                catalog = Catalog()
                all_variables = catalog.country('usa').category('demographics').datasets[0].variables
                variable1 = all_variables[0] // variable1.agg_method is 'AVG' but you want 'SUM'
                variable2 = all_variables[1] // variable2.agg_method is 'AVG' and it is what you want
                variable3 = all_variables[2] // variable3.agg_method is 'SUM' but you want 'AVG'

                variables = [variable1, variable2, variable3]

                enrichment = Enrichment()
                cdf_enrich = enrichment.enrich_polygons(df, variables, aggregation='SUM')

            Enrich a polygons dataframe overwriting some of the variables aggregation methods:

            .. code::

                import pandas
                from cartoframes.data.observatory import Enrichment, Catalog
                from cartoframes.auth import set_default_credentials, Credentials

                set_default_credentials()

                df = pandas.read_csv('...')

                catalog = Catalog()
                all_variables = catalog.country('usa').category('demographics').datasets[0].variables
                variable1 = all_variables[0] // variable1.agg_method is 'AVG' but you want 'SUM'
                variable2 = all_variables[1] // variable2.agg_method is 'AVG' and it is what you want
                variable3 = all_variables[2] // variable3.agg_method is 'SUM' but you want 'AVG'

                variables = [variable1, variable2, variable3]

                aggregation = {
                    variable1.id: 'SUM',
                    variable3.id: 'AVG'
                }

                enrichment = Enrichment()
                cdf_enrich = enrichment.enrich_polygons(df, variables, aggregation=aggregation)
        """
<<<<<<< HEAD
        print('Preparing variables')
        start_time = time.time()
        variables = prepare_variables(variables)
        elapsed_time = time.time() - start_time
        print(elapsed_time)
=======

        variables = prepare_variables(variables, aggregation)
        cartodataframe = self._prepare_data(dataframe, geom_column)
>>>>>>> 10ec499a

        print('Preparing data')
        start_time = time.time()
        cartodataframe = self._prepare_data(dataframe, geom_column)
        temp_table_name = self._get_temp_table_name()
        elapsed_time = time.time() - start_time
        print(elapsed_time)
        
        print('Upload')
        start_time = time.time()
        self._upload_data(temp_table_name, cartodataframe)
<<<<<<< HEAD
        elapsed_time = time.time() - start_time
        print(elapsed_time)
        
        print('Enrichment')
        start_time = time.time()
        queries = self._get_polygon_enrichment_sql(
            temp_table_name, variables, filters, aggregation
        )
        r = self._execute_enrichment(queries, cartodataframe)
        elapsed_time = time.time() - start_time
        print(elapsed_time)
        return r
        
    def _get_points_enrichment_sql(self, temp_table_name, variables, filters):
        tables_metadata = self._get_tables_metadata(variables).items()

        return [self._build_points_query(table, metadata, temp_table_name, filters)
                for table, metadata in tables_metadata]

    def _build_points_query(self, table, metadata, temp_table_name, filters):
        variables = ['enrichment_table.{}'.format(variable.column_name) for variable in metadata['variables']]
        enrichment_dataset = metadata['dataset']
        enrichment_geo_table = metadata['geo_table']
        data_table = '{project}.{user_dataset}.{temp_table_name}'.format(
            project=self.working_project,
            user_dataset=self.user_dataset,
            temp_table_name=temp_table_name
        )

        return '''
            SELECT data_table.{enrichment_id}, {variables},
                ST_Area(enrichment_geo_table.geom) AS {table}_area
            FROM `{enrichment_dataset}` enrichment_table
                JOIN `{enrichment_geo_table}` enrichment_geo_table
                    ON enrichment_table.geoid = enrichment_geo_table.geoid
                JOIN `{data_table}` data_table
                    ON ST_Within(data_table.{geojson_column}, enrichment_geo_table.geom)
            {where};
        '''.format(
            variables=', '.join(variables),
            geojson_column=self.geojson_column,
            enrichment_dataset=enrichment_dataset,
            enrichment_geo_table=enrichment_geo_table,
            enrichment_id=self.enrichment_id,
            where=self._build_where_clausule(filters),
            data_table=data_table,
            table=table
        )

    def _get_polygon_enrichment_sql(self, temp_table_name, variables, filters, aggregation):
        variable_aggregations = get_variable_aggregations(variables, aggregation)
        tables_metadata = self._get_tables_metadata(variable_aggregations).items()

        return [self._build_polygons_query(table, metadata, temp_table_name, filters, aggregation)
                for table, metadata in tables_metadata]

    def _build_polygons_query(self, table, metadata, temp_table_name, filters, aggregation):
        variable_aggregations = metadata['variables']
        enrichment_dataset = metadata['dataset']
        enrichment_geo_table = metadata['geo_table']
        data_table = '{project}.{user_dataset}.{temp_table_name}'.format(
            project=self.working_project,
            user_dataset=self.user_dataset,
            temp_table_name=temp_table_name
        )

        if aggregation == AGGREGATION_NONE:
            grouper = ''
            variables = self._build_polygons_query_variables_without_aggregation(variable_aggregations)
        else:
            grouper = 'group by data_table.{enrichment_id}'.format(enrichment_id=self.enrichment_id)
            variables = self._build_polygons_query_variables_with_aggregation(variable_aggregations)

        return '''
            SELECT data_table.{enrichment_id}, {variables}
            FROM `{enrichment_dataset}` enrichment_table
                JOIN `{enrichment_geo_table}` enrichment_geo_table
                    ON enrichment_table.geoid = enrichment_geo_table.geoid
                JOIN `{data_table}` data_table
                    ON ST_Intersects(data_table.{geojson_column}, enrichment_geo_table.geom)
            {where}
            {grouper};
        '''.format(
                geojson_column=self.geojson_column,
                enrichment_dataset=enrichment_dataset,
                enrichment_geo_table=enrichment_geo_table,
                enrichment_id=self.enrichment_id,
                where=self._build_where_clausule(filters),
                data_table=data_table,
                grouper=grouper or '',
                variables=variables
            )

    def _build_polygons_query_variables_with_aggregation(self, variable_aggregations):
        return ', '.join(["""
            {operator}(enrichment_table.{variable} *
            (ST_Area(ST_Intersection(enrichment_geo_table.geom, data_table.{geojson_column}))
            / ST_area(data_table.{geojson_column}))) AS {variable}
            """.format(
                variable=variable_aggregation.variable.column_name,
                geojson_column=self.geojson_column,
                operator=variable_aggregation.aggregation) for variable_aggregation in variable_aggregations])

    def _build_polygons_query_variables_without_aggregation(self, variable_aggregations):
        variables = ['enrichment_table.{}'.format(variable_aggregation.variable.column_name)
                     for variable_aggregation in variable_aggregations]

        return """
            {variables},
            ST_Area(ST_Intersection(enrichment_geo_table.geom, data_table.{geojson_column})) /
            ST_area(data_table.{geojson_column}) AS measures_proportion
            """.format(
                variables=', '.join(variables),
                geojson_column=self.geojson_column)

    def _build_where_clausule(self, filters):
        where = ''
        if len(filters) > 0:
            where_clausules = ["enrichment_table.{} {}".format(f.variable.column_name, f.query) for f in filters]
            where = 'WHERE {}'.format('AND '.join(where_clausules))

        return where
=======

        queries = self._get_polygon_enrichment_sql(temp_table_name, variables, filters, aggregation)
        return self._execute_enrichment(queries, cartodataframe)
>>>>>>> 10ec499a
<|MERGE_RESOLUTION|>--- conflicted
+++ resolved
@@ -1,6 +1,4 @@
 from .enrichment_service import EnrichmentService, prepare_variables, AGGREGATION_DEFAULT, AGGREGATION_NONE
-
-import time
 
 
 class Enrichment(EnrichmentService):
@@ -115,38 +113,14 @@
                 enrichment = Enrichment()
                 cdf_enrich = enrichment.enrich_points(df, variables=[variable], filters=[filter])
         """
-        print('Preparing variables')
-        start_time = time.time() 
         variables = prepare_variables(variables)
-        elapsed_time = time.time() - start_time
-        print(elapsed_time)
-
-        print('Preparing data')
-        start_time = time.time()
         cartodataframe = self._prepare_data(dataframe, geom_column)
+
         temp_table_name = self._get_temp_table_name()
-        elapsed_time = time.time() - start_time
-        print(elapsed_time)
-
-        print('Upload')
-        start_time = time.time()
-        # return None
         self._upload_data(temp_table_name, cartodataframe)
-        elapsed_time = time.time() - start_time
-        print(elapsed_time)
-        
-        print('Enrichment')
-        start_time = time.time() 
+
         queries = self._get_points_enrichment_sql(temp_table_name, variables, filters)
-<<<<<<< HEAD
-        r = self._execute_enrichment(queries, cartodataframe)
-        elapsed_time = time.time() - start_time
-        print(elapsed_time)
-
-        return r
-=======
         return self._execute_enrichment(queries, cartodataframe)
->>>>>>> 10ec499a
 
     AGGREGATION_DEFAULT = AGGREGATION_DEFAULT
     """Use default aggregation method for polygons enrichment. More info in :py:attr:`Enrichment.enrich_polygons`"""
@@ -343,153 +317,12 @@
                 enrichment = Enrichment()
                 cdf_enrich = enrichment.enrich_polygons(df, variables, aggregation=aggregation)
         """
-<<<<<<< HEAD
-        print('Preparing variables')
-        start_time = time.time()
-        variables = prepare_variables(variables)
-        elapsed_time = time.time() - start_time
-        print(elapsed_time)
-=======
 
         variables = prepare_variables(variables, aggregation)
         cartodataframe = self._prepare_data(dataframe, geom_column)
->>>>>>> 10ec499a
-
-        print('Preparing data')
-        start_time = time.time()
-        cartodataframe = self._prepare_data(dataframe, geom_column)
+
         temp_table_name = self._get_temp_table_name()
-        elapsed_time = time.time() - start_time
-        print(elapsed_time)
-        
-        print('Upload')
-        start_time = time.time()
         self._upload_data(temp_table_name, cartodataframe)
-<<<<<<< HEAD
-        elapsed_time = time.time() - start_time
-        print(elapsed_time)
-        
-        print('Enrichment')
-        start_time = time.time()
-        queries = self._get_polygon_enrichment_sql(
-            temp_table_name, variables, filters, aggregation
-        )
-        r = self._execute_enrichment(queries, cartodataframe)
-        elapsed_time = time.time() - start_time
-        print(elapsed_time)
-        return r
-        
-    def _get_points_enrichment_sql(self, temp_table_name, variables, filters):
-        tables_metadata = self._get_tables_metadata(variables).items()
-
-        return [self._build_points_query(table, metadata, temp_table_name, filters)
-                for table, metadata in tables_metadata]
-
-    def _build_points_query(self, table, metadata, temp_table_name, filters):
-        variables = ['enrichment_table.{}'.format(variable.column_name) for variable in metadata['variables']]
-        enrichment_dataset = metadata['dataset']
-        enrichment_geo_table = metadata['geo_table']
-        data_table = '{project}.{user_dataset}.{temp_table_name}'.format(
-            project=self.working_project,
-            user_dataset=self.user_dataset,
-            temp_table_name=temp_table_name
-        )
-
-        return '''
-            SELECT data_table.{enrichment_id}, {variables},
-                ST_Area(enrichment_geo_table.geom) AS {table}_area
-            FROM `{enrichment_dataset}` enrichment_table
-                JOIN `{enrichment_geo_table}` enrichment_geo_table
-                    ON enrichment_table.geoid = enrichment_geo_table.geoid
-                JOIN `{data_table}` data_table
-                    ON ST_Within(data_table.{geojson_column}, enrichment_geo_table.geom)
-            {where};
-        '''.format(
-            variables=', '.join(variables),
-            geojson_column=self.geojson_column,
-            enrichment_dataset=enrichment_dataset,
-            enrichment_geo_table=enrichment_geo_table,
-            enrichment_id=self.enrichment_id,
-            where=self._build_where_clausule(filters),
-            data_table=data_table,
-            table=table
-        )
-
-    def _get_polygon_enrichment_sql(self, temp_table_name, variables, filters, aggregation):
-        variable_aggregations = get_variable_aggregations(variables, aggregation)
-        tables_metadata = self._get_tables_metadata(variable_aggregations).items()
-
-        return [self._build_polygons_query(table, metadata, temp_table_name, filters, aggregation)
-                for table, metadata in tables_metadata]
-
-    def _build_polygons_query(self, table, metadata, temp_table_name, filters, aggregation):
-        variable_aggregations = metadata['variables']
-        enrichment_dataset = metadata['dataset']
-        enrichment_geo_table = metadata['geo_table']
-        data_table = '{project}.{user_dataset}.{temp_table_name}'.format(
-            project=self.working_project,
-            user_dataset=self.user_dataset,
-            temp_table_name=temp_table_name
-        )
-
-        if aggregation == AGGREGATION_NONE:
-            grouper = ''
-            variables = self._build_polygons_query_variables_without_aggregation(variable_aggregations)
-        else:
-            grouper = 'group by data_table.{enrichment_id}'.format(enrichment_id=self.enrichment_id)
-            variables = self._build_polygons_query_variables_with_aggregation(variable_aggregations)
-
-        return '''
-            SELECT data_table.{enrichment_id}, {variables}
-            FROM `{enrichment_dataset}` enrichment_table
-                JOIN `{enrichment_geo_table}` enrichment_geo_table
-                    ON enrichment_table.geoid = enrichment_geo_table.geoid
-                JOIN `{data_table}` data_table
-                    ON ST_Intersects(data_table.{geojson_column}, enrichment_geo_table.geom)
-            {where}
-            {grouper};
-        '''.format(
-                geojson_column=self.geojson_column,
-                enrichment_dataset=enrichment_dataset,
-                enrichment_geo_table=enrichment_geo_table,
-                enrichment_id=self.enrichment_id,
-                where=self._build_where_clausule(filters),
-                data_table=data_table,
-                grouper=grouper or '',
-                variables=variables
-            )
-
-    def _build_polygons_query_variables_with_aggregation(self, variable_aggregations):
-        return ', '.join(["""
-            {operator}(enrichment_table.{variable} *
-            (ST_Area(ST_Intersection(enrichment_geo_table.geom, data_table.{geojson_column}))
-            / ST_area(data_table.{geojson_column}))) AS {variable}
-            """.format(
-                variable=variable_aggregation.variable.column_name,
-                geojson_column=self.geojson_column,
-                operator=variable_aggregation.aggregation) for variable_aggregation in variable_aggregations])
-
-    def _build_polygons_query_variables_without_aggregation(self, variable_aggregations):
-        variables = ['enrichment_table.{}'.format(variable_aggregation.variable.column_name)
-                     for variable_aggregation in variable_aggregations]
-
-        return """
-            {variables},
-            ST_Area(ST_Intersection(enrichment_geo_table.geom, data_table.{geojson_column})) /
-            ST_area(data_table.{geojson_column}) AS measures_proportion
-            """.format(
-                variables=', '.join(variables),
-                geojson_column=self.geojson_column)
-
-    def _build_where_clausule(self, filters):
-        where = ''
-        if len(filters) > 0:
-            where_clausules = ["enrichment_table.{} {}".format(f.variable.column_name, f.query) for f in filters]
-            where = 'WHERE {}'.format('AND '.join(where_clausules))
-
-        return where
-=======
 
         queries = self._get_polygon_enrichment_sql(temp_table_name, variables, filters, aggregation)
-        return self._execute_enrichment(queries, cartodataframe)
->>>>>>> 10ec499a
+        return self._execute_enrichment(queries, cartodataframe)