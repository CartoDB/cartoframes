--- conflicted
+++ resolved
@@ -183,13 +183,8 @@
 
         return '''
             SELECT data_table.{enrichment_id}, {variables},
-<<<<<<< HEAD
-                ST_Area(enrichment_geo_table.geom) AS do_geom_area
+                ST_AREA(enrichment_geo_table.geom) AS do_area
             FROM `{enrichment_table}` enrichment_table
-=======
-                ST_AREA(enrichment_geo_table.geom) AS do_area
-            FROM `{enrichment_dataset}` enrichment_table
->>>>>>> ce5337d7
                 JOIN `{enrichment_geo_table}` enrichment_geo_table
                     ON enrichment_table.geoid = enrichment_geo_table.geoid
                 JOIN `{data_table}` data_table
