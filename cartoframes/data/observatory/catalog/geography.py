from .entity import CatalogEntity
from .repository.dataset_repo import get_dataset_repo
from .repository.geography_repo import get_geography_repo
from .repository.constants import GEOGRAPHY_FILTER
from . import subscription_info
from . import subscriptions
from . import utils
from ....utils.utils import get_credentials, check_credentials, check_do_enabled

GEOGRAPHY_TYPE = 'geography'


class Geography(CatalogEntity):
    """A Geography represents the metadata of a particular geography dataset in the catalog.

    If you have Data Observatory enabled in your CARTO account you can:

      - Use any public geography to enrich your data with the variables in it by means of the :obj:`Enrichment`
        functions.
      - Subscribe (:py:attr:`Geography.subscribe`) to any premium geography to get a license that grants you
        the right to enrich your data with the variables in it.

    See the enrichment guides for more information about geographies, variables, and
    enrichment functions.

    The metadata of a geography allows you to understand the underlying data,
    from variables (the actual columns in the geography, data types, etc.), to a
    description of the provider, source, country, geography available, etc.

    See the attributes reference in this class to understand the metadata available
    for each geography in the catalog.

    Examples:
        There are many different ways to explore the available geographies in the
        catalog.

        You can just list all the available geographies:

        .. code::

            from cartoframes.data.observatory import Catalog

            catalog = Catalog()
            geographies = catalog.geographies

        Since the catalog contains thousands of geographies, you can convert the
        list of `geographies` to a pandas DataFrame for further filtering:

        .. code::

            from cartoframes.data.observatory import Catalog

            catalog = Catalog()
            dataframe = catalog.geographies.to_dataframe()

        The catalog supports nested filters for a hierarchical exploration.
        This way you could list the geographies available for different hierarchies:
        country, provider, category or a combination of them.

        .. code::

            from cartoframes.data.observatory import Catalog

            catalog = Catalog()
            catalog.country('usa').category('demographics').geographies

        Usually you use a geography ID as an intermediate filter to get a list
        of datasets with aggregate data for that geographical resolution

        .. code::

            from cartoframes.data.observatory import Catalog

            catalog = Catalog()
            catalog.country('usa').category('demographics').geography('ags_blockgroup_1c63771c').datasets
    """

    _entity_repo = get_geography_repo()

    @property
    def datasets(self):
        """Get the list of datasets related to this geography.

        Returns:
            :py:class:`CatalogList <cartoframes.data.observatory.entity.CatalogList>` List of Dataset instances.

        :raises DiscoveryException: When no datasets are found.
        :raises CartoException: If there's a problem when connecting to the catalog.
        """
        return get_dataset_repo().get_all({GEOGRAPHY_FILTER: self.id})

    @property
    def name(self):
        """Name of this geography."""

        return self.data['name']

    @property
    def description(self):
        """Description of this geography."""

        return self.data['description']

    @property
    def country(self):
        """Code (ISO 3166-1 alpha-3) of the country of this geography."""

        return self.data['country_id']

    @property
    def language(self):
        """Code (ISO 639-3) of the language that corresponds to the data of this geography. """

        return self.data['lang']

    @property
    def provider(self):
        """Id of the Provider of this geography."""

        return self.data['provider_id']

    @property
    def provider_name(self):
        """Name of the Provider of this geography."""
        return self.data['provider_name']

    @property
    def geom_coverage(self):
        """Shows a map to visualize the geographical coverage of the geography data.
        """

        return self.data['geom_coverage']

    @property
    def geom_type(self):
        """Info about the type of geometry of this geography."""

        return self.data['geom_type']

    @property
    def update_frequency(self):
        """Frequency in which the geography data is updated.

        Example: monthly, yearly, etc.
        """

        return self.data['update_frequency']

    @property
    def version(self):
        """Internal version info of this geography."""

        return self.data['version']

    @property
    def is_public_data(self):
        """Allows to check if the content of this geography can be accessed
        with public credentials or if it is a premium geography that needs
        a subscription.

        Returns:
            A boolean value:
                * ``True`` if the geography is public
                * ``False`` if the geography is premium
                    (it requires to :py:attr:`Geography.subscribe`)
        """

        return self.data['is_public_data']

    @property
    def summary(self):
        """dict with extra metadata that summarizes different properties of the geography content."""

        return self.data['summary_json']

    @classmethod
    @check_do_enabled
    def get_all(cls, filters=None, credentials=None):
        """Get all the Geography instances that comply with the indicated filters (or all of them if no filters
        are passed. If credentials are given, only the geographies granted for those credentials are returned.

        Args:
            credentials (:py:class:`Credentials <cartoframes.auth.Credentials>`, optional):
                credentials of CARTO user account. If provided, only geographies granted for those credentials are
                returned.

            filters (dict, optional):
                Dict containing pairs of geography properties and its value to be used as filters to query the available
                geographies. If none is provided, no filters will be applied to the query.

        Returns:
            :py:class:`CatalogList <cartoframes.data.observatory.entity.CatalogList>` List of Geography instances.

        :raises DiscoveryException: When no geographies are found.
        :raises CartoException: If there's a problem when connecting to the catalog.
        """
        if credentials is not None:
            check_credentials(credentials)

        return cls._entity_repo.get_all(filters, credentials)

<<<<<<< HEAD
    def to_csv(self, file_path, credentials=None):
        """Download geography data as a local csv file. You need Data Observatory enabled in your CARTO
=======
    @check_do_enabled
    def download(self, file_path, credentials=None):
        """Download geography data as a local file. You need Data Observatory enabled in your CARTO
>>>>>>> 9dd66883
        account, please contact us at support@carto.com for more information.

        For premium geographies (those with `is_public_data` set to False), you need a subscription to the geography.
        Check the subscription guides for more information.

        Args:
            file_path (str): the file path where save the dataset (CSV).
            credentials (:py:class:`Credentials <cartoframes.auth.Credentials>`, optional):
                credentials of CARTO user account. If not provided,
                a default credentials (if set with :py:meth:`set_default_credentials
                <cartoframes.auth.set_default_credentials>`) will be used.

        :raises CartoException: If you have not a valid license for the dataset being downloaded.
        :raises ValueError: If the credentials argument is not valud.
        """
        _credentials = get_credentials(credentials)

        if not self._is_subscribed(_credentials):
            raise CartoException('You are not subscribed to this Geography yet. Please, use the subscribe method '
                                 'first.')

        self._download(_credentials, file_path)

    def to_dataframe(self, credentials=None):
        """Download geography data as a pandas.DataFrame. You need Data Observatory enabled in your CARTO
        account, please contact us at support@carto.com for more information.

        For premium geographies (those with `is_public_data` set to False), you need a subscription to the geography.
        Check the subscription guides for more information.

        Args:
            credentials (:py:class:`Credentials <cartoframes.auth.Credentials>`, optional):
                credentials of CARTO user account. If not provided,
                a default credentials (if set with :py:meth:`set_default_credentials
                <cartoframes.auth.set_default_credentials>`) will be used.

        Returns:
            pandas.DataFrame

        :raises CartoException: If you have not a valid license for the dataset being downloaded.
        :raises ValueError: If the credentials argument is not valud.
        """
        _credentials = get_credentials(credentials)

        if not self._is_subscribed(_credentials):
            raise Exception('You are not subscribed to this Geography yet. '
                            'Please, use the subscribe method first.')

        return self._download(_credentials)

    @check_do_enabled
    def subscribe(self, credentials=None):
        """Subscribe to a Geography. You need Data Observatory enabled in your CARTO account, please contact us at
        support@carto.com for more information.

        Geographies with `is_public_data` set to True, do not need a license (i.e. a subscription) to be used.
        Geographies with `is_public_data` set to False, do need a license (i.e. a subscription) to be used. You'll get a
        license to use this `geography` depending on the `estimated_delivery_days` set for this specific geography.

        See :py:meth:`subscription_info <cartoframes.data.observatory.Geography.subscription_info>` for more
        info

        Once you :py:attr:`Geography.subscribe` to a geography you can :py:attr:`Geography.download` its data and
        use the enrichment functions. See the enrichment guides for more info.

        You can check the status of your subscriptions by calling the
        :py:meth:`subscriptions <cartoframes.data.observatory.Catalog.subscriptions>` method in the :obj:`Catalog` with
        your CARTO credentials.

        Args:
            credentials (:py:class:`Credentials <cartoframes.auth.Credentials>`, optional):
                credentials of CARTO user account. If not provided,
                a default credentials (if set with :py:meth:`set_default_credentials
                <cartoframes.auth.set_default_credentials>`) will be used.

        :raises CartoException: If there's a problem when connecting to the catalog.
        """
        _credentials = get_credentials(credentials)
        _subscribed_ids = subscriptions.get_subscription_ids(_credentials)

        if self.id in _subscribed_ids:
            utils.display_existing_subscription_message(self.id, GEOGRAPHY_TYPE)
        else:
            utils.display_subscription_form(self.id, GEOGRAPHY_TYPE, _credentials)

    @check_do_enabled
    def subscription_info(self, credentials=None):
        """Get the subscription information of a Geography, which includes the license, TOS, rights, prize and
        estimated_time_of_delivery, among other metadata of interest during the subscription process.

        Args:
            credentials (:py:class:`Credentials <cartoframes.auth.Credentials>`, optional):
                credentials of CARTO user account. If not provided,
                a default credentials (if set with :py:meth:`set_default_credentials
                <cartoframes.auth.set_default_credentials>`) will be used.

        Returns:
            :py:class:`SubscriptionInfo <cartoframes.data.observatory.SubscriptionInfo>` SubscriptionInfo instance.

        :raises CartoException: If there's a problem when connecting to the catalog.
        """
        _credentials = get_credentials(credentials)

        return subscription_info.SubscriptionInfo(
            subscription_info.fetch_subscription_info(self.id, GEOGRAPHY_TYPE, _credentials))

    def _is_subscribed(self, credentials):
        if self.is_public_data:
            return True

        geographies = Geography.get_all({}, credentials)

        return geographies is not None and self in geographies

    def __str__(self):
        return "<Geography.get('{}')>".format(self._get_print_id())<|MERGE_RESOLUTION|>--- conflicted
+++ resolved
@@ -199,14 +199,9 @@
 
         return cls._entity_repo.get_all(filters, credentials)
 
-<<<<<<< HEAD
+    @check_do_enabled
     def to_csv(self, file_path, credentials=None):
         """Download geography data as a local csv file. You need Data Observatory enabled in your CARTO
-=======
-    @check_do_enabled
-    def download(self, file_path, credentials=None):
-        """Download geography data as a local file. You need Data Observatory enabled in your CARTO
->>>>>>> 9dd66883
         account, please contact us at support@carto.com for more information.
 
         For premium geographies (those with `is_public_data` set to False), you need a subscription to the geography.
@@ -225,11 +220,12 @@
         _credentials = get_credentials(credentials)
 
         if not self._is_subscribed(_credentials):
-            raise CartoException('You are not subscribed to this Geography yet. Please, use the subscribe method '
-                                 'first.')
+            raise Exception('You are not subscribed to this Dataset yet. '
+                            'Please, use the subscribe method first.')
 
         self._download(_credentials, file_path)
 
+    @check_do_enabled
     def to_dataframe(self, credentials=None):
         """Download geography data as a pandas.DataFrame. You need Data Observatory enabled in your CARTO
         account, please contact us at support@carto.com for more information.
@@ -252,7 +248,7 @@
         _credentials = get_credentials(credentials)
 
         if not self._is_subscribed(_credentials):
-            raise Exception('You are not subscribed to this Geography yet. '
+            raise Exception('You are not subscribed to this Dataset yet. '
                             'Please, use the subscribe method first.')
 
         return self._download(_credentials)
