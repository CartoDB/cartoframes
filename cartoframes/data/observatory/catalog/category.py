from __future__ import absolute_import

from .entity import CatalogEntity
from .repository.constants import CATEGORY_FILTER
from .repository.category_repo import get_category_repo
from .repository.dataset_repo import get_dataset_repo
from .repository.geography_repo import get_geography_repo


class Category(CatalogEntity):
<<<<<<< HEAD
    """This class represents a :py:class:`Category <cartoframes.data.observatory.Category>`
    in the :py:class:`Catalog <cartoframes.data.observatory.Catalog>`. Catalog datasets
    (:py:class:`CatalogDataset <cartoframes.data.observatory.CatalogDataset>` class)
    are grouped by `categories`, so you can filter available `datasets` and
    `geographies` that belong (or are related) to a given `Category`.


    Examples:
        List the available categories in the :py:class:`Catalog <cartoframes.data.observatory.Catalog>`

        .. code::

            from cartoframes.data.observatory import Catalog

            catalog = Catalog()
            categories = catalog.categories

        Get a :py:class:`Category <cartoframes.data.observatory.Category>` from the
        :py:class:`Catalog <cartoframes.data.observatory.Catalog>` given its ID

        .. code::

            from cartoframes.data.observatory import Catalog

            catalog = Catalog()
            category = catalog.categories.get('demographics')
=======
    """A Dataset can be assigned to a particular categories as part of its metadata info. A Category instance
    can be used to query datasets or geographies that belong (or are related to) that category.
>>>>>>> 63381271
    """

    _entity_repo = get_category_repo()

    @property
    def datasets(self):
        """Get the list of :obj:`CatalogDataset` related to this category.

        Returns:
            :py:class:`CatalogList <cartoframes.data.observatory.entity.CatalogList>` List of Dataset instances.

        :raises DiscoveryException: When no datasets are found.
        :raises CartoException: If there's a problem when connecting to the catalog.

        Examples:
            Get all the `datasets` :py:class:`CatalogDataset <cartoframes.data.observatory.CatalogDataset>` available
            in the `catalog` for a :py:class:`Category <cartoframes.data.observatory.Category>` instance

            .. code::

                from cartoframes.data.observatory import Catalog

                catalog = Catalog()
                category = catalog.categories.get('demographics')
                datasets = category.datasets

            Same example as above but using nested filters:

            .. code::

                from cartoframes.data.observatory import Catalog

                catalog = Catalog()
                datasets = catalog.category('demographics').datasets

            You can perform other operations with a
            :py:class:`CatalogList <cartoframes.data.observatory.entity.CatalogList>`:

            .. code::

                from cartoframes.data.observatory import Catalog

                catalog = Catalog()
                datasets = catalog.category('demographics').datasets
                # convert the list of datasets into a pandas DataFrame
                # for further filtering and exploration
                dataframe = datasets.to_dataframe()
                # get a dataset by ID or slug
                dataset = datasets.get(A_VALID_ID_OR_SLUG)
        """
        return get_dataset_repo().get_all({CATEGORY_FILTER: self.id})

    @property
    def geographies(self):
        """Get the list of :obj:`Geography` related to this category.

        Returns:
            :py:class:`CatalogList <cartoframes.data.observatory.entity.CatalogList>` List of Geography instances.

        :raises DiscoveryException: When no geographies found.
        :raises CartoException: If there's a problem when connecting to the catalog.

        Examples:
            Get all the `geographies` :py:class:`CatalogDataset <cartoframes.data.observatory.CatalogDataset>` available
            in the `catalog` for a :py:class:`Category <cartoframes.data.observatory.Category>` instance

            .. code::

                from cartoframes.data.observatory import Catalog

                catalog = Catalog()
                category = catalog.categories.get('demographics')
                geographies = category.geographies

            Same example as above but using nested filters:

            .. code::

                from cartoframes.data.observatory import Catalog

                catalog = Catalog()
                geographies = catalog.category('demographics').geographies

            You can perform these other operations with a
            :py:class:`CatalogList <cartoframes.data.observatory.entity.CatalogList>`:

            .. code::

                from cartoframes.data.observatory import Catalog

                catalog = Catalog()
                geographies = catalog.category('demographics').geographies
                # convert the list of datasets into a pandas DataFrame
                # for further filtering and exploration
                dataframe = geographies.to_dataframe()
                # get a geography by ID or slug
                dataset = geographies.get(A_VALID_ID_OR_SLUG)
        """
        return get_geography_repo().get_all({CATEGORY_FILTER: self.id})

    @property
    def name(self):
        """Name of this category instance."""

        return self.data['name']<|MERGE_RESOLUTION|>--- conflicted
+++ resolved
@@ -8,10 +8,9 @@
 
 
 class Category(CatalogEntity):
-<<<<<<< HEAD
     """This class represents a :py:class:`Category <cartoframes.data.observatory.Category>`
     in the :py:class:`Catalog <cartoframes.data.observatory.Catalog>`. Catalog datasets
-    (:py:class:`CatalogDataset <cartoframes.data.observatory.CatalogDataset>` class)
+    (:py:class:` <cartoframes.data.observatory.Dataset>` class)
     are grouped by `categories`, so you can filter available `datasets` and
     `geographies` that belong (or are related) to a given `Category`.
 
@@ -35,17 +34,13 @@
 
             catalog = Catalog()
             category = catalog.categories.get('demographics')
-=======
-    """A Dataset can be assigned to a particular categories as part of its metadata info. A Category instance
-    can be used to query datasets or geographies that belong (or are related to) that category.
->>>>>>> 63381271
     """
 
     _entity_repo = get_category_repo()
 
     @property
     def datasets(self):
-        """Get the list of :obj:`CatalogDataset` related to this category.
+        """Get the list of :obj:`Dataset` related to this category.
 
         Returns:
             :py:class:`CatalogList <cartoframes.data.observatory.entity.CatalogList>` List of Dataset instances.
@@ -54,7 +49,7 @@
         :raises CartoException: If there's a problem when connecting to the catalog.
 
         Examples:
-            Get all the `datasets` :py:class:`CatalogDataset <cartoframes.data.observatory.CatalogDataset>` available
+            Get all the `datasets` :py:class:`Dataset <cartoframes.data.observatory.Dataset>` available
             in the `catalog` for a :py:class:`Category <cartoframes.data.observatory.Category>` instance
 
             .. code::
@@ -102,7 +97,7 @@
         :raises CartoException: If there's a problem when connecting to the catalog.
 
         Examples:
-            Get all the `geographies` :py:class:`CatalogDataset <cartoframes.data.observatory.CatalogDataset>` available
+            Get all the `geographies` :py:class:`Dataset <cartoframes.data.observatory.Dataset>` available
             in the `catalog` for a :py:class:`Category <cartoframes.data.observatory.Category>` instance
 
             .. code::
