--- conflicted
+++ resolved
@@ -19,13 +19,9 @@
 DATASET_TYPE = 'dataset'
 
 
-<<<<<<< HEAD
 class Dataset(CatalogEntity):
-=======
-class CatalogDataset(CatalogEntity):
-    """A CatalogDataset represents the metadata of a particular dataset in the Data Observatory platform."""
-
->>>>>>> f8764f60
+    """A Dataset represents the metadata of a particular dataset in the Data Observatory platform."""
+
     entity_repo = get_dataset_repo()
 
     @property
@@ -173,7 +169,7 @@
 
     @classmethod
     def get_all(cls, filters=None, credentials=None):
-        """Get all the CatalogDataset instances that comply with the indicated filters (or all of them if no filters
+        """Get all the Dataset instances that comply with the indicated filters (or all of them if no filters
         are passed. If credentials are given, only the datasets granted for those credentials are returned.
 
         Args:
@@ -186,7 +182,7 @@
                 datasets. If none is provided, no filters will be applied to the query.
 
         Returns:
-            :py:class:`CatalogList <cartoframes.data.observatory.entity.CatalogList>` List of CatalogDataset instances.
+            :py:class:`CatalogList <cartoframes.data.observatory.entity.CatalogList>` List of Dataset instances.
 
         """
 
