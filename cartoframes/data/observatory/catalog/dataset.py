--- conflicted
+++ resolved
@@ -368,7 +368,7 @@
 
         return cls._entity_repo.get_all(filters, credentials)
 
-<<<<<<< HEAD
+    @check_do_enabled
     def to_csv(self, file_path, credentials=None):
         """Download dataset data as a local csv file. You need Data Observatory enabled in your CARTO
         account, please contact us at support@carto.com for more information.
@@ -389,10 +389,12 @@
         _credentials = get_credentials(credentials)
 
         if not self._is_subscribed(_credentials):
-            raise CartoException('You are not subscribed to this Dataset yet. Please, use the subscribe method first.')
+            raise Exception('You are not subscribed to this Dataset yet. '
+                            'Please, use the subscribe method first.')
 
         self._download(_credentials, file_path)
 
+    @check_do_enabled
     def to_dataframe(self, credentials=None):
         """Download dataset data as a pandas.DataFrame. You need Data Observatory enabled in your CARTO
         account, please contact us at support@carto.com for more information.
@@ -415,12 +417,11 @@
         _credentials = get_credentials(credentials)
 
         if not self._is_subscribed(_credentials):
-            raise CartoException('You are not subscribed to this Dataset yet. Please, use the subscribe method first.')
+            raise Exception('You are not subscribed to this Dataset yet. '
+                            'Please, use the subscribe method first.')
 
         return self._download(_credentials)
 
-=======
->>>>>>> 9dd66883
     @classmethod
     def get_datasets_spatial_filtered(cls, filter_dataset):
         user_gdf = cls._get_user_geodataframe(filter_dataset)
@@ -452,35 +453,6 @@
         return join_gdf['id'].unique()
 
     @check_do_enabled
-    def download(self, file_path, credentials=None):
-        """Download dataset data as a local file. You need Data Observatory enabled in your CARTO
-        account, please contact us at support@carto.com for more information.
-
-        For premium datasets (those with `is_public_data` set to False), you need a subscription to the dataset.
-        Check the subscription guides for more information.
-
-        Args:
-            file_path (str): the file path where save the dataset (CSV).
-            credentials (:py:class:`Credentials <cartoframes.auth.Credentials>`, optional):
-                credentials of CARTO user account. If not provided,
-                a default credentials (if set with :py:meth:`set_default_credentials
-                <cartoframes.auth.set_default_credentials>`) will be used.
-
-        Returns:
-            os.path with the local file path with the file downloaded
-
-        :raises Exception: If you have not a valid license for the dataset being downloaded.
-        :raises ValueError: If the credentials argument is not valid.
-        """
-        _credentials = get_credentials(credentials)
-
-        if not self._is_subscribed(_credentials):
-            raise Exception('You are not subscribed to this Dataset yet. '
-                            'Please, use the subscribe method first.')
-
-        self._download(file_path, _credentials)
-
-    @check_do_enabled
     def subscribe(self, credentials=None):
         """Subscribe to a dataset. You need Data Observatory enabled in your CARTO account, please contact us at
         support@carto.com for more information.
