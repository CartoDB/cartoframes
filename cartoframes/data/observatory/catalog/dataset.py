import pandas as pd
import geopandas as gpd

from shapely import wkt

from .entity import CatalogEntity
from .repository.dataset_repo import get_dataset_repo
from .repository.geography_repo import get_geography_repo
from .repository.variable_repo import get_variable_repo
from .repository.variable_group_repo import get_variable_group_repo
from .repository.constants import DATASET_FILTER
from .summary import dataset_describe, head, tail, counts, fields_by_type, geom_coverage
from . import subscription_info
from . import subscriptions
from . import utils
from ....utils.logger import log
from ....utils.utils import get_credentials, check_credentials, check_do_enabled

DATASET_TYPE = 'dataset'


class Dataset(CatalogEntity):
    """A Dataset represents the metadata of a particular dataset in the catalog.

    If you have Data Observatory enabled in your CARTO account you can:

      - Use any public dataset to enrich your data with the variables in it by means of the :obj:`Enrichment`
        functions.
      - Subscribe (:py:attr:`Dataset.subscribe`) to any premium dataset to get a license that grants you
        the right to enrich your data with the variables (:obj:`Variable`) in it.

    See the enrichment guides for more information about datasets, variables and
    enrichment functions.

    The metadata of a dataset allows you to understand the underlying data,
    from variables (the actual columns in the dataset, data types, etc.), to a
    description of the provider, source, country, geography available, etc.

    See the attributes reference in this class to understand the metadata available
    for each dataset in the catalog.

    Examples:
        There are many different ways to explore the available datasets in the
        catalog.

        You can just list all the available datasets:

        >>> catalog = Catalog()
        >>> datasets = catalog.datasets

        Since the catalog contains thousands of datasets, you can convert the
        list of `datasets` to a pandas DataFrame for further filtering:

        >>> catalog = Catalog()
        >>> dataframe = catalog.datasets.to_dataframe()

        The catalog supports nested filters for a hierarchical exploration.
        This way you could list the datasets available for different hierarchies:
        country, provider, category, geography, or a combination of them.

        >>> catalog = Catalog()
        >>> catalog.country('usa').category('demographics').geography('ags_blockgroup_1c63771c').datasets

    """
    _entity_repo = get_dataset_repo()

    @property
    def variables(self):
        """Get the list of :obj:`Variable` that corresponds to this dataset. Variables are used in the
        :obj:`Enrichment` functions to augment your local `DataFrames` with columns from a `Dataset` in the
        Data Observatory.

        Returns:
            :py:class:`CatalogList <cartoframes.data.observatory.entity.CatalogList>` List of Variable instances.

        Raises:
            Exception: if there's a problem when connecting to the catalog.

        """
        return get_variable_repo().get_all({DATASET_FILTER: self.id})

    @property
    def variables_groups(self):
        """Get the list of :obj:`VariableGroup` related to this dataset.

        Returns:
            :py:class:`CatalogList <cartoframes.data.observatory.entity.CatalogList>` List of VariableGroup instances.

        Raises:
            Exception: if there's a problem when connecting to the catalog.

        """
        return get_variable_group_repo().get_all({DATASET_FILTER: self.id})

    @property
    def name(self):
        """Name of this dataset."""
        return self.data['name']

    @property
    def description(self):
        """Description of this dataset."""
        return self.data['description']

    @property
    def provider(self):
        """Id of the :obj:`Provider` of this dataset."""
        return self.data['provider_id']

    @property
    def provider_name(self):
        """Name of the :obj:`Provider` of this dataset."""
        return self.data['provider_name']

    @property
    def category(self):
        """Get the :obj:`Category` ID assigned to this dataset.sets"""
        return self.data['category_id']

    @property
    def category_name(self):
        """Name of the :obj:`Category` assigned to this dataset."""
        return self.data['category_name']

    @property
    def data_source(self):
        """Id of the data source of this dataset."""
        return self.data['data_source_id']

    @property
    def country(self):
        """ISO 3166-1 alpha-3 code of the :obj:`Country` of this dataset."""
        return self.data['country_id']

    @property
    def language(self):
        """ISO 639-3 code of the language that corresponds to the data of this dataset."""
        return self.data['lang']

    @property
    def geography(self):
        """Get the :obj:`Geography` ID associated to this dataset."""
        return self.data['geography_id']

    @property
    def geography_name(self):
        """Get the name of the :obj:`Geography` associated to this dataset."""
        return self.data['geography_name']

    @property
    def geography_description(self):
        """Description of the :obj:`Geography` associated to this dataset."""
        return self.data['geography_description']

    @property
    def temporal_aggregation(self):
        """Time amount in which data is aggregated in this dataset.

        This is a free text field in this form: seconds, daily, hourly, monthly, yearly, etc.

        """
        return self.data['temporal_aggregation']

    @property
    def time_coverage(self):
        """Time range that covers the data of this dataset.

        Returns:
            List of str

        Example: [2015-01-01,2016-01-01)

        """
        return self.data['time_coverage']

    @property
    def update_frequency(self):
        """Frequency in which the dataset is updated.

        Returns:
            str

        Example: monthly, yearly, etc.

        """
        return self.data['update_frequency']

    @property
    def version(self):
        """Internal version info of this dataset.

        Returns:
            str

        """
        return self.data['version']

    @property
    def is_public_data(self):
        """Allows to check if the content of this dataset can be accessed with
        public credentials or if it is a premium dataset that needs a
        subscription.

        Returns:
            A boolean value:
                * ``True`` if the dataset is public
                * ``False`` if the dataset is premium
                    (it requires to :py:attr:`Dataset.subscribe`)

        """
        return self.data['is_public_data']

    @property
    def summary(self):
        """JSON object with extra metadata that summarizes different properties of the dataset content."""
        return self._get_summary_data()

    def head(self):
        """Returns a sample of the 10 first rows of the dataset data.

        If a dataset has fewer than 10 rows (e.g., zip codes of small countries), this method will return None

        Returns:
            pandas.DataFrame

        """
        data = self._get_summary_data()
        return head(self.__class__, data) if data else None

    def tail(self):
        """"Returns the last ten rows of the dataset"

        If a dataset has fewer than 10 rows (e.g., zip codes of small countries), this method will return None

        Returns:
            pandas.DataFrame

        """
        data = self._get_summary_data()
        return tail(self.__class__, data) if data else None

    def counts(self):
        """Returns a summary of different counts over the actual dataset data.

        Returns:
            pandas.Series

        Example:

            .. code::

                # rows:         number of rows in the dataset
                # cells:        number of cells in the dataset (rows * columns)
                # null_cells:   number of cells with null value in the dataset
                # null_cells_percent:   percent of cells with null value in the dataset

        """
        data = self._get_summary_data()
        return counts(data) if data else None

    def fields_by_type(self):
        """Returns a summary of the number of columns per data type in the dataset.

        Returns:
            pandas.Series

        Example:

            .. code::

                # float        number of columns with type float in the dataset
                # string       number of columns with type string in the dataset
                # integer      number of columns with type integer in the dataset

        """
        data = self._get_summary_data()
        return fields_by_type(data) if data else None

    def geom_coverage(self):
        """Shows a map to visualize the geographical coverage of the dataset.

        Returns:
            :py:class:`Map <cartoframes.viz.Map>`

        """
        return geom_coverage(self.geography)

    def describe(self):
        """Shows a summary of the actual stats of the variables (columns) of the dataset.
        Some of the stats provided per variable are: avg, max, min, sum, range,
        stdev, q1, q3, median and interquartile_range

        Returns:
            pandas.DataFrame

        Example:

            .. code::

                # avg                    average value
                # max                    max value
                # min                    min value
                # sum                    sum of all values
                # range
                # stdev                  standard deviation
                # q1                     first quantile
                # q3                     third quantile
                # median                 median value
                # interquartile_range

        """
        return dataset_describe(self.variables)

    @classmethod
    @check_do_enabled
    def get_all(cls, filters=None, credentials=None):
        """Get all the Dataset instances that comply with the indicated filters (or all of them if no filters
        are passed). If credentials are given, only the datasets granted for those credentials are returned.

        Args:
            credentials (:py:class:`Credentials <cartoframes.auth.Credentials>`, optional):
                credentials of CARTO user account. If provided, only datasets granted for those credentials are
                returned.

            filters (dict, optional):
                Dict containing pairs of dataset properties and its value to be used as filters to query the available
                datasets. If none is provided, no filters will be applied to the query.

        Returns:
            :py:class:`CatalogList <cartoframes.data.observatory.entity.CatalogList>` List of Dataset instances.

        Raises:
            DiscoveryError: when no datasets are found.
            Exception: if there's a problem when connecting to the catalog or DO is not enabled.

        """
        if credentials is not None:
            check_credentials(credentials)

        return cls._entity_repo.get_all(filters, credentials)

    @classmethod
    def get_datasets_spatial_filtered(cls, filter_dataset):
        user_gdf = cls._get_user_geodataframe(filter_dataset)

        # TODO: check if the dataframe has a geometry column if not exception
        # Saving memory
        user_gdf = user_gdf[[user_gdf.geometry.name]]
        catalog_geographies_gdf = get_geography_repo().get_geographies_gdf()
        matched_geographies_ids = cls._join_geographies_geodataframes(catalog_geographies_gdf, user_gdf)

        # Get Dataset objects
        return get_dataset_repo().get_all({'geography_id': list(matched_geographies_ids)})

    @staticmethod
    def _get_user_geodataframe(filter_dataset):
        if isinstance(filter_dataset, gpd.GeoDataFrame):
            # Geopandas dataframe
            return filter_dataset

        if isinstance(filter_dataset, str):
            # String WKT
            df = pd.DataFrame([{'geometry': filter_dataset}])
            df['geometry'] = df['geometry'].apply(wkt.loads)
            return gpd.GeoDataFrame(df)

    @staticmethod
    def _join_geographies_geodataframes(geographies_gdf1, geographies_gdf2):
        join_gdf = gpd.sjoin(geographies_gdf1, geographies_gdf2, how='inner', op='intersects')
        return join_gdf['id'].unique()

    @check_do_enabled
    def to_csv(self, file_path, credentials=None):
        """Download dataset data as a local csv file. You need Data Observatory enabled in your CARTO
        account, please contact us at support@carto.com for more information.

        For premium datasets (those with `is_public_data` set to False), you need a subscription to the dataset.
        Check the subscription guides for more information.

        Args:
            file_path (str): the file path where save the dataset (CSV).
            credentials (:py:class:`Credentials <cartoframes.auth.Credentials>`, optional):
                credentials of CARTO user account. If not provided,
                a default credentials (if set with :py:meth:`set_default_credentials
                <cartoframes.auth.set_default_credentials>`) will be used.

        :raises CartoException: If you have not a valid license for the dataset being downloaded.
        :raises ValueError: If the credentials argument is not valid.
        """
        _credentials = get_credentials(credentials)

        if not self._is_subscribed(_credentials):
            raise Exception('You are not subscribed to this Dataset yet. '
                            'Please, use the subscribe method first.')

        self._download(_credentials, file_path)

    @check_do_enabled
    def to_dataframe(self, credentials=None):
        """Download dataset data as a pandas.DataFrame. You need Data Observatory enabled in your CARTO
        account, please contact us at support@carto.com for more information.

        For premium datasets (those with `is_public_data` set to False), you need a subscription to the dataset.
        Check the subscription guides for more information.

        Args:
            credentials (:py:class:`Credentials <cartoframes.auth.Credentials>`, optional):
                credentials of CARTO user account. If not provided,
                a default credentials (if set with :py:meth:`set_default_credentials
                <cartoframes.auth.set_default_credentials>`) will be used.

        Returns:
            pandas.DataFrame

<<<<<<< HEAD
        Raises:
            Exception: if you have not a valid license for the dataset being downloaded or DO is not enabled.
            ValueError: if the credentials argument is not valid.

=======
        :raises CartoException: If you have not a valid license for the dataset being downloaded.
        :raises ValueError: If the credentials argument is not valid.
>>>>>>> d0ebaf51
        """
        _credentials = get_credentials(credentials)

        if not self._is_subscribed(_credentials):
            raise Exception('You are not subscribed to this Dataset yet. '
                            'Please, use the subscribe method first.')

        return self._download(_credentials)

    @check_do_enabled
    def subscribe(self, credentials=None):
        """Subscribe to a dataset. You need Data Observatory enabled in your CARTO account, please contact us at
        support@carto.com for more information.

        Datasets with `is_public_data` set to True do not need a license (i.e., a subscription) to be used.
        Datasets with `is_public_data` set to False do need a license (i.e., a subscription) to be used. You'll get a
        license to use this `dataset` depending on the `estimated_delivery_days` set for this specific dataset.

        See :py:meth:`subscription_info <cartoframes.data.observatory.Dataset.subscription_info>` for more
        info

        Once you subscribe to a dataset, you can download its data by :py:attr:`Dataset.to_csv` or
        :py:attr:`Dataset.to_dataframe` and use the :obj:`Enrichment` functions.
        See the enrichment guides for more info.

        You can check the status of your subscriptions by calling the
        :py:meth:`subscriptions <cartoframes.data.observatory.Catalog.subscriptions>` method in the :obj:`Catalog` with
        your CARTO :obj:`Credentials`.

        Args:
            credentials (:py:class:`Credentials <cartoframes.auth.Credentials>`, optional):
                credentials of CARTO user account. If not provided,
                a default credentials (if set with :py:meth:`set_default_credentials
                <cartoframes.auth.set_default_credentials>`) will be used.

        Raises:
            Exception: if there's a problem when connecting to the catalog or DO is not enabled.

        """
        _credentials = get_credentials(credentials)
        _subscribed_ids = subscriptions.get_subscription_ids(_credentials)

        if self.id in _subscribed_ids:
            utils.display_existing_subscription_message(self.id, DATASET_TYPE)
        else:
            utils.display_subscription_form(self.id, DATASET_TYPE, _credentials)

    @check_do_enabled
    def subscription_info(self, credentials=None):
        """Get the subscription information of a Dataset, which includes the license, Terms of Service, rights, price, and
        estimated time of delivery, among other metadata of interest during the :py:attr:`Dataset.subscription` process.

        Args:
            credentials (:py:class:`Credentials <cartoframes.auth.Credentials>`, optional):
                credentials of CARTO user account. If not provided,
                a default credentials (if set with :py:meth:`set_default_credentials
                <cartoframes.auth.set_default_credentials>`) will be used.

        Returns:
            :py:class:`SubscriptionInfo <cartoframes.data.observatory.SubscriptionInfo>` SubscriptionInfo instance.

        Raises:
            Exception: if there's a problem when connecting to the catalog or DO is not enabled.

        """
        _credentials = get_credentials(credentials)

        return subscription_info.SubscriptionInfo(
            subscription_info.fetch_subscription_info(self.id, DATASET_TYPE, _credentials))

    def _is_subscribed(self, credentials):
        if self.is_public_data:
            return True

        datasets = Dataset.get_all({}, credentials)

        return datasets is not None and self in datasets

    def _get_summary_data(self):
        data = self.data.get('summary_json')

        if data:
            return data
        else:
            log.info('Summary information is not available')
            return None

    def __str__(self):
        return "<Dataset.get('{}')>".format(self._get_print_id())<|MERGE_RESOLUTION|>--- conflicted
+++ resolved
@@ -415,15 +415,10 @@
         Returns:
             pandas.DataFrame
 
-<<<<<<< HEAD
         Raises:
             Exception: if you have not a valid license for the dataset being downloaded or DO is not enabled.
             ValueError: if the credentials argument is not valid.
 
-=======
-        :raises CartoException: If you have not a valid license for the dataset being downloaded.
-        :raises ValueError: If the credentials argument is not valid.
->>>>>>> d0ebaf51
         """
         _credentials = get_credentials(credentials)
 
