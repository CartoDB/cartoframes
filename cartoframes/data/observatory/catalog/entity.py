import pandas as pd
from warnings import warn

from google.api_core.exceptions import NotFound

from carto.exceptions import CartoException

from ...clients.bigquery_client import BigQueryClient
from ....auth import Credentials, defaults

try:
    from abc import ABC
except ImportError:
    from abc import ABCMeta
    ABC = ABCMeta('ABC', (object,), {'__slots__': ()})

_WORKING_PROJECT = 'carto-do-customers'
_PLATFORM_BQ = 'bq'


class CatalogEntity(ABC):
    """
    This is an internal class the rest of the classes related to the catalog discovery extend.

    It contains:
      - Properties: `id`, `slug` (a shorter ID).
      - Static methods: `get`, `get_all`, `get_list` to retrieve elements or lists of objects in the catalog such as
        datasets, categories, variables, etc.
      - Instance methods to convert to pandas Series, Python dict, compare instances, etc.

    As a rule of thumb you don't use directly this class, it is documented for inheritance purposes.
    """

    id_field = 'id'
<<<<<<< HEAD
    _entity_repo = None
    export_excluded_fields = ['summary_json']
=======
    entity_repo = None
    export_excluded_fields = ['summary_json', 'available_in']
>>>>>>> 68af7cbe

    def __init__(self, data):
        self.data = data

    @property
    def id(self):
        """The ID of the entity."""
        return self.data[self.id_field]

    @property
    def slug(self):
        """The slug (short ID) of the entity."""
        try:
            return self.data['slug']
        except KeyError:
            return None

    @classmethod
    def get(cls, id_):
        """Get an instance of an entity by ID or slug.

        Args:
            id_ (str):
                ID or slug of a catalog entity.

        :raises DiscoveryException: When no entities found.
        :raises CartoException: If there's a problem when connecting to the catalog.
        """
        return cls._entity_repo.get_by_id(id_)

    @classmethod
    def get_all(cls, filters=None):
        """List all instances of an entity.

        Args:
            filters (dict, optional):
                Dict containing pairs of entity properties and its value to be used as filters to query the available
                entities. If none is provided, no filters will be applied to the query.
        """
        return cls._entity_repo.get_all(filters)

    @classmethod
    def get_list(cls, id_list):
        """Get a list of instance of an entity by a list of IDs or slugs.

        Args:
            id_list (list):
                List of sD or slugs of a entities in the catalog to retrieve instances.

        :raises DiscoveryException: When no entities found.
        :raises CartoException: If there's a problem when connecting to the catalog.
        """
        return cls._entity_repo.get_by_id_list(id_list)

    def to_series(self):
        """Converts the entity instance to a pandas Series."""
        return pd.Series(self.data)

    def to_dict(self):
        """Converts the entity instance to a Python dict."""
        return {key: value for key, value in self.data.items() if key not in self.export_excluded_fields}

    def __eq__(self, other):
        return self.data == other.data

    def __ne__(self, other):
        return not self == other

    def __str__(self):
        return '{classname}({data})'.format(classname=self.__class__.__name__, data=self.data.__str__())

    def __repr__(self):
        id = self._get_print_id()
        return "<{classname}.get('{entity_id}')>".format(classname=self.__class__.__name__, entity_id=id)

    def _get_print_id(self):
        if 'slug' in self.data.keys():
            return self.data['slug']

        return self.id

    def _download(self, credentials=None):
        if not self._is_available_in('bq'):
            raise CartoException('{} is not ready for Download. Please, contact us for more information.'.format(self))

        credentials = self._get_credentials(credentials)
        user_dataset = credentials.get_do_user_dataset()
        bq_client = _get_bigquery_client(_WORKING_PROJECT, credentials)

        project, dataset, table = self.id.split('.')
        view = 'view_{}_{}'.format(dataset.replace('-', '_'), table)

        try:
            file_path = bq_client.download_to_file(_WORKING_PROJECT, user_dataset, view)
        except NotFound:
            raise CartoException('You have not purchased the dataset `{}` yet'.format(self.id))

        warn('Data saved: {}.'.format(file_path))
        warn("To read it you can do: `pandas.read_csv('{}')`.".format(file_path))

        return file_path

    def _is_available_in(self, platform=_PLATFORM_BQ):
        return self.data['available_in'] and platform in self.data['available_in']

    def _get_credentials(self, credentials=None):
        _credentials = credentials or defaults.get_default_credentials()

        if not isinstance(_credentials, Credentials):
            raise ValueError('`credentials` must be a Credentials class instance')

        return _credentials


def _get_bigquery_client(project, credentials):
    return BigQueryClient(project, credentials)


def is_slug_value(id_value):
    return len(id_value.split('.')) == 1


class CatalogList(list):
    """
    This is an internal class that represents a list of entities in the catalog of the same type.

    It contains:
      - Instance methods to convert to get an instance of the entity by ID and to convert the list to a pandas
        DataFrame for further filtering and exploration.

    As a rule of thumb you don't use directly this class, it is documented for inheritance purposes.
    """

    def __init__(self, data):
        super(CatalogList, self).__init__(data)

    def get(self, item_id):
        """Gets an entity by ID or slug

        Examples:

            .. code::

                from cartoframes.data.observatory import Catalog

                catalog = Catalog()
                category = catalog.categories.get('demographics')

        """
        return next(iter(filter(lambda item: item.id == item_id or item.slug == item_id, self)), None)

    def to_dataframe(self):
        """Converts a list to a pandas DataFrame.

        Examples:

            .. code::

                from cartoframes.data.observatory import Catalog

                catalog = Catalog()
                catalog.categories.to_dataframe()
        """
        return pd.DataFrame([item.data for item in self])<|MERGE_RESOLUTION|>--- conflicted
+++ resolved
@@ -32,13 +32,8 @@
     """
 
     id_field = 'id'
-<<<<<<< HEAD
     _entity_repo = None
-    export_excluded_fields = ['summary_json']
-=======
-    entity_repo = None
     export_excluded_fields = ['summary_json', 'available_in']
->>>>>>> 68af7cbe
 
     def __init__(self, data):
         self.data = data
