--- conflicted
+++ resolved
@@ -6,11 +6,7 @@
 from carto.exceptions import CartoException
 
 from ..clients.bigquery_client import BigQueryClient
-<<<<<<< HEAD
-from ...auth import Credentials, get_default_credentials
-=======
 from ...auth import Credentials, defaults
->>>>>>> 68a3fbfd
 
 try:
     from abc import ABC, abstractmethod
@@ -96,11 +92,7 @@
         return file_path
 
     def _get_credentials(self, credentials=None):
-<<<<<<< HEAD
-        _credentials = credentials or get_default_credentials()
-=======
         _credentials = credentials or defaults.get_default_credentials()
->>>>>>> 68a3fbfd
 
         if not isinstance(_credentials, Credentials):
             raise ValueError('`credentials` must be a Credentials class instance')
