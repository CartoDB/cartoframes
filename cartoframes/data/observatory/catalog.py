from __future__ import absolute_import

from .entity import is_slug_value
from .category import Category
from .country import Country
from .geography import Geography
from .dataset import Dataset
from .subscriptions import Subscriptions
from .repository.constants import COUNTRY_FILTER, CATEGORY_FILTER, GEOGRAPHY_FILTER

from ...auth import Credentials, get_default_credentials


class Catalog(object):
    """Data Observatory Catalog"""

    def __init__(self):
        self.filters = {}

    @property
    def countries(self):
        """Get all the countries in the Catalog.

        Returns:
            :py:class:`CatalogList <cartoframes.data.observatory.entity.CatalogList>`

        """

        return Country.get_all(self.filters)

    @property
    def categories(self):
        """Get all the categories in the Catalog.

        Returns:
            :py:class:`CatalogList <cartoframes.data.observatory.entity.CatalogList>`

        """

        return Category.get_all(self.filters)

    @property
    def datasets(self):
        """Get all the datasets in the Catalog.

        Returns:
            :py:class:`CatalogList <cartoframes.data.observatory.entity.CatalogList>`

        """

        return Dataset.get_all(self.filters)

    @property
    def geographies(self):
        """Get all the geographies in the Catalog.

        Returns:
            :py:class:`CatalogList <cartoframes.data.observatory.entity.CatalogList>`

        """

        return Geography.get_all(self.filters)

    def country(self, country_id):
        """Add a country filter to the current Catalog instance.

        Args:
            country_id (str):
              Id value of the country to be used for filtering the Catalog.

        Returns:
            :py:class:`Catalog <cartoframes.data.observatory.catalog.Catalog>`

        """

        self.filters[COUNTRY_FILTER] = country_id
        return self

    def category(self, category_id):
        """Add a category filter to the current Catalog instance.

        Args:
            category_id (str):
              Id value of the category to be used for filtering the Catalog.

        Returns:
            :py:class:`Catalog <cartoframes.data.observatory.catalog.Catalog>`

        """

        self.filters[CATEGORY_FILTER] = category_id
        return self

    def geography(self, geography_id):
        """Add a geography filter to the current Catalog instance.

        Args:
            geography_id (str):
              Id or slug value of the geography to be used for filtering the Catalog

        Returns:
            :py:class:`Catalog <cartoframes.data.observatory.catalog.Catalog>`

        """

        filter_value = geography_id

        if is_slug_value(geography_id):
            geography = Geography.get(geography_id)
            filter_value = geography.id

        self.filters[GEOGRAPHY_FILTER] = filter_value
        return self

    def clear_filters(self):
        """Remove the current filters from this Catalog instance."""

        self.filters = {}

    def subscriptions(self, credentials=None):
        """Get all the subscriptions in the Catalog

        Args:
            credentials (:py:class:`Credentials <cartoframes.auth.Credentials>`, optional):
                credentials of CARTO user account. If not provided,
                a default credentials (if set with :py:meth:`set_default_credentials
                <cartoframes.auth.set_default_credentials>`) will be used.

        Returns:
            :py:class:`Datasets <cartoframes.data.observatory.Datasets>`

        """

<<<<<<< HEAD
        return Dataset.get_all(self.filters, credentials)

    def datasets_by_geography(self, filter_dataset):
        """Get all the datasets in the Catalog filtered 
        Returns:
            :py:class:`Datasets <cartoframes.data.observatory.Datasets>`
        """

        return Dataset.datasets_by_geography(filter_dataset)
=======
        _credentials = credentials or get_default_credentials()

        if not isinstance(credentials, Credentials):
            raise ValueError('`credentials` must be a Credentials class instance')

        return Subscriptions(
            Dataset.get_all(self.filters, _credentials),
            Geography.get_all(self.filters, _credentials)
        )
>>>>>>> ca20f131
<|MERGE_RESOLUTION|>--- conflicted
+++ resolved
@@ -131,17 +131,6 @@
 
         """
 
-<<<<<<< HEAD
-        return Dataset.get_all(self.filters, credentials)
-
-    def datasets_by_geography(self, filter_dataset):
-        """Get all the datasets in the Catalog filtered 
-        Returns:
-            :py:class:`Datasets <cartoframes.data.observatory.Datasets>`
-        """
-
-        return Dataset.datasets_by_geography(filter_dataset)
-=======
         _credentials = credentials or get_default_credentials()
 
         if not isinstance(credentials, Credentials):
@@ -151,4 +140,11 @@
             Dataset.get_all(self.filters, _credentials),
             Geography.get_all(self.filters, _credentials)
         )
->>>>>>> ca20f131
+
+    def datasets_by_geography(self, filter_dataset):
+        """Get all the datasets in the Catalog filtered 
+        Returns:
+            :py:class:`Datasets <cartoframes.data.observatory.Datasets>`
+        """
+
+        return Dataset.datasets_by_geography(filter_dataset)