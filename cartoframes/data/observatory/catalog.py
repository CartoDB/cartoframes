--- conflicted
+++ resolved
@@ -131,17 +131,6 @@
 
         """
 
-<<<<<<< HEAD
-        return Dataset.get_all(self.filters, credentials)
-
-    def datasets_filter(self, filter_dataset):
-        """Get all the datasets in the Catalog filtered
-        Returns:
-            :py:class:`Datasets <cartoframes.data.observatory.Datasets>`
-        """
-
-        return Dataset.get_datasets_spatial_filtered(filter_dataset)
-=======
         _no_filters = {}
         _credentials = credentials or defaults.get_default_credentials()
 
@@ -152,4 +141,11 @@
             CatalogDataset.get_all(_no_filters, _credentials),
             Geography.get_all(_no_filters, _credentials)
         )
->>>>>>> 35a04396
+
+    def datasets_filter(self, filter_dataset):
+        """Get all the datasets in the Catalog filtered
+        Returns:
+            :py:class:`Datasets <cartoframes.data.observatory.Datasets>`
+        """
+
+        return CatalogDataset.get_datasets_spatial_filtered(filter_dataset)