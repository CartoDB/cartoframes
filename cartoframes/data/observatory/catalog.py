from __future__ import absolute_import

from .category import Category
from .country import Country
from .geography import Geography
from .dataset import Dataset
<<<<<<< HEAD
from .geography import Geography
from .subscriptions import Subscriptions

from ...auth import Credentials, get_default_credentials
=======
from .repository.constants import COUNTRY_FILTER, CATEGORY_FILTER, GEOGRAPHY_FILTER
>>>>>>> cd7a3537


class Catalog(object):
    """Data Observatory Catalog"""

    def __init__(self):
        self.filters = {}

    @property
    def countries(self):
        """Get all the countries in the Catalog.

        Returns:
            :py:class:`CatalogList <cartoframes.data.observatory.entity.CatalogList>`

        """

        return Country.get_all(self.filters)

    @property
    def categories(self):
        """Get all the categories in the Catalog.

        Returns:
            :py:class:`CatalogList <cartoframes.data.observatory.entity.CatalogList>`

        """

        return Category.get_all(self.filters)

    @property
    def datasets(self):
        """Get all the datasets in the Catalog.

        Returns:
            :py:class:`CatalogList <cartoframes.data.observatory.entity.CatalogList>`

        """

        return Dataset.get_all(self.filters)

    @property
    def geographies(self):
        """Get all the geographies in the Catalog.

        Returns:
            :py:class:`CatalogList <cartoframes.data.observatory.entity.CatalogList>`

        """

        return Geography.get_all(self.filters)

    def country(self, country_id):
        """Add a country filter to the current Catalog instance.

        Args:
            country_id (str):
              Value for the column 'country_id' to be used when querying the Catalog.

        Returns:
            :py:class:`Catalog <cartoframes.data.observatory.catalog.Catalog>`

        """

        self.filters[COUNTRY_FILTER] = country_id
        return self

    def category(self, category_id):
        """Add a category filter to the current Catalog instance.

        Args:
            category_id (str):
              Value for the column 'category_id' to be used when querying the Catalog.

        Returns:
            :py:class:`Catalog <cartoframes.data.observatory.catalog.Catalog>`

        """

        self.filters[CATEGORY_FILTER] = category_id
        return self

    def geography(self, geography_id):
        """Add a geography filter to the current Catalog instance.

        Args:
            geography_id (str):
              Value for the column 'geography_id' to be used when querying the Catalog

        Returns:
            :py:class:`Catalog <cartoframes.data.observatory.catalog.Catalog>`

        """

        self.filters[GEOGRAPHY_FILTER] = geography_id
        return self

    def clear_filters(self):
        """Remove the current filters from this Catalog instance."""

        self.filters = {}

<<<<<<< HEAD
    @classmethod
    def subscriptions(self, credentials=None):
        """Get all the subscriptions in the Catalog
=======
    def purchased_datasets(self, credentials=None):
        """Get all the datasets in the Catalog
>>>>>>> cd7a3537

        Args:
            credentials (:py:class:`Credentials <cartoframes.auth.Credentials>`, optional):
                A :py:class:`Credentials <cartoframes.auth.Credentials>`
                instance can be used in place of a `username`|`base_url` / `api_key` combination.

        Returns:
            :py:class:`Datasets <cartoframes.data.observatory.Datasets>`

        """

<<<<<<< HEAD
        _credentials = credentials or get_default_credentials()

        if not isinstance(credentials, Credentials):
            raise ValueError('`credentials` must be a Credentials class instance')

        return Subscriptions(
            Dataset.get_all(_credentials),
            Geography.get_all(_credentials)
        )
=======
        return Dataset.get_all(self.filters, credentials)
>>>>>>> cd7a3537
<|MERGE_RESOLUTION|>--- conflicted
+++ resolved
@@ -4,14 +4,11 @@
 from .country import Country
 from .geography import Geography
 from .dataset import Dataset
-<<<<<<< HEAD
 from .geography import Geography
 from .subscriptions import Subscriptions
+from .repository.constants import COUNTRY_FILTER, CATEGORY_FILTER, GEOGRAPHY_FILTER
 
 from ...auth import Credentials, get_default_credentials
-=======
-from .repository.constants import COUNTRY_FILTER, CATEGORY_FILTER, GEOGRAPHY_FILTER
->>>>>>> cd7a3537
 
 
 class Catalog(object):
@@ -114,14 +111,8 @@
 
         self.filters = {}
 
-<<<<<<< HEAD
-    @classmethod
     def subscriptions(self, credentials=None):
         """Get all the subscriptions in the Catalog
-=======
-    def purchased_datasets(self, credentials=None):
-        """Get all the datasets in the Catalog
->>>>>>> cd7a3537
 
         Args:
             credentials (:py:class:`Credentials <cartoframes.auth.Credentials>`, optional):
@@ -133,16 +124,12 @@
 
         """
 
-<<<<<<< HEAD
         _credentials = credentials or get_default_credentials()
 
         if not isinstance(credentials, Credentials):
             raise ValueError('`credentials` must be a Credentials class instance')
 
         return Subscriptions(
-            Dataset.get_all(_credentials),
-            Geography.get_all(_credentials)
-        )
-=======
-        return Dataset.get_all(self.filters, credentials)
->>>>>>> cd7a3537
+            Dataset.get_all(self.filters, _credentials),
+            Geography.get_all(self.filters, _credentials)
+        )