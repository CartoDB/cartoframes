--- conflicted
+++ resolved
@@ -1,12 +1,6 @@
 from __future__ import absolute_import
 
-<<<<<<< HEAD
-from cartoframes.exceptions import DiscoveryException
-
-from .repo_client import RepoClient
-=======
 from .entity_repo import EntityRepository
->>>>>>> f3af945a
 
 
 _PROVIDER_ID_FIELD = 'id'
@@ -23,8 +17,8 @@
     @classmethod
     def _map_row(cls, row):
         return {
-           'id': cls._normalize_field(row, cls.id_field),
-           'name': cls._normalize_field(row, 'name')
+            'id': cls._normalize_field(row, cls.id_field),
+            'name': cls._normalize_field(row, 'name')
         }
 
     @classmethod
