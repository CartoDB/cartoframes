--- conflicted
+++ resolved
@@ -1,11 +1,6 @@
-<<<<<<< HEAD
-from .entity_repo import EntityRepository
-=======
 from __future__ import absolute_import
 
-from cartoframes.exceptions import DiscoveryException
-from .repo_client import RepoClient
->>>>>>> 3dc2dc1c
+from .entity_repo import EntityRepository
 
 
 _PROVIDER_ID_FIELD = 'id'
