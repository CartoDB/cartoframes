--- conflicted
+++ resolved
@@ -1,13 +1,9 @@
-<<<<<<< HEAD
+from __future__ import absolute_import
+
 from .entity_repo import EntityRepository
 
+
 _COUNTRY_ID_FIELD = 'country_iso_code3'
-=======
-from __future__ import absolute_import
-
-from cartoframes.exceptions import DiscoveryException
-from .repo_client import RepoClient
->>>>>>> 3dc2dc1c
 
 
 def get_country_repo():
