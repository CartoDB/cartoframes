from __future__ import absolute_import

from carto.do_datasets import DODatasetManager

from ...clients import SQLClient
from ....auth import Credentials


class RepoClient(object):

    __instance = None

    def __init__(self):
        self._user_credentials = None
        self._do_credentials = Credentials('do-metadata', 'default_public')
        self.client = SQLClient(self._do_credentials)

    def set_user_credentials(self, credentials):
        self._user_credentials = credentials

    def get_countries(self, filters=None):
        query = 'SELECT DISTINCT view.country_id AS id FROM datasets_public view'
        return self._run_query(query, filters)

    def get_categories(self, filters=None):
        query = 'SELECT view.* FROM categories_public view'
        return self._run_query(query, filters)

    def get_categories_joined_datasets(self, filters=None):
        query = 'SELECT DISTINCT c.* FROM categories_public c, datasets_public view'
        return self._run_query(query,  filters, ['c.id = view.category_id'])

    def get_providers(self, filters=None):
        query = 'SELECT view.* FROM providers_public view'
        return self._run_query(query, filters)

    def get_variables(self, filters=None):
        query = 'SELECT view.* FROM variables_public view'
        return self._run_query(query, filters)

<<<<<<< HEAD
    def get_geographies(self, field=None, value=None):
        query = 'SELECT * FROM geographies_public'

        extra_condition = ''
        if self._user_credentials is not None:
            extra_condition = 'id IN ({})'.format(self._get_purchased_dataset_ids())

        return self._run_query(query, field, value, extra_condition)
=======
    def get_variables_groups(self, filters=None):
        query = 'SELECT view.* FROM variables_groups_public view'
        return self._run_query(query, filters)
>>>>>>> cd7a3537

    def get_geographies(self, filters=None):
        query = 'SELECT view.* FROM geographies_public view'
        return self._run_query(query, filters)

    def get_geographies_joined_datasets(self, filters=None):
        query = 'SELECT DISTINCT g.* FROM geographies_public g, datasets_public view'
        return self._run_query(query,  filters, ['g.id = view.geography_id'])

    def get_datasets(self, filters=None):
        query = 'SELECT view.* FROM datasets_public view'

        extra_condition = []
        if self._user_credentials is not None:
            extra_condition.append('view.id IN ({})'.format(self._get_purchased_dataset_ids()))

        return self._run_query(query, filters, extra_condition)

    def _run_query(self, query, filters, extra_conditions=None):
        conditions = self._compute_conditions(filters, extra_conditions)

        if len(conditions) > 0:
            where_clause = ' AND '.join(conditions)
            query += ' WHERE {}'.format(where_clause)

        return self.client.query(query)

    def _compute_conditions(self, filters, extra_conditions):
        conditions = extra_conditions or []

        if filters is not None and len(filters) > 0:
            conditions.extend(["view.{} = '{}'".format(key, value) for key, value in filters.items()])

        return conditions

    def _get_purchased_dataset_ids(self):
        purchased_datasets = self._fetch_purchased_datasets()
        purchased_dataset_ids = list(map(lambda pd: pd.id, purchased_datasets))
        return ','.join(["'" + id + "'" for id in purchased_dataset_ids])

    def _fetch_purchased_datasets(self):
        api_key_auth_client = self._user_credentials.get_api_key_auth_client()
        do_manager = DODatasetManager(api_key_auth_client)
        if do_manager is not None:
            return do_manager.all()
        return []

    def __new__(cls):
        if not RepoClient.__instance:
            RepoClient.__instance = object.__new__(cls)
        return RepoClient.__instance<|MERGE_RESOLUTION|>--- conflicted
+++ resolved
@@ -38,24 +38,18 @@
         query = 'SELECT view.* FROM variables_public view'
         return self._run_query(query, filters)
 
-<<<<<<< HEAD
-    def get_geographies(self, field=None, value=None):
-        query = 'SELECT * FROM geographies_public'
-
-        extra_condition = ''
-        if self._user_credentials is not None:
-            extra_condition = 'id IN ({})'.format(self._get_purchased_dataset_ids())
-
-        return self._run_query(query, field, value, extra_condition)
-=======
     def get_variables_groups(self, filters=None):
         query = 'SELECT view.* FROM variables_groups_public view'
         return self._run_query(query, filters)
->>>>>>> cd7a3537
 
     def get_geographies(self, filters=None):
         query = 'SELECT view.* FROM geographies_public view'
-        return self._run_query(query, filters)
+
+        extra_condition = []
+        if self._user_credentials is not None:
+            extra_condition.append('view.id IN ({})'.format(self._get_purchased_dataset_ids()))
+
+        return self._run_query(query, filters, extra_condition)
 
     def get_geographies_joined_datasets(self, filters=None):
         query = 'SELECT DISTINCT g.* FROM geographies_public g, datasets_public view'
