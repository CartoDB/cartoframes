from __future__ import absolute_import

from carto.do_datasets import DODatasetManager

from ...clients import SQLClient
from ....auth import Credentials, get_default_credentials


class RepoClient(object):

    __instance = None

    def __init__(self):
        self._user_credentials = None
        self._do_credentials = Credentials('do-metadata', 'default_public')
        self.client = SQLClient(self._do_credentials)

    def set_user_credentials(self, credentials):
        self._user_credentials = credentials or get_default_credentials()

    def get_countries(self, field=None, value=None):
<<<<<<< HEAD
        query = 'SELECT DISTICT country_iso_code3 AS id FROM datasets_public'
=======
        query = 'select distinct country_id as id from datasets_public'
>>>>>>> 8ceebb6a
        return self._run_query(query, field, value)

    def get_categories(self, field=None, value=None):
        query = 'SELECT * FROM categories_public'
        return self._run_query(query, field, value)

    def get_providers(self, field=None, value=None):
        query = 'SELECT * FROM providers_public'
        return self._run_query(query, field, value)

    def get_variables(self, field=None, value=None):
        query = 'SELECT * FROM variables_public'
        return self._run_query(query, field, value)

    def get_variables_groups(self, field=None, value=None):
        query = 'SELECT * FROM variables_groups_public'
        return self._run_query(query, field, value)

    def get_geographies(self, field=None, value=None):
        query = 'SELECT * FROM geographies_public'
        # TODO future: Filter by purchased geography ids
        return self._run_query(query, field, value)

    def get_datasets(self, field=None, value=None):
        query = 'SELECT * FROM datasets_public'

        extra_condition = ''
        if self._user_credentials is not None:
            extra_condition = 'id IN ({})'.format(self._get_purchased_dataset_ids())

        return self._run_query(query, field, value, extra_condition)

    def _run_query(self, query, field, value, extra_condition=None):
        conditions = self._compute_conditions(field, value, extra_condition)
        if len(conditions) > 0:
            query += ' WHERE {}'.format(' AND '.join(conditions))
        return self.client.query(query)

    def _compute_conditions(self, field, value, extra_condition):
        conditions = []
        if field is not None and value is not None:
            conditions.append("{f} = '{v}'".format(f=field, v=value))
        if extra_condition:
            conditions.append(extra_condition)
        return conditions

    def _get_purchased_dataset_ids(self):
        purchased_datasets = self._fetch_purchased_datasets()
        purchased_dataset_ids = list(map(lambda pd: pd.id, purchased_datasets))
        return ','.join(["'" + id + "'" for id in purchased_dataset_ids])

    def _fetch_purchased_datasets(self):
        api_key_auth_client = self._user_credentials.get_api_key_auth_client()
        do_manager = DODatasetManager(api_key_auth_client)
        if do_manager is not None:
            return do_manager.all()
        return []

    def __new__(cls):
        if not RepoClient.__instance:
            RepoClient.__instance = object.__new__(cls)
        return RepoClient.__instance<|MERGE_RESOLUTION|>--- conflicted
+++ resolved
@@ -19,11 +19,7 @@
         self._user_credentials = credentials or get_default_credentials()
 
     def get_countries(self, field=None, value=None):
-<<<<<<< HEAD
-        query = 'SELECT DISTICT country_iso_code3 AS id FROM datasets_public'
-=======
-        query = 'select distinct country_id as id from datasets_public'
->>>>>>> 8ceebb6a
+        query = 'SELECT DISTICT country_id AS id FROM datasets_public'
         return self._run_query(query, field, value)
 
     def get_categories(self, field=None, value=None):
