--- conflicted
+++ resolved
@@ -18,104 +18,62 @@
     def set_user_credentials(self, credentials):
         self._user_credentials = credentials or get_default_credentials()
 
-<<<<<<< HEAD
     def get_countries(self, filters=None):
-        query = 'select distinct country_id as id from datasets_public'
+        query = 'SELECT DISTINCT view.country_id AS id FROM datasets_public view'
         return self._run_query(query, filters)
 
     def get_categories(self, filters=None):
-        query = 'select * from categories_public'
+        query = 'SELECT view.* FROM categories_public view'
         return self._run_query(query, filters)
 
     def get_categories_joined_datasets(self, filters=None):
-        query = 'select distinct c.* from categories_public c, datasets_public d'
-        return self._run_join_query(query, "c.id = d.category_id",  filters)
+        query = 'SELECT DISTINCT c.* FROM categories_public c, datasets_public view'
+        return self._run_query(query,  filters, ['c.id = view.category_id'])
 
     def get_providers(self, filters=None):
-        query = 'select * from providers_public'
+        query = 'SELECT view.* FROM providers_public view'
         return self._run_query(query, filters)
 
     def get_variables(self, filters=None):
-        query = 'select * from variables_public'
+        query = 'SELECT view.* FROM variables_public view'
         return self._run_query(query, filters)
 
     def get_variables_groups(self, filters=None):
-        query = 'select * from variables_groups_public'
+        query = 'SELECT view.* FROM variables_groups_public view'
         return self._run_query(query, filters)
 
     def get_geographies(self, filters=None):
-        query = 'select * from geographies_public'
+        query = 'SELECT view.* FROM geographies_public view'
         return self._run_query(query, filters)
 
     def get_geographies_joined_datasets(self, filters=None):
-        query = 'select distinct g.* from geographies_public g, datasets_public d'
-        return self._run_join_query(query, "g.id = d.geography_id",  filters)
+        query = 'SELECT DISTINCT g.* FROM geographies_public g, datasets_public view'
+        return self._run_query(query,  filters, ['g.id = view.geography_id'])
 
     def get_datasets(self, filters=None):
-        query = 'select * from datasets_public'
-        return self._run_query(query, filters)
+        query = 'SELECT view.* FROM datasets_public view'
 
-    def _run_query(self, query, filters):
-        if filters is not None and len(filters) > 0:
-            conditions = ' and '.join("{} = '{}'".format(key, value) for key, value in filters.items())
-            query += " where {}".format(conditions)
+        extra_condition = []
+        if self._user_credentials is not None:
+            extra_condition.append('view.id IN ({})'.format(self._get_purchased_dataset_ids()))
+
+        return self._run_query(query, filters, extra_condition)
+
+    def _run_query(self, query, filters, extra_conditions=None):
+        conditions = self._compute_conditions(filters, extra_conditions)
+
+        if len(conditions) > 0:
+            where_clause = ' AND '.join(conditions)
+            query += ' WHERE {}'.format(where_clause)
 
         return self.client.query(query)
 
-    def _run_join_query(self, query, join_condition, filters):
-        query += " where {}".format(join_condition)
+    def _compute_conditions(self, filters, extra_conditions):
+        conditions = extra_conditions or []
 
         if filters is not None and len(filters) > 0:
-            conditions = ' and '.join("d.{} = '{}'".format(key, value) for key, value in filters.items())
-            query += " and {}".format(conditions)
-=======
-    def get_countries(self, field=None, value=None):
-        query = 'SELECT DISTICT country_id AS id FROM datasets_public'
-        return self._run_query(query, field, value)
+            conditions.extend(["view.{} = '{}'".format(key, value) for key, value in filters.items()])
 
-    def get_categories(self, field=None, value=None):
-        query = 'SELECT * FROM categories_public'
-        return self._run_query(query, field, value)
-
-    def get_providers(self, field=None, value=None):
-        query = 'SELECT * FROM providers_public'
-        return self._run_query(query, field, value)
-
-    def get_variables(self, field=None, value=None):
-        query = 'SELECT * FROM variables_public'
-        return self._run_query(query, field, value)
-
-    def get_variables_groups(self, field=None, value=None):
-        query = 'SELECT * FROM variables_groups_public'
-        return self._run_query(query, field, value)
-
-    def get_geographies(self, field=None, value=None):
-        query = 'SELECT * FROM geographies_public'
-        # TODO future: Filter by purchased geography ids
-        return self._run_query(query, field, value)
-
-    def get_datasets(self, field=None, value=None):
-        query = 'SELECT * FROM datasets_public'
-
-        extra_condition = ''
-        if self._user_credentials is not None:
-            extra_condition = 'id IN ({})'.format(self._get_purchased_dataset_ids())
-
-        return self._run_query(query, field, value, extra_condition)
->>>>>>> 55c9f635
-
-    def _run_query(self, query, field, value, extra_condition=None):
-        conditions = self._compute_conditions(field, value, extra_condition)
-        if len(conditions) > 0:
-            query += ' WHERE {}'.format(' AND '.join(conditions))
-        return self.client.query(query)
-
-    def _compute_conditions(self, field, value, extra_condition):
-        conditions = []
-        if field is not None and value is not None:
-            conditions.append("{f} = '{v}'".format(f=field, v=value))
-        if extra_condition:
-            conditions.append(extra_condition)
         return conditions
 
     def _get_purchased_dataset_ids(self):
