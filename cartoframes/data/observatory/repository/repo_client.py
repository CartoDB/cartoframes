--- conflicted
+++ resolved
@@ -1,17 +1,14 @@
 from __future__ import absolute_import
 
-<<<<<<< HEAD
 from carto.do_datasets import DODatasetManager
 from ....data import Dataset
 from ...clients import SQLClient
 from ....auth import Credentials, get_default_credentials
 import geopandas as gpd
-=======
 from ...clients import SQLClient
 from ....auth import Credentials
 from ..utils import get_subscription_ids
 
->>>>>>> ca20f131
 
 class RepoClient(object):
 
@@ -93,7 +90,6 @@
 
         return conditions
 
-<<<<<<< HEAD
     @staticmethod
     def _generate_condition(key, value):
         if type(value) == list:
@@ -114,8 +110,6 @@
             return do_manager.all()
         return []
 
-=======
->>>>>>> ca20f131
     def __new__(cls):
         if not RepoClient.__instance:
             RepoClient.__instance = object.__new__(cls)
