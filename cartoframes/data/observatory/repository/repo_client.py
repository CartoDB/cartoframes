from __future__ import absolute_import

<<<<<<< HEAD
from cartoframes.auth import Credentials
from cartoframes.data.clients import SQLClient
=======
from ...clients import SQLClient
from ....auth import Credentials
from ..subscriptions import get_subscription_ids
>>>>>>> 74dc81b5


class RepoClient(object):

    __instance = None

    def __init__(self):
        self._user_credentials = None
        self._do_credentials = Credentials('do-metadata', 'default_public')
        self.client = SQLClient(self._do_credentials)

    def set_user_credentials(self, credentials):
        self._user_credentials = credentials

    def get_countries(self, filters=None):
        query = 'SELECT DISTINCT t.country_id AS id FROM datasets_public t'
        return self._run_query(query, filters)

    def get_categories(self, filters=None):
        query = 'SELECT t.* FROM categories_public t'
        return self._run_query(query, filters)

    def get_categories_joined_datasets(self, filters=None):
        query = 'SELECT DISTINCT c.* FROM categories_public c, datasets_public t'
        return self._run_query(query,  filters, ['c.id = t.category_id'])

    def get_providers(self, filters=None):
        query = 'SELECT t.* FROM providers_public t'
        return self._run_query(query, filters)

    def get_variables(self, filters=None):
        query = 'SELECT t.* FROM variables_public t'
        return self._run_query(query, filters)

    def get_variables_groups(self, filters=None):
        query = 'SELECT t.* FROM variables_groups_public t'
        return self._run_query(query, filters)

    def get_geographies(self, filters=None):
        query = 'SELECT t.* FROM geographies_public t'

        extra_condition = []
        if self._user_credentials is not None:
            ids = get_subscription_ids(self._user_credentials)
            if len(ids) == 0:
                return []
            elif len(ids) > 0:
                extra_condition.append('t.id IN ({})'.format(ids))

        return self._run_query(query, filters, extra_condition)

    def get_geographies_joined_datasets(self, filters=None):
        query = 'SELECT DISTINCT g.* FROM geographies_public g, datasets_public t'
        return self._run_query(query,  filters, ['g.id = t.geography_id'])

    def get_datasets(self, filters=None):
        query = 'SELECT t.* FROM datasets_public t'

        extra_condition = []
        if self._user_credentials is not None:
            ids = get_subscription_ids(self._user_credentials)
            if len(ids) == 0:
                return []
            elif len(ids) > 0:
                extra_condition.append('t.id IN ({})'.format(ids))

        return self._run_query(query, filters, extra_condition)

    def _run_query(self, query, filters, extra_conditions=None):
        conditions = self._compute_conditions(filters, extra_conditions)

        if len(conditions) > 0:
            where_clause = ' AND '.join(conditions)
            query += ' WHERE {}'.format(where_clause)

        return self.client.query(query)

    def _compute_conditions(self, filters, extra_conditions):
        conditions = extra_conditions or []

        if filters is not None and len(filters) > 0:
            conditions.extend([self._generate_condition(key, value) for key, value in sorted(filters.items())])

        return conditions

    @staticmethod
    def _generate_condition(key, value):
        if type(value) == list:
            value_list = ','.join(["'" + v + "'" for v in value])
            return "t.{} IN ({})".format(key, value_list)

        return "t.{} = '{}'".format(key, value)

    def __new__(cls):
        if not RepoClient.__instance:
            RepoClient.__instance = object.__new__(cls)
        return RepoClient.__instance<|MERGE_RESOLUTION|>--- conflicted
+++ resolved
@@ -1,13 +1,8 @@
 from __future__ import absolute_import
 
-<<<<<<< HEAD
-from cartoframes.auth import Credentials
-from cartoframes.data.clients import SQLClient
-=======
 from ...clients import SQLClient
 from ....auth import Credentials
 from ..subscriptions import get_subscription_ids
->>>>>>> 74dc81b5
 
 
 class RepoClient(object):
@@ -61,7 +56,7 @@
 
     def get_geographies_joined_datasets(self, filters=None):
         query = 'SELECT DISTINCT g.* FROM geographies_public g, datasets_public t'
-        return self._run_query(query,  filters, ['g.id = t.geography_id'])
+        return self._run_query(query, filters, ['g.id = t.geography_id'])
 
     def get_datasets(self, filters=None):
         query = 'SELECT t.* FROM datasets_public t'
@@ -95,7 +90,7 @@
 
     @staticmethod
     def _generate_condition(key, value):
-        if type(value) == list:
+        if isinstance(value, list):
             value_list = ','.join(["'" + v + "'" for v in value])
             return "t.{} IN ({})".format(key, value_list)
 
