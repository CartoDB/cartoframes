from __future__ import absolute_import

from cartoframes.data.clients import SQLClient
from cartoframes.auth import Credentials
<<<<<<< HEAD
from .constants import DO_METADATA_KEY
=======
>>>>>>> d43b4665


class RepoClient(object):

    __instance = None

    def __init__(self):
<<<<<<< HEAD
        self.client = SQLClient(Credentials('do-metadata', DO_METADATA_KEY))
=======
        self.client = SQLClient(Credentials('do-metadata', 'default_public'))
>>>>>>> d43b4665

    def get_countries(self, field=None, value=None):
        query = 'select distinct country_iso_code3 from datasets_public'
        return self._run_query(query, field, value)

    def get_categories(self, field=None, value=None):
        query = 'select * from categories_public'
        return self._run_query(query, field, value)

    def get_providers(self, field=None, value=None):
        query = 'select * from providers_public'
        return self._run_query(query, field, value)

    def get_variables(self, field=None, value=None):
        query = 'select * from variables_public'
        return self._run_query(query, field, value)

    def get_variables_groups(self, field=None, value=None):
        query = 'select * from variables_groups_public'
        return self._run_query(query, field, value)

    def get_geographies(self, field=None, value=None):
        query = 'select * from geographies_public'
        return self._run_query(query, field, value)

    def get_datasets(self, field=None, value=None):
        query = 'select * from datasets_public'
        return self._run_query(query, field, value)

    def _run_query(self, query, field, value):
        if field is not None and value is not None:
            query += " where {f} = '{v}'".format(f=field, v=value)

        return self.client.query(query)

    def __new__(cls):
        if not RepoClient.__instance:
            RepoClient.__instance = object.__new__(cls)
        return RepoClient.__instance<|MERGE_RESOLUTION|>--- conflicted
+++ resolved
@@ -2,10 +2,7 @@
 
 from cartoframes.data.clients import SQLClient
 from cartoframes.auth import Credentials
-<<<<<<< HEAD
 from .constants import DO_METADATA_KEY
-=======
->>>>>>> d43b4665
 
 
 class RepoClient(object):
@@ -13,11 +10,7 @@
     __instance = None
 
     def __init__(self):
-<<<<<<< HEAD
         self.client = SQLClient(Credentials('do-metadata', DO_METADATA_KEY))
-=======
-        self.client = SQLClient(Credentials('do-metadata', 'default_public'))
->>>>>>> d43b4665
 
     def get_countries(self, field=None, value=None):
         query = 'select distinct country_iso_code3 from datasets_public'
