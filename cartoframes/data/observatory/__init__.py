--- conflicted
+++ resolved
@@ -1,21 +1,12 @@
 from __future__ import absolute_import
 
 from .catalog import Catalog
-<<<<<<< HEAD
-from .category import Categories, Category
-from .country import Countries, Country
-from .dataset import Dataset, Datasets
-from .geography import Geographies, Geography
-from .provider import Provider, Providers
-from .variable import Variable, Variables
-=======
 from .category import Category
 from .country import Country
 from .dataset import Dataset
 from .geography import Geography
 from .provider import Provider
 from .variable import Variable
->>>>>>> f3af945a
 
 __all__ = [
     'Catalog',
