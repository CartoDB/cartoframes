--- conflicted
+++ resolved
@@ -7,7 +7,6 @@
 
 
 class Dataset(CatalogEntity):
-
     entity_repo = get_dataset_repo()
 
     @property
@@ -22,11 +21,6 @@
     def name(self):
         return self.data['name']
 
-<<<<<<< HEAD
-class Datasets(EntitiesList):
-    id_field = _DATASET_ID_FIELD
-    entity_repo = get_dataset_repo()
-=======
     @property
     def description(self):
         return self.data['description']
@@ -74,7 +68,6 @@
     @property
     def is_public_data(self):
         return self.data['is_public_data']
->>>>>>> f3af945a
 
     @property
     def summary(self):
