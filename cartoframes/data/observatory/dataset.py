from __future__ import absolute_import


from .entity import CatalogEntity
from .repository.dataset_repo import get_dataset_repo
from .repository.variable_repo import get_variable_repo
from .repository.variable_group_repo import get_variable_group_repo
from .repository.constants import DATASET_FILTER
<<<<<<< HEAD
from .summary import dataset_describe, head, tail, counts, fields_by_type, geom_coverage
=======
from . import subscription_info
from . import subscriptions
from . import utils

DATASET_TYPE = 'dataset'
>>>>>>> 68a3fbfd


class CatalogDataset(CatalogEntity):
    entity_repo = get_dataset_repo()

    @property
    def variables(self):
        return get_variable_repo().get_all({DATASET_FILTER: self.id})

    @property
    def variables_groups(self):
        return get_variable_group_repo().get_all({DATASET_FILTER: self.id})

    @property
    def name(self):
        return self.data['name']

    @property
    def description(self):
        return self.data['description']

    @property
    def provider(self):
        return self.data['provider_id']

    @property
    def category(self):
        return self.data['category_id']

    @property
    def data_source(self):
        return self.data['data_source_id']

    @property
    def country(self):
        return self.data['country_id']

    @property
    def language(self):
        return self.data['lang']

    @property
    def geography(self):
        return self.data['geography_id']

    @property
    def temporal_aggregation(self):
        return self.data['temporal_aggregation']

    @property
    def time_coverage(self):
        return self.data['time_coverage']

    @property
    def update_frequency(self):
        return self.data['update_frequency']

    @property
    def version(self):
        return self.data['version']

    @property
    def is_public_data(self):
        return self.data['is_public_data']

    @property
    def summary(self):
        return self.data['summary_json']

    def head(self):
        data = self.data['summary_json']
        return head(self.__class__, data)

    def tail(self):
        data = self.data['summary_json']
        return tail(self.__class__, data)

    def counts(self):
        data = self.data['summary_json']
        return counts(data)

    def fields_by_type(self):
        data = self.data['summary_json']
        return fields_by_type(data)

    def geom_coverage(self):
        return geom_coverage(self.geography)

    def describe(self):
        return dataset_describe(self.variables)

    @classmethod
    def get_all(cls, filters=None, credentials=None):
        return cls.entity_repo.get_all(filters, credentials)

    def download(self, credentials=None):
        """Download Dataset data.

        Args:
            credentials (:py:class:`Credentials <cartoframes.auth.Credentials>`, optional):
                credentials of CARTO user account. If not provided,
                a default credentials (if set with :py:meth:`set_default_credentials
                <cartoframes.auth.set_default_credentials>`) will be used.
        """

        return self._download(credentials)

    def subscribe(self, credentials=None):
        """Subscribe to a Dataset.

        Args:
            credentials (:py:class:`Credentials <cartoframes.auth.Credentials>`, optional):
                credentials of CARTO user account. If not provided,
                a default credentials (if set with :py:meth:`set_default_credentials
                <cartoframes.auth.set_default_credentials>`) will be used.
        """

        _credentials = self._get_credentials(credentials)
        _subscribed_ids = subscriptions.get_subscription_ids(_credentials)

        if self.id in _subscribed_ids:
            utils.display_existing_subscription_message(self.id, DATASET_TYPE)
        else:
            utils.display_subscription_form(self.id, DATASET_TYPE, _credentials)

    def subscription_info(self, credentials=None):
        """Get the subscription information of a Dataset.

        Args:
            credentials (:py:class:`Credentials <cartoframes.auth.Credentials>`, optional):
                credentials of CARTO user account. If not provided,
                a default credentials (if set with :py:meth:`set_default_credentials
                <cartoframes.auth.set_default_credentials>`) will be used.
        """

        _credentials = self._get_credentials(credentials)

        return subscription_info.SubscriptionInfo(
            subscription_info.fetch_subscription_info(self.id, DATASET_TYPE, _credentials))<|MERGE_RESOLUTION|>--- conflicted
+++ resolved
@@ -6,16 +6,12 @@
 from .repository.variable_repo import get_variable_repo
 from .repository.variable_group_repo import get_variable_group_repo
 from .repository.constants import DATASET_FILTER
-<<<<<<< HEAD
 from .summary import dataset_describe, head, tail, counts, fields_by_type, geom_coverage
-=======
 from . import subscription_info
 from . import subscriptions
 from . import utils
 
 DATASET_TYPE = 'dataset'
->>>>>>> 68a3fbfd
-
 
 class CatalogDataset(CatalogEntity):
     entity_repo = get_dataset_repo()
