--- conflicted
+++ resolved
@@ -14,14 +14,11 @@
 
 DATASET_TYPE = 'dataset'
 
-<<<<<<< HEAD
 import geopandas as gpd
 import pandas as pd
 from cartoframes.data import Dataset as CFDataset
 from shapely import wkt
 
-=======
->>>>>>> f40d2800
 class CatalogDataset(CatalogEntity):
     entity_repo = get_dataset_repo()
 
