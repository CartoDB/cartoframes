--- conflicted
+++ resolved
@@ -190,10 +190,5 @@
         else:
             return None
 
-<<<<<<< HEAD
     def _get_dataset_info(self, table_name=None):
-        return DatasetInfo(self._credentials, table_name or self._table_name)
-=======
-    def _get_dataset_info(self):
-        return DatasetInfo(self._context, self._table_name)
->>>>>>> d43873e7
+        return DatasetInfo(self._context, table_name or self._table_name)