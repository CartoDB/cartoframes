--- conflicted
+++ resolved
@@ -3,21 +3,15 @@
 
 from .dataset import Dataset
 from .dataset_info import DatasetInfo
-<<<<<<< HEAD
 from .data_obs import DataObs
-=======
 from .utils import is_sql_query, is_geojson_file
 from .registry.strategies_registry import StrategiesRegistry
->>>>>>> 97c89b9e
 
 __all__ = [
     'Dataset',
     'DatasetInfo',
-<<<<<<< HEAD
     'DataObs'
-=======
     'is_sql_query',
     'is_geojson_file',
     'StrategiesRegistry'
->>>>>>> 97c89b9e
 ]