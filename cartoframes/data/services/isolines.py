--- conflicted
+++ resolved
@@ -1,10 +1,5 @@
-<<<<<<< HEAD
-from __future__ import absolute_import
-
 from carto.exceptions import CartoException
 
-=======
->>>>>>> 0a38ba8c
 from .service import Service
 from ...core.logger import log
 from ...core.managers.source_manager import SourceManager
