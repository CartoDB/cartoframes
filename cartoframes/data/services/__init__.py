--- conflicted
+++ resolved
@@ -1,17 +1,9 @@
 from __future__ import absolute_import
 
-<<<<<<< HEAD
-from .geocode import Geocode
-from .isolines import Isolines
-
-__all__ = [
-    'Geocode',
-=======
 from .geocoding import Geocoding
 from .isolines import Isolines
 
 __all__ = [
     'Geocoding',
->>>>>>> f1a53aae
     'Isolines'
 ]