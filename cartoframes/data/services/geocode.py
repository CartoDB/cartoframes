--- conflicted
+++ resolved
@@ -7,11 +7,6 @@
 import logging
 import pandas as pd
 
-<<<<<<< HEAD
-from ...lib.context import create_context
-from ...auth import get_default_credentials
-=======
->>>>>>> 3dc2dc1c
 from ...data import Dataset
 from ...utils.utils import remove_column_from_dataframe
 from .service import Service
@@ -326,12 +321,7 @@
     """
 
     def __init__(self, credentials=None):
-<<<<<<< HEAD
-        self._credentials = credentials or get_default_credentials()
-        self._context = create_context(self._credentials)
-=======
         super(Geocode, self).__init__(credentials=credentials, quota_service=QUOTA_SERVICE)
->>>>>>> 3dc2dc1c
 
     def geocode(self, dataset, street,
                 city=None, state=None, country=None,
@@ -552,22 +542,12 @@
 
     def _execute_prior_summary(self, dataset_name, street, city, state, country):
         sql = _exists_column_query(dataset_name, HASH_COLUMN)
-<<<<<<< HEAD
         logging.debug("Executing check first time query: %s", sql)
-        result = self._context.execute_query(sql)
-=======
-        logging.debug("Executing check first time query: %s" % sql)
         result = self._execute_query(sql)
->>>>>>> 3dc2dc1c
         if not result or result.get('total_rows', 0) == 0:
             sql = _first_time_summary_query(dataset_name, street, city, state, country)
             logging.debug("Executing first time summary query: %s", sql)
         else:
             sql = _prior_summary_query(dataset_name, street, city, state, country)
-<<<<<<< HEAD
             logging.debug("Executing summary query: %s", sql)
-        return self._context.execute_query(sql)
-=======
-            logging.debug("Executing summary query: %s" % sql)
-        return self._execute_query(sql)
->>>>>>> 3dc2dc1c
+        return self._execute_query(sql)