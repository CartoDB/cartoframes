--- conflicted
+++ resolved
@@ -1,16 +1,12 @@
 from __future__ import absolute_import
 
 from google.cloud import bigquery
-<<<<<<< HEAD
-from ..enrichment import fake_auth
-=======
 from google.oauth2.credentials import Credentials as GoogleCredentials
 from google.auth.exceptions import RefreshError
->>>>>>> 3dc2dc1c
 
 from carto.exceptions import CartoException
 
-from ...auth import get_default_credentials
+from ..auth import get_default_credentials
 
 
 def refresh_client(func):
