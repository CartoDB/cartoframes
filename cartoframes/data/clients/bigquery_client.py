--- conflicted
+++ resolved
@@ -15,12 +15,8 @@
 from ...core.logger import log
 
 _USER_CONFIG_DIR = appdirs.user_config_dir('cartoframes')
-<<<<<<< HEAD
-_UPLOAD_CHUNK_SIZE = 10 * 1024 * 1024
-=======
 _GCS_CHUNK_SIZE = 25 * 1024 * 1024  # 25MB. This must be a multiple of 256 KB per the API specification.
 
->>>>>>> 8eec701e
 
 def refresh_clients(func):
     def wrapper(self, *args, **kwargs):
@@ -65,11 +61,7 @@
 
         # Upload file to Google Cloud Storage
         bucket = self.gcs_client.bucket(self._bucket)
-<<<<<<< HEAD
-        blob = bucket.blob(tablename, chunk_size = _UPLOAD_CHUNK_SIZE) 
-=======
         blob = bucket.blob(tablename, chunk_size=_GCS_CHUNK_SIZE)
->>>>>>> 8eec701e
         dataframe.to_csv(tablename, index=False, header=False)
         try:
             blob.upload_from_filename(tablename)
