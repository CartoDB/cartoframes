--- conflicted
+++ resolved
@@ -1,11 +1,8 @@
-<<<<<<< HEAD
 from __future__ import absolute_import
 import datetime
 import pytz
 
 from ..enrichment import fake_auth
-=======
->>>>>>> d43b4665
 from google.cloud import bigquery
 from google.oauth2.credentials import Credentials as GoogleCredentials
 from google.auth.exceptions import RefreshError
