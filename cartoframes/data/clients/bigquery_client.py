<<<<<<< HEAD
import os
import appdirs
import csv
from warnings import warn
import tqdm
=======
from __future__ import absolute_import
>>>>>>> 3dc2dc1c

from google.cloud import bigquery
from google.oauth2.credentials import Credentials as GoogleCredentials
from google.auth.exceptions import RefreshError

from carto.exceptions import CartoException

from ...auth import get_default_credentials

_USER_CONFIG_DIR = appdirs.user_config_dir('cartoframes')


def refresh_client(func):
    def wrapper(self, *args, **kwargs):
        try:
            return func(self, *args, **kwargs)
        except RefreshError:
            self.client = self._init_client()
            try:
                return func(self, *args, **kwargs)
            except RefreshError:
                raise CartoException('Something went wrong accessing data. '
                                     'Please, try again in a few seconds or contact support for help.')
    return wrapper


class BigQueryClient(object):

    def __init__(self, project, credentials):
        self._project = project
        self._credentials = credentials or get_default_credentials()
        self.client = self._init_client()

    def _init_client(self):
        google_credentials = GoogleCredentials(self._credentials.get_do_token())

        return bigquery.Client(
            project=self._project,
            credentials=google_credentials)

    @refresh_client
    def upload_dataframe(self, dataframe, schema, tablename, project, dataset):
        dataset_ref = self.client.dataset(dataset, project=project)
        table_ref = dataset_ref.table(tablename)

        schema_wrapped = [bigquery.SchemaField(column, dtype) for column, dtype in schema.items()]

        job_config = bigquery.LoadJobConfig()
        job_config.schema = schema_wrapped

        job = self.client.load_table_from_dataframe(dataframe, table_ref, job_config=job_config)
        job.result()

    @refresh_client
    def query(self, query, **kwargs):
        return self.client.query(query, **kwargs)

    def download_to_file(self, project, dataset, table, limit=None, offset=None, file_path=None, fail_if_exists=False):
        if not file_path:
            file_name = '{}.{}.{}.csv'.format(project, dataset, table)
            file_path = os.path.join(_USER_CONFIG_DIR, file_name)

        if fail_if_exists and os.path.isfile(file_path):
            raise CartoException('The file `{}` already exists.'.format(file_path))

        query = _download_query(project, dataset, table, limit, offset)
        rows_iter = self.query(query).result()

        progress_bar = tqdm.tqdm_notebook(total=rows_iter.total_rows)

        with open(file_path, 'w') as csvfile:
            csvwriter = csv.writer(csvfile)
            for row in rows_iter:
                csvwriter.writerow(row.values())
                progress_bar.update(1)

        warn('Data saved: {}'.format(file_path))


def _download_query(project, dataset, table, limit=None, offset=None):
    full_table_name = '`{}.{}.{}`'.format(project, dataset, table)
    query = 'SELECT * FROM {}'.format(full_table_name)

    if limit:
        query += ' LIMIT {}'.format(limit)
    if offset:
        query += ' OFFSET {}'.format(offset)

    return query<|MERGE_RESOLUTION|>--- conflicted
+++ resolved
@@ -1,12 +1,10 @@
-<<<<<<< HEAD
+from __future__ import absolute_import
+
 import os
 import appdirs
 import csv
 from warnings import warn
 import tqdm
-=======
-from __future__ import absolute_import
->>>>>>> 3dc2dc1c
 
 from google.cloud import bigquery
 from google.oauth2.credentials import Credentials as GoogleCredentials
