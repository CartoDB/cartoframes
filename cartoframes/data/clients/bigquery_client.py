from __future__ import absolute_import

<<<<<<< HEAD
from carto.exceptions import CartoException
from google.auth.exceptions import RefreshError
=======
import os
import appdirs
import csv
import tqdm

>>>>>>> 74dc81b5
from google.cloud import bigquery
from google.oauth2.credentials import Credentials as GoogleCredentials

from ...auth import get_default_credentials

_USER_CONFIG_DIR = appdirs.user_config_dir('cartoframes')


def refresh_client(func):
    def wrapper(self, *args, **kwargs):
        try:
            return func(self, *args, **kwargs)
        except RefreshError:
            self.client = self._init_client()
            try:
                return func(self, *args, **kwargs)
            except RefreshError:
                raise CartoException('Something went wrong accessing data. '
                                     'Please, try again in a few seconds or contact support for help.')
    return wrapper


class BigQueryClient(object):

    def __init__(self, project, credentials):
        self._project = project
        self._credentials = credentials or get_default_credentials()
        self.client = self._init_client()

    def _init_client(self):
        google_credentials = GoogleCredentials(self._credentials.get_do_token())

        return bigquery.Client(
            project=self._project,
            credentials=google_credentials)

    @refresh_client
    def upload_dataframe(self, dataframe, schema, tablename, project, dataset):
        dataset_ref = self.client.dataset(dataset, project=project)
        table_ref = dataset_ref.table(tablename)

        schema_wrapped = [bigquery.SchemaField(column, dtype) for column, dtype in schema.items()]

        job_config = bigquery.LoadJobConfig()
        job_config.schema = schema_wrapped

        job = self.client.load_table_from_dataframe(dataframe, table_ref, job_config=job_config)
        job.result()

    @refresh_client
    def query(self, query, **kwargs):
        return self.client.query(query, **kwargs)

    @refresh_client
    def get_table(self, project, dataset, table):
        full_table_name = '{}.{}.{}'.format(project, dataset, table)
        return self.client.get_table(full_table_name)

    def get_table_column_names(self, project, dataset, table):
        table_info = self.get_table(project, dataset, table)
        return [field.name for field in table_info.schema]

    def download_to_file(self, project, dataset, table, limit=None, offset=None,
                         file_path=None, fail_if_exists=False, progress_bar=True):
        if not file_path:
            file_name = '{}.{}.{}.csv'.format(project, dataset, table)
            file_path = os.path.join(_USER_CONFIG_DIR, file_name)

        if fail_if_exists and os.path.isfile(file_path):
            raise CartoException('The file `{}` already exists.'.format(file_path))

        column_names = self.get_table_column_names(project, dataset, table)

        query = _download_query(project, dataset, table, limit, offset)
        rows_iter = self.query(query).result()

        if progress_bar:
            pb = tqdm.tqdm_notebook(total=rows_iter.total_rows)

        with open(file_path, 'w') as csvfile:
            csvwriter = csv.writer(csvfile)

            csvwriter.writerow(column_names)

            for row in rows_iter:
                csvwriter.writerow(row.values())
                if progress_bar:
                    pb.update(1)

        return file_path


def _download_query(project, dataset, table, limit=None, offset=None):
    full_table_name = '`{}.{}.{}`'.format(project, dataset, table)
    query = 'SELECT * FROM {}'.format(full_table_name)

    if limit:
        query += ' LIMIT {}'.format(limit)
    if offset:
        query += ' OFFSET {}'.format(offset)

    return query<|MERGE_RESOLUTION|>--- conflicted
+++ resolved
@@ -1,18 +1,15 @@
 from __future__ import absolute_import
 
-<<<<<<< HEAD
-from carto.exceptions import CartoException
-from google.auth.exceptions import RefreshError
-=======
 import os
 import appdirs
 import csv
 import tqdm
 
->>>>>>> 74dc81b5
+from google.auth.exceptions import RefreshError
 from google.cloud import bigquery
 from google.oauth2.credentials import Credentials as GoogleCredentials
 
+from carto.exceptions import CartoException
 from ...auth import get_default_credentials
 
 _USER_CONFIG_DIR = appdirs.user_config_dir('cartoframes')
