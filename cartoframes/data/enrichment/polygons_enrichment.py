--- conflicted
+++ resolved
@@ -3,15 +3,8 @@
 from .enrichment_service import enrich
 
 
-<<<<<<< HEAD
-def enrich_polygons(data, variables, agg_operators, data_geom_column='geometry', filters=dict(), credentials=None):
-=======
-# TODO: process column name in metadata, remove spaces and points
-
-
-def enrich_polygons(data, variables, data_geom_column='geometry', agg_operators=dict(),
+def enrich_polygons(data, variables, agg_operators, data_geom_column='geometry',
                     filters=dict(), credentials=None):
->>>>>>> 4806f043
     """enrich_polygons
 
     Enrich a polygons dataset
