--- conflicted
+++ resolved
@@ -1,7 +1,3 @@
-<<<<<<< HEAD
-=======
-import geopandas as gpd
->>>>>>> 74dc81b5
 import uuid
 from collections import defaultdict
 
@@ -9,18 +5,14 @@
 import pandas as pd
 
 from ...auth import get_default_credentials
-<<<<<<< HEAD
 from ...exceptions import EnrichmentException
 from ...utils.geom_utils import (_compute_geometry_from_geom, geojson_to_wkt,
                                  wkt_to_geojson)
 from ..clients import bigquery_client
 from ..dataset.dataset import Dataset
-=======
-from ...utils.geom_utils import _compute_geometry_from_geom
 from ..observatory import Variable
 from ..observatory import CatalogDataset
 
->>>>>>> 74dc81b5
 
 _ENRICHMENT_ID = 'enrichment_id'
 _WORKING_PROJECT = 'carto-do-customers'
