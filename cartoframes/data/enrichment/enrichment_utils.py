--- conflicted
+++ resolved
@@ -1,8 +1,6 @@
-<<<<<<< HEAD
+from __future__ import absolute_import
+
 from collections import defaultdict
-=======
-from __future__ import absolute_import
->>>>>>> 3dc2dc1c
 
 import pandas as pd
 import geopandas as gpd
