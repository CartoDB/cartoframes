import binascii as ba
import re
import sys
<<<<<<< HEAD
=======
import binascii as ba
>>>>>>> 74dc81b5
import geojson
import geopandas
from copy import deepcopy
from warnings import warn

from copy import deepcopy
from warnings import warn
from shapely import wkb, wkt, geometry, geos

from carto.exceptions import CartoException

from ..lib import context


GEOM_COLUMN_NAMES = [
    'geometry',
    'the_geom',
    'wkt_geometry',
    'wkb_geometry',
    'geom',
    'wkt',
    'wkb'
]

LAT_COLUMN_NAMES = [
    'latitude',
    'lat'
]

LNG_COLUMN_NAMES = [
    'longitude',
    'lng',
    'lon',
    'long'
]

ENC_SHAPELY = 'shapely'
ENC_WKB = 'wkb'
ENC_WKB_HEX = 'wkb-hex'
ENC_WKB_BHEX = 'wkb-bhex'
ENC_WKT = 'wkt'
ENC_EWKT = 'ewkt'

if sys.version_info < (3, 0):
    ENC_WKB_BHEX = ENC_WKB_HEX


def compute_query(dataset):
    if dataset.table_name:
        return 'SELECT * FROM "{schema}"."{table}"'.format(
            schema=dataset.schema or dataset._get_schema() or 'public',
            table=dataset.table_name
        )
    return ''


def compute_geodataframe(dataset):
    return geodataframe_from_dataframe(dataset.dataframe)


def geodataframe_from_dataframe(dataframe):
    if dataframe is not None:
        if isinstance(dataframe, geopandas.GeoDataFrame):
            return dataframe

        geom_column = _get_column(dataframe, GEOM_COLUMN_NAMES)
        if geom_column is not None:
            dataframe['geometry'] = _compute_geometry_from_geom(geom_column)
            _warn_new_geometry_column(dataframe)
        else:
            lat_column = _get_column(dataframe, LAT_COLUMN_NAMES)
            lng_column = _get_column(dataframe, LNG_COLUMN_NAMES)
            if lat_column is not None and lng_column is not None:
                dataframe['geometry'] = _compute_geometry_from_latlng(lat_column, lng_column)
                _warn_new_geometry_column(dataframe)
            else:
                raise ValueError('''No geographic data found. '''
                                 '''If a geometry exists, change the column name ({0}) or '''
                                 '''ensure it is a DataFrame with a valid geometry. '''
                                 '''If there are latitude/longitude columns, rename to ({1}), ({2}).'''.format(
                                     ', '.join(GEOM_COLUMN_NAMES),
                                     ', '.join(LAT_COLUMN_NAMES),
                                     ', '.join(LNG_COLUMN_NAMES)
                                 ))
<<<<<<< HEAD
        return geopandas.GeoDataFrame(df)
    return None
=======
        return geopandas.GeoDataFrame(dataframe)
>>>>>>> 74dc81b5


def _get_column(df, options):
    for name in options:
        if name in df:
            return df[name]
    return None


def _warn_new_geometry_column(df):
    if 'geometry' not in df:
        warn('A new "geometry" column has been added to the original dataframe.')


def _compute_geometry_from_geom(geom_column):
    first_geom = next(item for item in geom_column if item is not None)
    enc_type = detect_encoding_type(first_geom)
    return geom_column.apply(lambda g: decode_geometry(g, enc_type))


def _compute_geometry_from_latlng(lat, lng):
    return [geometry.Point(xy) for xy in zip(lng, lat)]


def _encode_decode_decorator(func):
    """decorator for encoding and decoding geoms"""
    def wrapper(*args):
        """error catching"""
        try:
            processed_geom = func(*args)
            return processed_geom
        except ImportError as err:
            raise ImportError('The Python package `shapely` needs to be '
                              'installed to encode or decode geometries. '
                              '({})'.format(err))
    return wrapper


@_encode_decode_decorator
def decode_geometry(geom, enc_type):
    """Decode any geometry into a shapely geometry."""
    if geom:
        func = {
            ENC_SHAPELY: lambda: geom,
            ENC_WKB: lambda: _load_wkb(geom),
            ENC_WKB_HEX: lambda: _load_wkb_hex(geom),
            ENC_WKB_BHEX: lambda: _load_wkb_bhex(geom),
            ENC_WKT: lambda: _load_wkt(geom),
            ENC_EWKT: lambda: _load_ewkt(geom)
        }.get(enc_type)
        return func() if func else geom
    return ''


def detect_encoding_type(input_geom):
    """
    Detect geometry encoding type:
    - ENC_WKB: b'\x01\x01\x00\x00\x00\x00\x00\x00\x00\x00H\x93@\x00\x00\x00\x00\x00\x9d\xb6@'
    - ENC_EWKB: b'\x01\x01\x00\x00 \xe6\x10\x00\x00\x00\x00\x00\x00\x00H\x93@\x00\x00\x00\x00\x00\x9d\xb6@'
    - ENC_WKB_HEX: '0101000000000000000048934000000000009DB640'
    - ENC_EWKB_HEX: '0101000020E6100000000000000048934000000000009DB640'
    - ENC_WKB_BHEX: b'0101000000000000000048934000000000009DB640'
    - ENC_EWKB_BHEX: b'0101000020E6100000000000000048934000000000009DB640'
    - ENC_WKT: 'POINT (1234 5789)'
    - ENC_EWKT: 'SRID=4326;POINT (1234 5789)'
    """
    if isinstance(input_geom, geometry.base.BaseGeometry):
        return ENC_SHAPELY

    if isinstance(input_geom, str):
        if _is_hex(input_geom):
            return ENC_WKB_HEX
        else:
            srid, geom = _extract_srid(input_geom)
            if not geom:
                return None
            if srid:
                return ENC_EWKT
            else:
                try:
                    # This is required because in P27 bytes = str
                    _load_wkb(geom)
                    return ENC_WKB
                except Exception:
                    return ENC_WKT

    if isinstance(input_geom, bytes):
        try:
            ba.unhexlify(input_geom)
            return ENC_WKB_BHEX
        except Exception:
            return ENC_WKB

    return None


def _load_wkb(geom):
    """Load WKB or EWKB geometry."""
    return wkb.loads(geom)


def _load_wkb_hex(geom):
    """Load WKB_HEX or EWKB_HEX geometry."""
    return wkb.loads(geom, hex=True)


def _load_wkb_bhex(geom):
    """Load WKB_BHEX or EWKB_BHEX geometry.
    The geom must be converted to WKB/EWKB before loading.
    """
    return wkb.loads(ba.unhexlify(geom))


def _load_wkt(geom):
    """Load WKT geometry."""
    return wkt.loads(geom)


def _load_ewkt(egeom):
    """Load EWKT geometry.
    The SRID must be removed before loading and added after loading.
    """
    srid, geom = _extract_srid(egeom)
    ogeom = _load_wkt(geom)
    if srid:
        geos.lgeos.GEOSSetSRID(ogeom._geom, int(srid))
    return ogeom


def _is_hex(input_geom):
    return re.match(r'^[0-9a-fA-F]+$', input_geom)


def _extract_srid(egeom):
    result = re.match(r'^SRID=(\d+);(.*)$', egeom)
    if result:
        return (result.group(1), result.group(2))
    else:
        return (0, egeom)


def wkt_to_geojson(wkt):
    shapely_geom = _load_wkt(wkt)
    geojson_geometry = geojson.Feature(geometry=shapely_geom, properties={})

    return str(geojson_geometry.geometry)


def geojson_to_wkt(geojson_str):
    geojson_geom = geojson.loads(geojson_str)
    wkt_geometry = geometry.shape(geojson_geom)

    shapely_geom = _load_wkt(wkt_geometry.wkt)

    return shapely_geom


def setting_value_exception(prop, value):
    return CartoException(("Error setting {prop}. You must use the `update` method: "
                           "dataset_info.update({prop}='{value}')").format(prop=prop, value=value))


def get_context_with_public_creds(credentials):
    public_creds = deepcopy(credentials)
    public_creds.api_key = 'default_public'
    return context.create_context(public_creds)


def convert_bool(x):
    if x:
        if x == 't':
            return True
        if x == 'f':
            return False
        return bool(x)
    else:
        return None


def save_index_as_column(df):
    index_name = df.index.name
    if index_name is not None:
        if index_name not in df.columns:
            df.reset_index(inplace=True)
            df.set_index(index_name, drop=False, inplace=True)<|MERGE_RESOLUTION|>--- conflicted
+++ resolved
@@ -1,14 +1,8 @@
-import binascii as ba
 import re
 import sys
-<<<<<<< HEAD
-=======
-import binascii as ba
->>>>>>> 74dc81b5
 import geojson
 import geopandas
-from copy import deepcopy
-from warnings import warn
+import binascii as ba
 
 from copy import deepcopy
 from warnings import warn
@@ -89,12 +83,8 @@
                                      ', '.join(LAT_COLUMN_NAMES),
                                      ', '.join(LNG_COLUMN_NAMES)
                                  ))
-<<<<<<< HEAD
-        return geopandas.GeoDataFrame(df)
+        return geopandas.GeoDataFrame(dataframe)
     return None
-=======
-        return geopandas.GeoDataFrame(dataframe)
->>>>>>> 74dc81b5
 
 
 def _get_column(df, options):
@@ -236,8 +226,8 @@
         return (0, egeom)
 
 
-def wkt_to_geojson(wkt):
-    shapely_geom = _load_wkt(wkt)
+def wkt_to_geojson(wkt_input):
+    shapely_geom = _load_wkt(wkt_input)
     geojson_geometry = geojson.Feature(geometry=shapely_geom, properties={})
 
     return str(geojson_geometry.geometry)
