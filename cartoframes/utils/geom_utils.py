--- conflicted
+++ resolved
@@ -60,21 +60,16 @@
     return geodataframe_from_dataframe(dataset.dataframe)
 
 
-def reset_geodataframe(dataset):
-    if dataset.dataframe is not None and RESERVED_GEO_COLUMN_NAME in dataset.dataframe:
-        del dataset.dataframe[RESERVED_GEO_COLUMN_NAME]
+def reset_geodataframe(dataframe):
+    if dataframe is not None and RESERVED_GEO_COLUMN_NAME in dataframe:
+        del dataframe[RESERVED_GEO_COLUMN_NAME]
 
 
 def geodataframe_from_dataframe(dataframe):
-<<<<<<< HEAD
-    if dataframe is not None:
-        dataframe = dataframe.copy()
-=======
     if dataframe is None:
         return None
 
     if RESERVED_GEO_COLUMN_NAME not in dataframe:
->>>>>>> de0f514a
         geom_column = _get_column(dataframe, GEOM_COLUMN_NAMES)
         if geom_column is not None:
             dataframe[RESERVED_GEO_COLUMN_NAME] = _compute_geometry_from_geom(geom_column)
