from __future__ import absolute_import

import re

from .credentials import Credentials

_default_credentials = None


def set_default_credentials(
        first=None, second=None, credentials=None,
        username=None, base_url=None, api_key=None, session=None):
    """Set default credentials for all operations that require authentication
    against a CARTO account. CARTOframes methods
    :py:class:`cartoframes.viz.Layer` (and helper layers in
    :py:mod:`cartoframes.viz.helpers`),
    :py:class:`cartoframes.data.Dataset`,
    :py:class:`cartoframes.data.clients.SQLClient`, and others.

    Args:

        credentials (:py:class:`Credentials <cartoframes.credentials.Credentials>`, optional):
          A :py:class:`Credentials <cartoframes.credentials.Credentials>`
          instance can be used in place of a `username | base_url`/`api_key` combination.
        base_url (str, optional): Base URL of CARTO user account. Cloud-based accounts
          should use the form ``https://{username}.carto.com`` (e.g.,
          https://johnsmith.carto.com for user ``johnsmith``) whether on
          a personal or multi-user account. On-premises installation users
          should ask their admin.
        api_key (str, optional): CARTO API key. Depending on the application,
          this can be a project API key or the account master API key.
        username (str, optional): CARTO user name of the account.
        session (requests.Session, optional): requests session. See `requests
          documentation
          <https://2.python-requests.org/en/master/user/advanced/#session-objects>`__
          for more information.


    .. note::

        The recommended way to authenticate in CARTOframes is to read user
        credentials from a JSON file that is structured like this:

        .. code:: JSON

            {
                "username": "your user name",
                "api_key": "your api key",
                "base_url": "https://your_username.carto.com"
            }


        *Note that the ``base_url`` will be different for on premises
        installations.*

        By using the :func:`cartoframes.auth.Credentials.save` method, this
        file will automatically be created for you in a default location
        depending on your operating system. A custom location can also be
        specified as an argument to the method.

        This file can then be read in the following ways:

        .. code::

            from cartoframes.auth import Credentials, set_default_credentials

            # attempts to read file from default location if it exists
            creds = Credentials.from_file()

            # read credentials from specified location
            creds = Credentials.from_file('./carto-project-credentials.json')

            # set default credentials from file
            set_default_credentials(Credentials.from_file())


    Example:

        Create Credentials from a ``username``, ``api_key`` pair.

        .. code::

            from cartoframes.auth import set_default_credentials

            set_default_credentials(
                username='johnsmith',
                api_key='your api key'
            )

            # or

            set_default_credentials(
                'johnsmith',
                'your api key'
            )

        Create credentials from only a ``username`` (only works with public
        datasets and those marked public with link). If the API key is not
        provided, the public API key `default_public` is used. With this
        setting, only read-only operations can occur (e.g., no publishing of
        maps, reading data from the Data Observatory, or creating new hosted
        datasets).

        .. code::

            from cartoframes.auth import set_default_credentials
            set_default_credentials('johnsmith')

        From a pair ``base_url``, ``api_key``.

        .. code::

            from cartoframes.auth import set_default_credentials
            set_default_credentials(
                base_url='https://johnsmith.carto.com',
                api_key='your api key'
            )
            # or
            set_default_credentials(
                'https://johnsmith.carto.com',
                'your api key'
            )

        From a ``base_url`` (for public datasets). The API key `default_public`
        is used by default.

        .. code::

            from cartoframes.auth import set_default_credentials
            set_default_credentials('https://johnsmith.carto.com')

        From a :py:class:`Credentials <cartoframes.auth.Credentials>` class.

        .. code::

            from cartoframes.auth import Credentials, set_default_credentials
            credentials = Credentials(
                base_url='https://johnsmith.carto.com',
                api_key='your api key'
            )
            set_default_credentials(credentials)

    """

    global _default_credentials

    _base_url = base_url if first is None else first
    _username = username if first is None else first
    _api_key = (api_key if second is None else second) or 'default_public'
    _credentials = credentials if first is None else first

    if isinstance(_credentials, Credentials):
        _default_credentials = _credentials

    elif isinstance(_base_url or _username, str) and isinstance(_api_key, str):
        if _base_url and _is_url(_base_url):
            _default_credentials = Credentials(base_url=_base_url, api_key=_api_key)
        else:
            _default_credentials = Credentials(username=_username, api_key=_api_key)

    else:
        raise ValueError(
            'Invalid inputs. Pass a Credentials object, a username and api_key pair or a base_url and api_key pair.')

    if session:
        _default_credentials.session = session


def get_default_credentials():
<<<<<<< HEAD
    """get_default_credentials

    Returns:
        :obj:`Credentials`: The credentials that have been set by default.
=======
    """Retrieve the default credentials if previously set with
    :func:`cartoframes.auth.set_default_credentials` in Python session.

    Example:

        Retrieve default credentials.

        .. code::

            from cartoframes.auth import set_default_credentials, get_default_credentials

            set_default_credentials(Credentials.from_file())

            current_creds = get_default_credentials()

    Returns:

        :py:class:`cartoframes.auth.Credentials`: Default credentials
        previously set in current Python session. `None` will returned if
        default credentials were not previously set.
>>>>>>> 87f0f925

    """
    return _default_credentials


def _is_url(text):
    return re.match(r'^https?://.*$', text)<|MERGE_RESOLUTION|>--- conflicted
+++ resolved
@@ -167,12 +167,6 @@
 
 
 def get_default_credentials():
-<<<<<<< HEAD
-    """get_default_credentials
-
-    Returns:
-        :obj:`Credentials`: The credentials that have been set by default.
-=======
     """Retrieve the default credentials if previously set with
     :func:`cartoframes.auth.set_default_credentials` in Python session.
 
@@ -193,7 +187,6 @@
         :py:class:`cartoframes.auth.Credentials`: Default credentials
         previously set in current Python session. `None` will returned if
         default credentials were not previously set.
->>>>>>> 87f0f925
 
     """
     return _default_credentials
