--- conflicted
+++ resolved
@@ -1,140 +1,9 @@
 """Auth namespace contains the necessary tools to manage authentication by allowing
 the user to set its CARTO credentials."""
 from __future__ import absolute_import
-<<<<<<< HEAD
-
-import re
-
-from .credentials import Credentials
-
-__DEFAULT_CREDENTIALS = None
-
-
-def set_default_credentials(
-        first=None, second=None, credentials=None,
-        username=None, base_url=None, api_key=None, session=None):
-    """set_default_credentials
-
-    Args:
-        credentials (:py:class:`Credentials <cartoframes.credentials.Credentials>`, optional):
-          A :py:class:`Credentials <cartoframes.credentials.Credentials>`
-          instance can be used in place of a `username | base_url`/`api_key` combination.
-        base_url (str, optional): Base URL of CARTO user account. Cloud-based accounts
-          should use the form ``https://{username}.carto.com`` (e.g.,
-          https://eschbacher.carto.com for user ``eschbacher``) whether on
-          a personal or multi-user account. On-premises installation users
-          should ask their admin.
-        api_key (str, optional): CARTO API key.
-        username (str, optional): CARTO user name of the account.
-        session (requests.Session, optional): requests session. See `requests
-          documentation
-          <https://2.python-requests.org/en/master/user/advanced/#session-objects>`__
-          for more information.
-
-    Example:
-
-        From a pair username, api_key
-
-        .. code::
-
-            from cartoframes.auth import set_default_credentials
-
-            set_default_credentials(
-                username='your_user_name',
-                api_key='your api key'
-            )
-
-            # or
-
-            set_default_credentials(
-                'your_user_name',
-                'your api key'
-            )
-
-        From a username (for public datasets).
-        The API key `default_public` is used by default.
-
-        .. code::
-
-            from cartoframes.auth import set_default_credentials
-
-            set_default_credentials('your_user_name')
-
-        From a pair base_url, api_key.
-
-        .. code::
-
-            from cartoframes.auth import set_default_credentials
-
-            set_default_credentials(
-                base_url='https://your_user_name.carto.com',
-                api_key='your api key'
-            )
-
-            # or
-
-            set_default_credentials(
-                'https://your_user_name.carto.com',
-                'your api key'
-            )
-
-        From a base_url (for public datasets).
-        The API key `default_public` is used by default.
-
-        .. code::
-
-            from cartoframes.auth import set_default_credentials
-
-            set_default_credentials('https://your_user_name.carto.com')
-
-        From a :py:class:`Credentials <cartoframes.auth.Credentials>` class.
-
-        .. code::
-
-            from cartoframes.auth import Credentials, set_default_credentials
-
-            credentials = Credentials(
-                base_url='https://your_user_name.carto.com',
-                api_key='your api key'
-            )
-            set_default_credentials(credentials)
-    """
-    global __DEFAULT_CREDENTIALS
-
-    _base_url = base_url if first is None else first
-    _username = username if first is None else first
-    _api_key = (api_key if second is None else second) or 'default_public'
-    _credentials = credentials if first is None else first
-
-    if isinstance(_credentials, Credentials):
-        __DEFAULT_CREDENTIALS = _credentials
-
-    elif isinstance(_base_url or _username, str) and isinstance(_api_key, str):
-        if _base_url and _is_url(_base_url):
-            __DEFAULT_CREDENTIALS = Credentials(base_url=_base_url, api_key=_api_key)
-        else:
-            __DEFAULT_CREDENTIALS = Credentials(username=_username, api_key=_api_key)
-
-    else:
-        raise ValueError(
-            'Invalid inputs. Pass a Credentials object, a username and api_key pair or a base_url and api_key pair.')
-
-    if session:
-        __DEFAULT_CREDENTIALS.session = session
-
-
-def get_default_credentials():
-    return __DEFAULT_CREDENTIALS
-
-
-def _is_url(text):
-    return re.match(r'^https?://.*$', text)
-
-=======
 
 from .credentials import Credentials
 from .defaults import set_default_credentials, get_default_credentials
->>>>>>> 3dc2dc1c
 
 __all__ = [
     'Credentials',
