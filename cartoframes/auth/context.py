"""
This class is the workhorse of CARTOframes by providing all functionality related to
data access to CARTO, map creation, and Data Observatory functionality.
"""
from __future__ import absolute_import

import os
import json
import requests

from tqdm import tqdm
from appdirs import user_cache_dir

from carto.auth import APIKeyAuthClient, AuthAPIClient
from carto.sql import SQLClient, BatchSQLClient, CopySQLClient
from carto.exceptions import CartoException
from carto.datasets import DatasetManager
from pyrestcli.exceptions import NotFoundException

from .credentials import Credentials
from .. import utils
from ..__version__ import __version__
from ..data import Dataset

try:
    import matplotlib.image as mpi
    import matplotlib.pyplot as plt
    # set dpi based on CARTO Static Maps API dpi
    mpi.rcParams['figure.dpi'] = 72.0
except (ImportError, RuntimeError):
    mpi = None
    plt = None
HAS_MATPLOTLIB = plt is not None

# Choose constant to avoid overview generation which are triggered at a
# half million rows
MAX_IMPORT_ROWS = 499999

# threshold for using batch sql api or not for geometry creation
MAX_ROWS_LNGLAT = 1000

# Cache directory for temporary data operations
CACHE_DIR = user_cache_dir('cartoframes')

# cartoframes version
DEFAULT_SQL_ARGS = dict(do_post=False)

# avoid _lock issue: https://github.com/tqdm/tqdm/issues/457
tqdm(disable=True, total=0)  # initialise internal lock


class Context(object):
    """Context class for authentication with CARTO and high-level
    operations such as reading tables from CARTO into dataframes, writing
    dataframes to CARTO tables, creating custom maps from dataframes and CARTO
    tables, and augmenting data using CARTO's `Data Observatory
    <https://carto.com/data-observatory>`__. Future methods will interact with
    CARTO's services like `routing, geocoding, and isolines
    <https://carto.com/location-data-services/>`__, PostGIS backend for spatial
    processing, and much more.

    Manages connections with CARTO for data and map operations. Modeled
    after `SparkContext
    <http://spark.apache.org/docs/2.1.0/api/python/pyspark.html#pyspark.SparkContext>`__.

    There are two ways of authenticating against a CARTO account:

      1. Setting the `base_url` and `api_key` directly in
         :py:class:`Context <cartoframes.auth.Context>`. This method is easier.::

            con = Context(
                base_url='https://eschbacher.carto.com',
                api_key='abcdefg')

      2. By passing a :py:class:`Credentials
         <cartoframes.auth.Credentials>` instance in
         :py:class:`Context <cartoframes.auth.Context>`'s
         :py:attr:`creds <cartoframes.auth.Credentials.creds>`
         keyword argument. This method is more flexible.::

            from cartoframes.auth import Credentials
            creds = Credentials(username='eschbacher', api_key='abcdefg')
            con = Context(creds=creds)

    Attributes:
        creds (:py:class:`Credentials <cartoframes.auth.Credentials>`):
          :py:class:`Credentials <cartoframes.auth.Credentials>`
          instance

    Args:
        base_url (str): Base URL of CARTO user account. Cloud-based accounts
            should use the form ``https://{username}.carto.com`` (e.g.,
            https://eschbacher.carto.com for user ``eschbacher``) whether on
            a personal or multi-user account. On-premises installation users
            should ask their admin.
        api_key (str): CARTO API key.
        creds (:py:class:`Credentials <cartoframes.auth.Credentials>`):
          A :py:class:`Credentials <cartoframes.auth.Credentials>`
          instance can be used in place of a `base_url`/`api_key` combination.
        session (requests.Session, optional): requests session. See `requests
            documentation
            <http://docs.python-requests.org/en/master/user/advanced/>`__
            for more information.
        verbose (bool, optional): Output underlying process states (True), or
            suppress (False, default)

    Returns:
        :py:class:`Context <cartoframes.auth.Context>`: A
        Context object that is authenticated against the user's CARTO
        account.

    Example:

        Create a :py:class:`Context <cartoframes.auth.Context>` object for a cloud-based CARTO
        account.

        .. code::

            from cartoframes.auth import Context
            # if on prem, format is '{host}/user/{username}'
            BASEURL = 'https://{}.carto.com/'.format('your carto username')
            APIKEY = 'your carto api key'
            con = Context(BASEURL, APIKEY)

    Tip:

        If using cartoframes with an `on premises CARTO installation
        <https://carto.com/developers/on-premises/guides/builder/basics/>`__,
        sometimes it is necessary to disable SSL verification depending on your
        system configuration. You can do this using a `requests Session
        <http://docs.python-requests.org/en/master/user/advanced/#session-objects>`__
        object as follows:

        .. code::

            import cartoframes
            from requests import Session
            session = Session()
            session.verify = False

            # on prem host (e.g., an IP address)
            onprem_host = 'your on prem carto host'

            con = cartoframes.auth.Context(
                base_url='{host}/user/{user}'.format(
                    host=onprem_host,
                    user='your carto username'),
                api_key='your carto api key',
                session=session
            )

    """

    def __init__(self, base_url=None, api_key='default_public', creds=None, session=None,
                 verbose=0):

        if creds:
            self.creds = Credentials.from_credentials(creds)
        else:
            self.creds = Credentials(api_key=api_key, base_url=base_url, session=session)

        self.auth_client = APIKeyAuthClient(
            base_url=self.creds.base_url,
            api_key=self.creds.api_key,
            session=session,
            client_id='cartoframes_{}'.format(__version__),
            user_agent='cartoframes_{}'.format(__version__)
        )
        self.auth_api_client = AuthAPIClient(
            base_url=self.creds.base_url,
            api_key=self.creds.api_key,
            session=session
        )
        self.sql_client = SQLClient(self.auth_client)
        self.copy_client = CopySQLClient(self.auth_client)
        self.batch_sql_client = BatchSQLClient(self.auth_client)
        self.creds.username = self.auth_client.username
        self._is_authenticated()
        self.is_org = self._is_org_user()

        self._map_templates = {}
        self._srcdoc = None
        self._verbose = verbose

    def _is_authenticated(self):
        """Checks if credentials allow for authenticated carto access"""
        if not self.auth_api_client.is_valid_api_key():
            raise CartoException('Cannot authenticate user `{}`. Check credentials.'.format(self.creds.username))

    def _is_org_user(self):
        """Report whether user is in a multiuser CARTO organization or not"""
        res = self.sql_client.send("select unnest(current_schemas('f'))",
                                   **DEFAULT_SQL_ARGS)
        # is an org user if first item is not `public`
        return res['rows'][0]['unnest'] != 'public'

    def get_default_schema(self):
        return 'public' if not self.is_org else self.creds.username

    def read(self, table_name, limit=None, decode_geom=False, shared_user=None, retry_times=3):
        """Read a table from CARTO into a pandas DataFrames. Column types are inferred from database types, to
          avoid problems with integer columns with NA or null values, they are automatically retrieved as float64

        Args:
            table_name (str): Name of table in user's CARTO account.
            limit (int, optional): Read only `limit` lines from
                `table_name`. Defaults to ``None``, which reads the full table.
            decode_geom (bool, optional): Decodes CARTO's geometries into a
              `Shapely <https://github.com/Toblerity/Shapely>`__
              object that can be used, for example, in `GeoPandas
              <http://geopandas.org/>`__.
            shared_user (str, optional): If a table has been shared with you,
              specify the user name (schema) who shared it.
            retry_times (int, optional): If the read call is rate limited,
              number of retries to be made

        Returns:
            pandas.DataFrame: DataFrame representation of `table_name` from
            CARTO.

        Example:
            .. code:: python

                import cartoframes
                con = cartoframes.auth.Context(BASEURL, APIKEY)
                df = con.read('acadia_biodiversity')
        """
        # choose schema (default user - org or standalone - or shared)
        schema = 'public' if not self.is_org else (shared_user or self.creds.username)

        dataset = Dataset(table_name, schema=schema, credentials=self)
        return dataset.download(limit, decode_geom, retry_times)

    @utils.temp_ignore_warnings
    def tables(self):
        """List all tables in user's CARTO account

        Returns:
            :obj:`list` of :py:class:`Dataset <cartoframes.data.Dataset>`

        """
        table_names = DatasetManager(self.auth_client).filter(
            show_table_size_and_row_count='false',
            show_table='false',
            show_stats='false',
            show_likes='false',
            show_liked='false',
            show_permission='false',
            show_uses_builder_features='false',
            show_synchronization='false',
            load_totals='false')
        return [Dataset(str(table_name)) for table_name in table_names]

    def write(self, df, table_name, temp_dir=CACHE_DIR, overwrite=False,
              lnglat=None, encode_geom=False, geom_col=None, **kwargs):
        """Write a DataFrame to a CARTO table.

        Examples:
            Write a pandas DataFrame to CARTO.

            .. code:: python

                con.write(df, 'brooklyn_poverty', overwrite=True)

            Scrape an HTML table from Wikipedia and send to CARTO with content
            guessing to create a geometry from the country column. This uses
            a CARTO Import API param `content_guessing` parameter.

            .. code:: python

                url = 'https://en.wikipedia.org/wiki/List_of_countries_by_life_expectancy'
                # retrieve first HTML table from that page
                df = pd.read_html(url, header=0)[0]
                # send to carto, let it guess polygons based on the 'country'
                #   column. Also set privacy to 'public'
                con.write(df, 'life_expectancy',
                         content_guessing=True,
                         privacy='public')
                con.map(layers=Layer('life_expectancy',
                                    color='both_sexes_life_expectancy'))

        .. warning:: datetime64[ns] column will lose precision sending a dataframe to CARTO
                     because postgresql has millisecond resolution while pandas does nanoseconds

        Args:
            df (pandas.DataFrame): DataFrame to write to ``table_name`` in user
                CARTO account
            table_name (str): Table to write ``df`` to in CARTO.
            temp_dir (str, optional): Directory for temporary storage of data
                that is sent to CARTO. Defaults are defined by `appdirs
                <https://github.com/ActiveState/appdirs/blob/master/README.rst>`__.
            overwrite (bool, optional): Behavior for overwriting ``table_name``
                if it exits on CARTO. Defaults to ``False``.
            lnglat (tuple, optional): lng/lat pair that can be used for
                creating a geometry on CARTO. Defaults to ``None``. In some
                cases, geometry will be created without specifying this. See
                CARTO's `Import API
                <https://carto.com/developers/import-api/reference/#tag/Standard-Tables>`__
                for more information.
            encode_geom (bool, optional): Whether to write `geom_col` to CARTO
                as `the_geom`.
            geom_col (str, optional): The name of the column where geometry
                information is stored. Used in conjunction with `encode_geom`.
            **kwargs: Keyword arguments to control write operations. Options
                are:

                - `compression` to set compression for files sent to CARTO.
                  This will cause write speedups depending on the dataset.
                  Options are ``None`` (no compression, default) or ``gzip``.
                - Some arguments from CARTO's Import API. See the `params
                  listed in the documentation
                  <https://carto.com/developers/import-api/reference/#tag/Standard-Tables>`__
                  for more information. For example, when using
                  `content_guessing='true'`, a column named 'countries' with
                  country names will be used to generate polygons for each
                  country. Another use is setting the privacy of a dataset. To
                  avoid unintended consequences, avoid `file`, `url`, and other
                  similar arguments.

        Returns:
            :py:class:`Dataset <cartoframes.data.Dataset>`

        .. note::
            DataFrame indexes are changed to ordinary columns. CARTO creates
            an index called `cartodb_id` for every table that runs from 1 to
            the length of the DataFrame.
        """  # noqa
        tqdm.write('Params: encode_geom, geom_col and everything in kwargs are deprecated and not being used any more')
        dataset = Dataset(df)

        if_exists = Dataset.FAIL
        if overwrite:
            if_exists = Dataset.REPLACE

        dataset.upload(with_lnglat=lnglat, if_exists=if_exists, table_name=table_name, credentials=self)

        tqdm.write('Table successfully written to CARTO: {table_url}'.format(
            table_url=utils.join_url(self.creds.base_url,
                                     'dataset',
                                     dataset.table_name)))

        return dataset

    @utils.temp_ignore_warnings
    def _get_privacy(self, table_name):
        """gets current privacy of a table"""
        ds_manager = DatasetManager(self.auth_client)
        try:
            dataset = ds_manager.get(table_name)
            return dataset.privacy.lower()
        except NotFoundException:
            return None

    @utils.temp_ignore_warnings
    def _update_privacy(self, table_name, privacy):
        """Updates the privacy of a dataset"""
        ds_manager = DatasetManager(self.auth_client)
        dataset = ds_manager.get(table_name)
        dataset.privacy = privacy
        dataset.save()

    def delete(self, table_name):
        """Delete a table in user's CARTO account.

        Args:
            table_name (str): Name of table to delete

        Returns:
            bool: `True` if table is removed

        """
        dataset = Dataset(table_name, credentials=self)
        deleted = dataset.delete()
        if deleted:
            return deleted

        raise CartoException('''The table `{}` doesn't exist'''.format(table_name))

    def _check_import(self, import_id):
        """Check the status of an Import API job"""

        res = self._auth_send('api/v1/imports/{}'.format(import_id),
                              'GET')
        return res

    def _handle_import(self, import_job, table_name):
        """Handle state of import job"""
        if import_job['state'] == 'failure':
            if import_job['error_code'] == 8001:
                raise CartoException(
                    'Over CARTO account storage limit for user `{}`. Try '
                    'subsetting your DataFrame or dropping columns to reduce '
                    'the data size.'.format(self.creds.username)
                )
            elif import_job['error_code'] == 6668:
                raise CartoException(
                    'Too many rows in DataFrame. Try subsetting '
                    'DataFrame before writing to CARTO.'
                )
            else:
                raise CartoException(
                    'Error code: `{}`. See CARTO Import API error '
                    'documentation for more information: '
                    'https://carto.com/developers/import-api/support/'
                    'import-errors/'.format(import_job['error_code'])
                )
        elif import_job['state'] == 'complete':
            import_job_table_name = import_job['table_name']
            self._debug_print(final_table=import_job_table_name)
            if import_job_table_name != table_name:
                try:
                    res = self.sql_client.send(
                        utils.minify_sql((
                            'DROP TABLE IF EXISTS {orig_table};',
                            'ALTER TABLE {dupe_table} RENAME TO {orig_table};',
                            'SELECT CDB_TableMetadataTouch(',
                            '           \'{orig_table}\'::regclass);',
                        )).format(
                            orig_table=table_name,
                            dupe_table=import_job_table_name),
                        do_post=False)

                    self._debug_print(res=res)
                except Exception as err:
                    self._debug_print(err=err)
                    raise Exception(
                        'Cannot overwrite table `{table_name}` ({err}). '
                        'DataFrame was written to `{new_table}` '
                        'instead.'.format(
                            table_name=table_name,
                            err=err,
                            new_table=import_job_table_name)
                    )
                finally:
                    self.delete(import_job_table_name)
        return table_name

<<<<<<< HEAD
=======
    def sync(self, dataframe, table_name):
        """Depending on the size of the DataFrame or CARTO table, perform
        granular operations on a DataFrame to only update the changed cells
        instead of a bulk upload. If on the large side, perform granular
        operations, if on the smaller side use Import API.

        Note:
            Not yet implemented.
        """
        pass

    def fetch(self, query, decode_geom=False):
        """Pull the result from an arbitrary SELECT SQL query from a CARTO account
        into a pandas DataFrame.

        Args:
            query (str): SELECT query to run against CARTO user database. This data
              will then be converted into a pandas DataFrame.
            decode_geom (bool, optional): Decodes CARTO's geometries into a
              `Shapely <https://github.com/Toblerity/Shapely>`__
              object that can be used, for example, in `GeoPandas
              <http://geopandas.org/>`__.

        Returns:
            pandas.DataFrame: DataFrame representation of query supplied.
            Pandas data types are inferred from PostgreSQL data types.
            In the case of PostgreSQL date types, dates are attempted to be
            converted, but on failure a data type 'object' is used.

        Examples:
            This query gets the 10 highest values from a table and
            returns a dataframe.

            .. code:: python

                topten_df = con.query(
                    '''
                      SELECT * FROM
                      my_table
                      ORDER BY value_column DESC
                      LIMIT 10
                    '''
                )

            This query joins points to polygons based on intersection, and
            aggregates by summing the values of the points in each polygon. The
            query returns a dataframe, with a geometry column that contains
            polygons.

            .. code:: python

                points_aggregated_to_polygons = con.query(
                    '''
                      SELECT polygons.*, sum(points.values)
                      FROM polygons JOIN points
                      ON ST_Intersects(points.the_geom, polygons.the_geom)
                      GROUP BY polygons.the_geom, polygons.cartodb_id
                    ''',
                    decode_geom=True
                )

        """
        dataset = Dataset(query, credentials=self)
        return dataset.download(decode_geom=decode_geom)

    def execute(self, query):
        """Runs an arbitrary query to a CARTO account.

           This method is specially useful for queries that do not return any data and just
           perform a database operation like:

             - INSERT, UPDATE, DROP, CREATE, ALTER, stored procedures, etc.

           Queries are run using a `Batch SQL API job
           <https://carto.com/developers/sql-api/guides/batch-queries/>`__
           in the user account

           The execution of the queries is asynchronous but this method automatically
           waits for its completion (or failure). The `job_id` of the Batch SQL API job
           will be printed. In case there's any issue you can contact the CARTO support team
           specifying that `job_id`.

        Args:
            query (str): An SQL query to run against CARTO user database.

        Returns:
            None

        Raises:
            CartoException: If the query fails to execute

        Examples:

            Drops `my_table`

            .. code:: python

                con.execute(
                    '''
                      DROP TABLE my_table
                    '''
                )

            Updates the column `my_column` in the table `my_table`

            .. code:: python

                con.query(
                    '''
                      UPDATE my_table SET my_column = 1
                    '''
                )

        """
        self.batch_sql_client.create_and_wait_for_completion(query)

    def query(self, query, table_name=None, decode_geom=False, is_select=None):
        """Pull the result from an arbitrary SQL SELECT query from a CARTO account
        into a pandas DataFrame. This is the default behavior, when `is_select=True`

        Can also be used to perform database operations (creating/dropping tables,
        adding columns, updates, etc.). In this case, you have to explicitly
        specify `is_select=False`

        This method is a helper for the `Context.fetch` and `Context.execute`
        methods. We strongly encourage you to use any of those methods depending on the
        type of query you want to run. If you want to get the results of a `SELECT` query
        into a pandas DataFrame, then use `Context.fetch`. For any other query that
        performs an operation into the CARTO database, use `Context.execute`

        Args:
            query (str): Query to run against CARTO user database. This data
              will then be converted into a pandas DataFrame.
            table_name (str, optional): If set (and `is_select=True`), this will create a new
              table in the user's CARTO account that is the result of the SELECT
              query provided. Defaults to None (no table created).
            decode_geom (bool, optional): Decodes CARTO's geometries into a
              `Shapely <https://github.com/Toblerity/Shapely>`__
              object that can be used, for example, in `GeoPandas
              <http://geopandas.org/>`__. It only works for SELECT queries when `is_select=True`
            is_select (bool, optional): This argument has to be set depending on the query
              performed. True for SELECT queries, False for any other query.
              For the case of a SELECT SQL query (`is_select=True`) the result will be stored into a
              pandas DataFrame.
              When an arbitrary SQL query (`is_select=False`) it will perform a database
              operation (UPDATE, DROP, INSERT, etc.)
              By default `is_select=None` that means that the method will return a dataframe if
              the `query` starts with a `select` clause, otherwise it will just execute the query
              and return `None`

        Returns:
            pandas.DataFrame: When `is_select=True` and the query is actually a SELECT query
            this method returns a pandas DataFrame representation of query supplied otherwise
            returns None.
            Pandas data types are inferred from PostgreSQL data types.
            In the case of PostgreSQL date types, dates are attempted to be
            converted, but on failure a data type 'object' is used.

        Raises:
            CartoException: If there's any error when executing the query

        Examples:
            Query a table in CARTO and write a new table that is result of
            query. This query gets the 10 highest values from a table and
            returns a dataframe, as well as creating a new table called
            'top_ten' in the CARTO account.

            .. code:: python

                topten_df = con.query(
                    '''
                      SELECT * FROM
                      my_table
                      ORDER BY value_column DESC
                      LIMIT 10
                    ''',
                    table_name='top_ten'
                )

            This query joins points to polygons based on intersection, and
            aggregates by summing the values of the points in each polygon. The
            query returns a dataframe, with a geometry column that contains
            polygons and also creates a new table called
            'points_aggregated_to_polygons' in the CARTO account.

            .. code:: python

                points_aggregated_to_polygons = con.query(
                    '''
                      SELECT polygons.*, sum(points.values)
                      FROM polygons JOIN points
                      ON ST_Intersects(points.the_geom, polygons.the_geom)
                      GROUP BY polygons.the_geom, polygons.cartodb_id
                    ''',
                    table_name='points_aggregated_to_polygons',
                    decode_geom=True
                )

            Drops `my_table`

            .. code:: python

                con.query(
                    '''
                      DROP TABLE my_table
                    '''
                )

            Updates the column `my_column` in the table `my_table`

            .. code:: python

                con.query(
                    '''
                      UPDATE my_table SET my_column = 1
                    '''
                )

        """
        dataframe = None

        is_select_query = is_select or (is_select is None and query.strip().lower().startswith('select'))
        if is_select_query:
            if table_name:
                dataset = Dataset(query, credentials=self)
                dataset.upload(table_name=table_name)
                dataframe = dataset.download(decode_geom=decode_geom)
            else:
                dataframe = self.fetch(query, decode_geom=decode_geom)
        else:
            self.execute(query)

        return dataframe

    @utils.temp_ignore_warnings
    def map(self, layers=None, interactive=True,
            zoom=None, lat=None, lng=None, size=(800, 400),
            ax=None):
        """Produce a CARTO map visualizing data layers.

        Examples:
            Create a map with two data :py:class:`Layer
            <cartoframes.layer.Layer>`\\s, and one :py:class:`BaseMap
            <cartoframes.layer.BaseMap>` layer::

                import cartoframes
                from cartoframes import Layer, BaseMap, styling
                con = cartoframes.auth.Context(BASEURL, APIKEY)
                con.map(layers=[BaseMap(),
                               Layer('acadia_biodiversity',
                                     color={'column': 'simpson_index',
                                            'scheme': styling.tealRose(7)}),
                               Layer('peregrine_falcon_nest_sites',
                                     size='num_eggs',
                                     color={'column': 'bird_id',
                                            'scheme': styling.vivid(10))],
                       interactive=True)

            Create a snapshot of a map at a specific zoom and center::

                con.map(layers=Layer('acadia_biodiversity',
                                    color='simpson_index'),
                       interactive=False,
                       zoom=14,
                       lng=-68.3823549,
                       lat=44.3036906)
        Args:
            layers (list, optional): List of zero or more of the following:

                - :py:class:`Layer <cartoframes.layer.Layer>`: cartoframes
                  :py:class:`Layer <cartoframes.layer.Layer>` object for
                  visualizing data from a CARTO table. See :py:class:`Layer
                  <cartoframes.layer.Layer>` for all styling options.
                - :py:class:`BaseMap <cartoframes.layer.BaseMap>`: Basemap for
                  contextualizng data layers. See :py:class:`BaseMap
                  <cartoframes.layer.BaseMap>` for all styling options.
                - :py:class:`QueryLayer <cartoframes.layer.QueryLayer>`: Layer
                  from an arbitrary query. See :py:class:`QueryLayer
                  <cartoframes.layer.QueryLayer>` for all styling options.

            interactive (bool, optional): Defaults to ``True`` to show an
                interactive slippy map. Setting to ``False`` creates a static
                map.
            zoom (int, optional): Zoom level of map. Acceptable values are
                usually in the range 0 to 19. 0 has the entire earth on a
                single tile (256px square). Zoom 19 is the size of a city
                block. Must be used in conjunction with ``lng`` and ``lat``.
                Defaults to a view to have all data layers in view.
            lat (float, optional): Latitude value for the center of the map.
                Must be used in conjunction with ``zoom`` and ``lng``. Defaults
                to a view to have all data layers in view.
            lng (float, optional): Longitude value for the center of the map.
                Must be used in conjunction with ``zoom`` and ``lat``. Defaults
                to a view to have all data layers in view.
            size (tuple, optional): List of pixel dimensions for the map.
                Format is ``(width, height)``. Defaults to ``(800, 400)``.
            ax: matplotlib axis on which to draw the image. Only used when
                ``interactive`` is ``False``.

        Returns:
            IPython.display.HTML or matplotlib Axes: Interactive maps are
            rendered as HTML in an `iframe`, while static maps are returned as
            matplotlib Axes objects or IPython Image.
        """
        # TODO: add layers preprocessing method like
        #       layers = process_layers(layers)
        #       that uses up to layer limit value error
        if layers is None:
            layers = []
        elif not isinstance(layers, collections.Iterable):
            layers = [layers]
        else:
            layers = list(layers)

        if len(layers) > 8:
            raise ValueError('Map can have at most 8 layers')

        nullity = [zoom is None, lat is None, lng is None]
        if any(nullity) and not all(nullity):
            raise ValueError('Zoom, lat, and lng must all or none be provided')

        # When no layers are passed, set default zoom
        if ((len(layers) == 0 and zoom is None) or
                (len(layers) == 1 and layers[0].is_basemap)):
            [zoom, lat, lng] = [1, 0, 0]
        has_zoom = zoom is not None

        # Check for a time layer, if it exists move it to the front
        time_layers = [idx for idx, layer in enumerate(layers)
                       if not layer.is_basemap and layer.time]
        time_layer = layers[time_layers[0]] if len(time_layers) > 0 else None
        if len(time_layers) > 1:
            raise ValueError('Map can at most take 1 Layer with time '
                             'column/field')
        if time_layer:
            if not interactive:
                raise ValueError('Map cannot display a static image with a '
                                 'time column')
            layers.append(layers.pop(time_layers[0]))

        base_layers = [idx for idx, layer in enumerate(layers)
                       if layer.is_basemap]
        # Check basemaps, add one if none exist
        if len(base_layers) > 1:
            raise ValueError('Map can at most take one BaseMap layer')
        elif len(base_layers) == 1:
            # move baselayer to first position
            layers.insert(0, layers.pop(base_layers[0]))

            # add labels layer if requested
            if layers[0].is_basic() and layers[0].labels == 'front':
                layers.append(BaseMap(layers[0].source,
                                      labels='front',
                                      only_labels=True))
                layers[0].labels = None
        elif not base_layers:
            # default basemap is dark with labels in back
            # labels will be changed if all geoms are non-point
            layers.insert(0, BaseMap())
            geoms = set()

        # Setup layers
        for idx, layer in enumerate(layers):
            if not layer.is_basemap:
                # get schema of style columns
                if layer.style_cols:
                    resp = self.sql_client.send(
                        utils.minify_sql((
                            'SELECT {cols}',
                            'FROM ({query}) AS _wrap',
                            'LIMIT 0',
                        )).format(cols=','.join(layer.style_cols),
                                  comma=',' if layer.style_cols else '',
                                  query=layer.orig_query),
                        **DEFAULT_SQL_ARGS)
                    self._debug_print(layer_fields=resp)
                    for stylecol, coltype in utils.dict_items(resp['fields']):
                        layer.style_cols[stylecol] = coltype['type']
                layer.geom_type = self._geom_type(layer)
                if not base_layers:
                    geoms.add(layer.geom_type)
                # update local style schema to help build proper defaults
            layer._setup(layers, idx)

        # set labels on top if there are no point geometries and a basemap
        #  is not specified
        if not base_layers and 'point' not in geoms:
            layers[0] = BaseMap(labels='front')

        # If basemap labels are on front, add labels layer
        basemap = layers[0]
        if basemap.is_basic() and basemap.labels == 'front':
            layers.append(BaseMap(basemap.source,
                                  labels=basemap.labels,
                                  only_labels=True))

        nb_layers = non_basemap_layers(layers)
        if time_layer and len(nb_layers) > 1:
            raise ValueError('Maps with a time element can only consist of a '
                             'time layer and a basemap. This constraint will '
                             'be removed in the future.')
        options = {'basemap_url': basemap.url}

        for idx, layer in enumerate(nb_layers):
            self._check_query(layer.query,
                              style_cols=layer.style_cols)
            options['cartocss_' + str(idx)] = layer.cartocss
            options['sql_' + str(idx)] = layer.query

        params = {
            'config': json.dumps(options),
            'anti_cache': random.random(),
        }

        if has_zoom:
            params.update({'zoom': zoom, 'lat': lat, 'lon': lng})
            options.update({'zoom': zoom, 'lat': lat, 'lng': lng})
        else:
            bounds = self._get_bounds(nb_layers)
            options.update(bounds)
            bbox = '{west},{south},{east},{north}'.format(**bounds)
            params.update(dict(bbox=bbox))

        map_name = self._send_map_template(layers, has_zoom=has_zoom)
        api_url = utils.join_url(self.creds.base_url, 'api/v1/map')

        static_url = ('{url}.png?{params}').format(
            url=utils.join_url(api_url, 'static/named',
                               map_name, size[0], size[1]),
            params=urlencode(params))

        html = '<img src="{url}" />'.format(url=static_url)
        self._debug_print(static_url=static_url)

        # TODO: write this as a private method
        if interactive:
            netloc = urlparse(self.creds.base_url).netloc
            domain = 'carto.com' if netloc.endswith('.carto.com') else netloc

            config = {
                'user_name': self.creds.username,
                'maps_api_template': self.creds.base_url,
                'sql_api_template': self.creds.base_url,
                'tiler_protocol': 'https',
                'tiler_domain': domain,
                'tiler_port': '80',
                'type': 'torque' if time_layer else 'namedmap',
                'named_map': {
                    'name': map_name,
                    'params': {
                        k: utils.safe_quotes(v, escape_single_quotes=True)
                        for k, v in utils.dict_items(options)
                    },
                },
            }

            map_options = {
                'filter': ['mapnik', 'torque', ],
                'https': True,
            }

            if time_layer:
                # get turbo-carto processed cartocss
                resp = self._auth_send(
                    'api/v1/map/named/{}'.format(map_name),
                    'POST',
                    data=params['config'],
                    headers={'Content-Type': 'application/json'})

                # check if errors in cartocss (already turbo-carto processed)
                if 'errors' not in resp:
                    # replace previous cartocss with turbo-carto processed
                    #  version
                    layer.cartocss = (resp['metadata']
                                          ['layers']
                                          [1]
                                          ['meta']
                                          ['cartocss'])
                config.update({
                    'order': 1,
                    'options': {
                        'query': time_layer.query,
                        'user_name': self.creds.username,
                        'tile_style': layer.cartocss
                    }
                })
                config['named_map'].update({
                    'layers': [{
                        'layer_name': 't',
                    }],
                })
                map_options.update({
                    'time_slider': True,
                    'loop': True,
                })
            bounds = [] if has_zoom else [[options['north'], options['east']],
                                          [options['south'], options['west']]]

            content = self._get_iframe_srcdoc(
                config=config,
                bounds=bounds,
                options=options,
                map_options=map_options,
                top_layer_url=top_basemap_layer_url(layers)
            )

            img_html = html
            html = (
                '<iframe srcdoc="{content}" width="{width}" height="{height}">'
                '  Preview image: {img_html}'
                '</iframe>'
            ).format(content=utils.safe_quotes(content),
                     width=size[0],
                     height=size[1],
                     img_html=img_html)
            return HTML(html)
        elif HAS_MATPLOTLIB:
            raw_data = mpi.imread(static_url, format='png')
            if ax is None:
                dpi = mpi.rcParams['figure.dpi']
                mpl_size = (size[0] / dpi, size[1] / dpi)
                fig = plt.figure(figsize=mpl_size, dpi=dpi, frameon=False)
                fig.subplots_adjust(left=0, right=1, top=1, bottom=0)
                ax = plt.gca()
            ax.imshow(raw_data)
            ax.axis('off')
            return ax
        else:
            return Image(url=static_url,
                         embed=True,
                         format='png',
                         width=size[0],
                         height=size[1],
                         metadata=dict(origin_url=static_url))

    def _geom_type(self, source):
        """gets geometry type(s) of specified layer"""
        if isinstance(source, AbstractLayer):
            query = source.orig_query
        else:
            query = 'SELECT * FROM "{table}"'.format(table=source)
        resp = self.sql_client.send(
            utils.minify_sql((
                'SELECT',
                '    CASE WHEN ST_GeometryType(the_geom)',
                '               in (\'ST_Point\', \'ST_MultiPoint\')',
                '         THEN \'point\'',
                '         WHEN ST_GeometryType(the_geom)',
                '              in (\'ST_LineString\', \'ST_MultiLineString\')',
                '         THEN \'line\'',
                '         WHEN ST_GeometryType(the_geom)',
                '              in (\'ST_Polygon\', \'ST_MultiPolygon\')',
                '         THEN \'polygon\'',
                '         ELSE null END AS geom_type,',
                '    count(*) as cnt',
                'FROM ({query}) AS _wrap',
                'WHERE the_geom IS NOT NULL',
                'GROUP BY 1',
                'ORDER BY 2 DESC',
            )).format(query=query),
            **DEFAULT_SQL_ARGS)
        if resp['total_rows'] > 1:
            warn('There are multiple geometry types in {query}: '
                 '{geoms}. Styling by `{common_geom}`, the most common'.format(
                     query=query,
                     geoms=','.join(g['geom_type'] for g in resp['rows']),
                     common_geom=resp['rows'][0]['geom_type']))
        elif resp['total_rows'] == 0:
            raise ValueError('No geometry for layer. Check all layer tables '
                             'and queries to ensure there are geometries.')
        return resp['rows'][0]['geom_type']

    def data_boundaries(self, boundary=None, region=None, decode_geom=False,
                        timespan=None, include_nonclipped=False):
        """
        Find all boundaries available for the world or a `region`. If
        `boundary` is specified, get all available boundary polygons for the
        region specified (if any). This method is espeically useful for getting
        boundaries for a region and, with :py:meth:`Context.data
        <cartoframes.auth.Context.data>` and
        :py:meth:`Context.data_discovery
        <cartoframes.auth.Context.data_discovery>`, getting tables of
        geometries and the corresponding raw measures. For example, if you want
        to analyze how median income has changed in a region (see examples
        section for more).

        Examples:

            Find all boundaries available for Australia. The columns
            `geom_name` gives us the name of the boundary and `geom_id`
            is what we need for the `boundary` argument.

            .. code:: python

                import cartoframes
                con = cartoframes.auth.Context('base url', 'api key')
                au_boundaries = con.data_boundaries(region='Australia')
                au_boundaries[['geom_name', 'geom_id']]

            Get the boundaries for Australian Postal Areas and map them.

            .. code:: python

                from cartoframes import Layer
                au_postal_areas = con.data_boundaries(boundary='au.geo.POA')
                con.write(au_postal_areas, 'au_postal_areas')
                con.map(Layer('au_postal_areas'))

            Get census tracts around Idaho Falls, Idaho, USA, and add median
            income from the US census. Without limiting the metadata, we get
            median income measures for each census in the Data Observatory.

            .. code:: python

                con = cartoframes.auth.Context('base url', 'api key')
                # will return DataFrame with columns `the_geom` and `geom_ref`
                tracts = con.data_boundaries(
                    boundary='us.census.tiger.census_tract',
                    region=[-112.096642,43.429932,-111.974213,43.553539])
                # write geometries to a CARTO table
                con.write(tracts, 'idaho_falls_tracts')
                # gather metadata needed to look up median income
                median_income_meta = con.data_discovery(
                    'idaho_falls_tracts',
                    keywords='median income',
                    boundaries='us.census.tiger.census_tract')
                # get median income data and original table as new dataframe
                idaho_falls_income = con.data(
                    'idaho_falls_tracts',
                    median_income_meta,
                    how='geom_refs')
                # overwrite existing table with newly-enriched dataframe
                con.write(idaho_falls_income,
                         'idaho_falls_tracts',
                         overwrite=True)

        Args:
            boundary (str, optional): Boundary identifier for the boundaries
              that are of interest. For example, US census tracts have a
              boundary ID of ``us.census.tiger.census_tract``, and Brazilian
              Municipios have an ID of ``br.geo.municipios``. Find IDs by
              running :py:meth:`Context.data_boundaries
              <cartoframes.auth.Context.data_boundaries>`
              without any arguments, or by looking in the `Data Observatory
              catalog <http://cartodb.github.io/bigmetadata/>`__.
            region (str, optional): Region where boundary information or,
              if `boundary` is specified, boundary polygons are of interest.
              `region` can be one of the following:

                - table name (str): Name of a table in user's CARTO account
                - bounding box (list of float): List of four values (two
                  lng/lat pairs) in the following order: western longitude,
                  southern latitude, eastern longitude, and northern latitude.
                  For example, Switzerland fits in
                  ``[5.9559111595,45.8179931641,10.4920501709,47.808380127]``
            timespan (str, optional): Specific timespan to get geometries from.
              Defaults to use the most recent. See the Data Observatory catalog
              for more information.
            decode_geom (bool, optional): Whether to return the geometries as
              Shapely objects or keep them encoded as EWKB strings. Defaults
              to False.
            include_nonclipped (bool, optional): Optionally include
              non-shoreline-clipped boundaries. These boundaries are the raw
              boundaries provided by, for example, US Census Tiger.

        Returns:
            pandas.DataFrame: If `boundary` is specified, then all available
            boundaries and accompanying `geom_refs` in `region` (or the world
            if `region` is ``None`` or not specified) are returned. If
            `boundary` is not specified, then a DataFrame of all available
            boundaries in `region` (or the world if `region` is ``None``)
        """
        # TODO: create a function out of this?
        if isinstance(region, str):
            # see if it's a table
            try:
                geom_type = self._geom_type(region)
                if geom_type in ('point', 'line', ):
                    bounds = ('(SELECT ST_ConvexHull(ST_Collect(the_geom)) '
                              'FROM {table})').format(table=region)
                else:
                    bounds = ('(SELECT ST_Union(the_geom) '
                              'FROM {table})').format(table=region)
            except CartoException:
                # see if it's a Data Obs region tag
                regionsearch = '"geom_tags"::text ilike \'%{}%\''.format(
                    get_countrytag(region))
                bounds = 'ST_MakeEnvelope(-180.0, -85.0, 180.0, 85.0, 4326)'
        elif isinstance(region, collections.Iterable):
            if len(region) != 4:
                raise ValueError(
                    '`region` should be a list of the geographic bounds of a '
                    'region in the following order: western longitude, '
                    'southern latitude, eastern longitude, and northern '
                    'latitude. For example, Switerland fits in '
                    '``[5.9559111595,45.8179931641,10.4920501709,'
                    '47.808380127]``.')
            bounds = ('ST_MakeEnvelope({0}, {1}, {2}, {3}, 4326)').format(
                *region)
        elif region is None:
            bounds = 'ST_MakeEnvelope(-180.0, -85.0, 180.0, 85.0, 4326)'
        else:
            raise ValueError('`region` must be a str, a list of two lng/lat '
                             'pairs, or ``None`` (which defaults to the '
                             'world)')
        if include_nonclipped:
            clipped = None
        else:
            clipped = (r"(geom_id ~ '^us\.census\..*_clipped$' OR "
                       r"geom_id !~ '^us\.census\..*')")

        if boundary is None:
            regionsearch = locals().get('regionsearch')
            filters = ' AND '.join(r for r in [regionsearch, clipped] if r)
            query = utils.minify_sql((
                'SELECT *',
                'FROM OBS_GetAvailableGeometries(',
                '  {bounds}, null, null, null, {timespan})',
                '{filters}')).format(
                    bounds=bounds,
                    timespan=utils.pgquote(timespan),
                    filters='WHERE {}'.format(filters) if filters else '')
            return self.fetch(query, decode_geom=True)

        query = utils.minify_sql((
            'SELECT the_geom, geom_refs',
            'FROM OBS_GetBoundariesByGeometry(',
            '    {bounds},',
            '    {boundary},',
            '    {time})', )).format(
                bounds=bounds,
                boundary=utils.pgquote(boundary),
                time=utils.pgquote(timespan))
        return self.fetch(query, decode_geom=decode_geom)

    def data_discovery(self, region, keywords=None, regex=None, time=None,
                       boundaries=None, include_quantiles=False):
        """Discover Data Observatory measures. This method returns the full
        Data Observatory metadata model for each measure or measures that
        match the conditions from the inputs. The full metadata in each row
        uniquely defines a measure based on the timespan, geographic
        resolution, and normalization (if any). Read more about the metadata
        response in `Data Observatory
        <https://carto.com/docs/carto-engine/data/measures-functions/#obs_getmetaextent-geometry-metadata-json-max_timespan_rank-max_score_rank-target_geoms>`__
        documentation.

        Internally, this method finds all measures in `region` that match the
        conditions set in `keywords`, `regex`, `time`, and `boundaries` (if
        any of them are specified). Then, if `boundaries` is not specified, a
        geographical resolution for that measure will be chosen subject to the
        type of region specified:

          1. If `region` is a table name, then a geographical resolution that
             is roughly equal to `region size / number of subunits`.
          2. If `region` is a country name or bounding box, then a geographical
             resolution will be chosen roughly equal to `region size / 500`.

        Since different measures are in some geographic resolutions and not
        others, different geographical resolutions for different measures are
        oftentimes returned.

        .. tip::

            To remove the guesswork in how geographical resolutions are
            selected, specify one or more boundaries in `boundaries`. See
            the boundaries section for each region in the `Data Observatory
            catalog <http://cartodb.github.io/bigmetadata/>`__.

        The metadata returned from this method can then be used to create raw
        tables or for augmenting an existing table from these measures using
        :py:meth:`Context.data <cartoframes.auth.Context.data>`.
        For the full Data Observatory catalog, visit
        https://cartodb.github.io/bigmetadata/. When working with the metadata
        DataFrame returned from this method, be careful to only remove rows not
        columns as `Context.data <cartoframes.auth.Context.data>`
        generally needs the full metadata.

        .. note::
            Narrowing down a discovery query using the `keywords`, `regex`, and
            `time` filters is important for getting a manageable metadata
            set. Besides there being a large number of measures in the DO, a
            metadata response has acceptable combinations of measures with
            demonimators (normalization and density), and the same measure from
            other years.

            For example, setting the region to be United States counties with
            no filter values set will result in many thousands of measures.

        Examples:

            Get all European Union measures that mention ``freight``.

            .. code::

                meta = con.data_discovery('European Union',
                                         keywords='freight',
                                         time='2010')
                print(meta['numer_name'].values)

        Arguments:
            region (str or list of float): Information about the region of
              interest. `region` can be one of three types:

                - region name (str): Name of region of interest. Acceptable
                  values are limited to: 'Australia', 'Brazil', 'Canada',
                  'European Union', 'France', 'Mexico', 'Spain',
                  'United Kingdom', 'United States'.
                - table name (str): Name of a table in user's CARTO account
                  with geometries. The region will be the bounding box of
                  the table.

                  .. Note:: If a table name is also a valid Data Observatory
                      region name, the Data Observatory name will be chosen
                      over the table.

                - bounding box (list of float): List of four values (two
                  lng/lat pairs) in the following order: western longitude,
                  southern latitude, eastern longitude, and northern latitude.
                  For example, Switzerland fits in
                  ``[5.9559111595,45.8179931641,10.4920501709,47.808380127]``

                .. Note:: Geometry levels are generally chosen by subdividing
                    the region into the next smallest administrative unit. To
                    override this behavior, specify the `boundaries` flag. For
                    example, set `boundaries` to
                    ``'us.census.tiger.census_tract'`` to choose US census
                    tracts.

            keywords (str or list of str, optional): Keyword or list of
              keywords in measure description or name. Response will be matched
              on all keywords listed (boolean `or`).
            regex (str, optional): A regular expression to search the measure
              descriptions and names. Note that this relies on PostgreSQL's
              case insensitive operator ``~*``. See `PostgreSQL docs
              <https://www.postgresql.org/docs/9.5/static/functions-matching.html>`__
              for more information.
            boundaries (str or list of str, optional): Boundary or list of
              boundaries that specify the measure resolution. See the
              boundaries section for each region in the `Data Observatory
              catalog <http://cartodb.github.io/bigmetadata/>`__.
            include_quantiles (bool, optional): Include quantiles calculations
              which are a calculation of how a measure compares to all measures
              in the full dataset. Defaults to ``False``. If ``True``,
              quantiles columns will be returned for each column which has it
              pre-calculated.

        Returns:
            pandas.DataFrame: A dataframe of the complete metadata model for
            specific measures based on the search parameters.

        Raises:
            ValueError: If `region` is a :obj:`list` and does not consist of
              four elements, or if `region` is not an acceptable region
            CartoException: If `region` is not a table in user account
        """
        if isinstance(region, str):
            try:
                # see if it's a DO region, nest in {}
                countrytag = '\'{{{0}}}\''.format(
                    get_countrytag(region))
                boundary = ('SELECT ST_MakeEnvelope(-180.0, -85.0, 180.0, '
                            '85.0, 4326) AS env, 500::int AS cnt')
            except ValueError:
                # TODO: make this work for general queries
                # see if it's a table
                self.sql_client.send(
                    'EXPLAIN SELECT * FROM {}'.format(region))
                boundary = (
                    'SELECT ST_SetSRID(ST_Extent(the_geom), 4326) AS env, '
                    'count(*)::int AS cnt FROM {table_name}').format(
                        table_name=region)
        elif isinstance(region, collections.Iterable):
            if len(region) != 4:
                raise ValueError(
                    '`region` should be a list of the geographic bounds of a '
                    'region in the following order: western longitude, '
                    'southern latitude, eastern longitude, and northern '
                    'latitude. For example, Switerland fits in '
                    '``[5.9559111595,45.8179931641,10.4920501709,'
                    '47.808380127]``.'
                )
            boundary = ('SELECT ST_MakeEnvelope({0}, {1}, {2}, {3}, 4326) AS '
                        'env, 500::int AS cnt'.format(*region))

        if locals().get('countrytag') is None:
            countrytag = 'null'

        if keywords:
            if isinstance(keywords, str):
                keywords = [keywords, ]
            kwsearch = ' OR '.join(
                ('numer_description ILIKE \'%{kw}%\' OR '
                 'numer_name ILIKE \'%{kw}%\'').format(kw=kw)
                for kw in keywords)
            kwsearch = '({})'.format(kwsearch)

        if regex:
            regexsearch = ('(numer_description ~* {regex} OR numer_name '
                           '~* {regex})').format(regex=utils.pgquote(regex))

        if keywords or regex:
            subjectfilters = '{kw} {op} {regex}'.format(
                kw=kwsearch if keywords else '',
                op='OR' if (keywords and regex) else '',
                regex=regexsearch if regex else '').strip()
        else:
            subjectfilters = ''

        if isinstance(time, str) or time is None:
            time = [time, ]
        if isinstance(boundaries, str) or boundaries is None:
            boundaries = [boundaries, ]

        if all(time) and all(boundaries):
            bt_filters = 'valid_geom AND valid_timespan'
        elif all(time) or all(boundaries):
            bt_filters = 'valid_geom' if all(boundaries) else 'valid_timespan'
        else:
            bt_filters = ''

        if bt_filters and subjectfilters:
            filters = 'WHERE ({s}) AND ({bt})'.format(
                s=subjectfilters, bt=bt_filters)
        elif bt_filters or subjectfilters:
            filters = 'WHERE {f}'.format(f=subjectfilters or bt_filters)
        else:
            filters = ''

        quantiles = ('WHERE numer_aggregate <> \'quantile\''
                     if not include_quantiles else '')

        numer_query = utils.minify_sql((
            'SELECT',
            '    numer_id,',
            '    {geom_id} AS geom_id,',
            '    {timespan} AS numer_timespan,',
            '    {normalization} AS normalization',
            '  FROM',
            '    OBS_GetAvailableNumerators(',
            '        (SELECT env FROM envelope),',
            '        {countrytag},',
            '        null,',  # denom_id
            '        {geom_id},',
            '        {timespan})',
            '{filters}', )).strip()

        # query all numerators for all `time`, `boundaries`, and raw/derived
        numers = '\nUNION\n'.join(
            numer_query.format(
                timespan=utils.pgquote(t),
                geom_id=utils.pgquote(b),
                normalization=utils.pgquote(n),
                countrytag=countrytag,
                filters=filters)
            for t in time
            for b in boundaries
            for n in ('predenominated', None))

        query = utils.minify_sql((
            'WITH envelope AS (',
            '    {boundary}',
            '), numers AS (',
            '  {numers}',
            ')',
            'SELECT *',
            'FROM json_to_recordset(',
            '    (SELECT OBS_GetMeta(',
            '        envelope.env,',
            '        json_agg(numers),',
            '        10, 10, envelope.cnt',
            '    ) AS meta',
            'FROM numers, envelope',
            'GROUP BY env, cnt)) as data(',
            '    denom_aggregate text, denom_colname text,',
            '    denom_description text, denom_geomref_colname text,',
            '    denom_id text, denom_name text, denom_reltype text,',
            '    denom_t_description text, denom_tablename text,',
            '    denom_type text, geom_colname text, geom_description text,',
            '    geom_geomref_colname text, geom_id text, geom_name text,',
            '    geom_t_description text, geom_tablename text,',
            '    geom_timespan text, geom_type text, id numeric,',
            '    max_score_rank text, max_timespan_rank text,',
            '    normalization text, num_geoms numeric, numer_aggregate text,',
            '    numer_colname text, numer_description text,',
            '    numer_geomref_colname text, numer_id text,',
            '    numer_name text, numer_t_description text,',
            '    numer_tablename text, numer_timespan text,',
            '    numer_type text, score numeric, score_rank numeric,',
            '    score_rownum numeric, suggested_name text,',
            '    target_area text, target_geoms text, timespan_rank numeric,',
            '    timespan_rownum numeric)',
            '{quantiles}', )).format(
                boundary=boundary,
                numers=numers,
                quantiles=quantiles).strip()
        self._debug_print(query=query)
        return self.fetch(query, decode_geom=True)

    def data(self, table_name, metadata, persist_as=None, how='the_geom'):
        """Get an augmented CARTO dataset with `Data Observatory
        <https://carto.com/data-observatory>`__ measures. Use
        `Context.data_discovery
        <#Context.data_discovery>`__ to search for available
        measures, or see the full `Data Observatory catalog
        <https://cartodb.github.io/bigmetadata/index.html>`__. Optionally
        persist the data as a new table.

        Example:
            Get a DataFrame with Data Observatory measures based on the
            geometries in a CARTO table.

            .. code::

                con = cartoframes.auth.Context(BASEURL, APIKEY)
                median_income = con.data_discovery('transaction_events',
                                                  regex='.*median income.*',
                                                  time='2011 - 2015')
                df = con.data('transaction_events',
                             median_income)

            Pass in cherry-picked measures from the Data Observatory catalog.
            The rest of the metadata will be filled in, but it's important to
            specify the geographic level as this will not show up in the column
            name.

            .. code::

                median_income = [{'numer_id': 'us.census.acs.B19013001',
                                  'geom_id': 'us.census.tiger.block_group',
                                  'numer_timespan': '2011 - 2015'}]
                df = con.data('transaction_events', median_income)

        Args:
            table_name (str): Name of table on CARTO account that Data
                Observatory measures are to be added to.
            metadata (pandas.DataFrame): List of all measures to add to
                `table_name`. See :py:meth:`Context.data_discovery
                <cartoframes.auth.Context.data_discovery>` outputs
                for a full list of metadata columns.
            persist_as (str, optional): Output the results of augmenting
                `table_name` to `persist_as` as a persistent table on CARTO.
                Defaults to ``None``, which will not create a table.
            how (str, optional): **Not fully implemented**. Column name for
                identifying the geometry from which to fetch the data. Defaults
                to `the_geom`, which results in measures that are spatially
                interpolated (e.g., a neighborhood boundary's population will
                be calculated from underlying census tracts). Specifying a
                column that has the geometry identifier (for example, GEOID for
                US Census boundaries), results in measures directly from the
                Census for that GEOID but normalized how it is specified in the
                metadata.

        Returns:
            pandas.DataFrame: A DataFrame representation of `table_name` which
            has new columns for each measure in `metadata`.

        Raises:
            NameError: If the columns in `table_name` are in the
              ``suggested_name`` column of `metadata`.
            ValueError: If metadata object is invalid or empty, or if the
              number of requested measures exceeds 50.
            CartoException: If user account consumes all of Data Observatory
              quota
        """
        # if how != 'the_geom':
        #   raise NotImplementedError('Data gathering currently only works if '
        #                             'a geometry is present')
        if isinstance(metadata, pd.DataFrame):
            _meta = metadata.copy().reset_index()
        elif isinstance(metadata, collections.Iterable):
            query = utils.minify_sql((
                'WITH envelope AS (',
                '  SELECT',
                '    ST_SetSRID(ST_Extent(the_geom)::geometry, 4326) AS env,',
                '    count(*)::int AS cnt',
                '  FROM {table_name}',
                ')',
                'SELECT *',
                '  FROM json_to_recordset(',
                '      (SELECT OBS_GetMeta(',
                '          envelope.env,',
                '          (\'{meta}\')::json,',
                '          10, 1, envelope.cnt',
                '      ) AS meta',
                '  FROM envelope',
                '  GROUP BY env, cnt)) as data(',
                '      denom_aggregate text, denom_colname text,',
                '      denom_description text, denom_geomref_colname text,',
                '      denom_id text, denom_name text, denom_reltype text,',
                '      denom_t_description text, denom_tablename text,',
                '      denom_type text, geom_colname text,',
                '      geom_description text,geom_geomref_colname text,',
                '      geom_id text, geom_name text, geom_t_description text,',
                '      geom_tablename text, geom_timespan text,',
                '      geom_type text, id numeric, max_score_rank text,',
                '      max_timespan_rank text, normalization text, num_geoms',
                '      numeric,numer_aggregate text, numer_colname text,',
                '      numer_description text, numer_geomref_colname text,',
                '      numer_id text, numer_name text, numer_t_description',
                '      text, numer_tablename text, numer_timespan text,',
                '      numer_type text, score numeric, score_rank numeric,',
                '      score_rownum numeric, suggested_name text,',
                '      target_area text, target_geoms text, timespan_rank',
                '      numeric, timespan_rownum numeric)',
            )).format(table_name=table_name,
                      meta=json.dumps(metadata).replace('\'', '\'\''))
            _meta = self.fetch(query)

        if _meta.shape[0] == 0:
            raise ValueError('There are no valid metadata entries. Check '
                             'inputs.')
        elif _meta.shape[0] > 50:
            raise ValueError('The number of metadata entries exceeds 50. Tip: '
                             'If `metadata` is a pandas.DataFrame, iterate '
                             'over this object using `metadata.groupby`. If '
                             'it is a list, iterate over chunks of it. Then '
                             'combine resulting DataFrames using '
                             '`pandas.concat`')

        # get column names except the_geom_webmercator
        dataset = Dataset(table_name, credentials=self)
        table_columns = dataset.get_table_column_names(exclude=['the_geom_webmercator'])

        names = {}
        for suggested in _meta['suggested_name']:
            if suggested in table_columns:
                names[suggested] = utils.unique_colname(suggested, table_columns)
                warn(
                    '{s0} was augmented as {s1} because of name '
                    'collision'.format(s0=suggested, s1=names[suggested])
                )
            else:
                names[suggested] = suggested

        # drop description columns to lighten the query
        meta_columns = _meta.columns.values
        drop_columns = []
        for meta_column in meta_columns:
            if meta_column.endswith('_description'):
                drop_columns.append(meta_column)

        if len(drop_columns) > 0:
            _meta.drop(drop_columns, axis=1, inplace=True)

        cols = ', '.join(
            '(data->{n}->>\'value\')::{pgtype} AS {col}'.format(
                n=row[0],
                pgtype=row[1]['numer_type'],
                col=names[row[1]['suggested_name']])
            for row in _meta.iterrows())
        query = utils.minify_sql((
            'SELECT {table_cols}, {cols}',
            '  FROM OBS_GetData(',
            '       (SELECT array_agg({how})',
            '        FROM "{tablename}"),',
            '       (SELECT \'{meta}\'::json)) as m,',
            '       {tablename} as t',
            ' WHERE t."{rowid}" = m.id',)).format(
                how=('(the_geom, cartodb_id)::geomval'
                     if how == 'the_geom' else how),
                tablename=table_name,
                rowid='cartodb_id' if how == 'the_geom' else how,
                cols=cols,
                table_cols=','.join('t.{}'.format(c) for c in table_columns),
                meta=_meta.to_json(orient='records').replace('\'', '\'\''))

        return self.query(query, table_name=persist_as, decode_geom=False, is_select=True)

>>>>>>> 36affdcd
    def _auth_send(self, relative_path, http_method, **kwargs):
        self._debug_print(relative_path=relative_path,
                          http_method=http_method,
                          kwargs=kwargs)
        res = self.auth_client.send(relative_path, http_method, **kwargs)
        if isinstance(res.content, str):
            return json.loads(res.content)
        try:
            return json.loads(res.content.decode('utf-8'))
        except json.JSONDecodeError as err:
            raise CartoException(err)

    def _check_query(self, query, style_cols=None):
        """Checks if query from Layer or QueryLayer is valid"""
        try:
            self.sql_client.send(
                utils.minify_sql((
                    'EXPLAIN',
                    'SELECT',
                    '  {style_cols}{comma}',
                    '  the_geom, the_geom_webmercator',
                    'FROM ({query}) _wrap;',
                )).format(query=query,
                          comma=',' if style_cols else '',
                          style_cols=(','.join(style_cols)
                                      if style_cols else '')),
                do_post=False)
        except Exception as err:
            raise ValueError(('Layer query `{query}` and/or style column(s) '
                              '{cols} are not valid: {err}.'
                              '').format(query=query,
                                         cols=', '.join(['`{}`'.format(c)
                                                         for c in style_cols]),
                                         err=err))

    def _get_iframe_srcdoc(self, config, bounds, options, map_options,
                           top_layer_url=None):
        if not hasattr(self, '_srcdoc') or self._srcdoc is None:
            html_template = os.path.join(
                os.path.dirname(__file__),
                '..',
                'assets',
                'cartoframes.html')
            with open(html_template, 'r') as html_file:
                self._srcdoc = html_file.read()

        return (self._srcdoc
                .replace('@@CONFIG@@', json.dumps(config))
                .replace('@@BOUNDS@@', json.dumps(bounds))
                .replace('@@OPTIONS@@', json.dumps(map_options))
                .replace('@@LABELS@@', top_layer_url or '')
                .replace('@@ZOOM@@', str(options.get('zoom', 3)))
                .replace('@@LAT@@', str(options.get('lat', 0)))
                .replace('@@LNG@@', str(options.get('lng', 0))))

    def _get_bounds(self, layers):
        """Return the bounds of all data layers involved in a cartoframes map.

        Args:
            layers (list): List of cartoframes layers. See `cartoframes.layers`
                for all types.

        Returns:
            dict: Dictionary of northern, southern, eastern, and western bounds
                of the superset of data layers. Keys are `north`, `south`,
                `east`, and `west`. Units are in WGS84.
        """
        extent_query = ('SELECT ST_EXTENT(the_geom) AS the_geom '
                        'FROM ({query}) AS t{idx}\n')
        union_query = 'UNION ALL\n'.join(
            [extent_query.format(query=layer.orig_query, idx=idx)
             for idx, layer in enumerate(layers)
             if not layer.is_basemap])

        extent = self.sql_client.send(
            utils.minify_sql((
                'SELECT',
                '    ST_XMIN(ext) AS west,',
                '    ST_YMIN(ext) AS south,',
                '    ST_XMAX(ext) AS east,',
                '    ST_YMAX(ext) AS north',
                'FROM (',
                '    SELECT ST_Extent(the_geom) AS ext',
                '    FROM ({union_query}) AS _wrap1',
                ') AS _wrap2',
            )).format(union_query=union_query),
            do_post=False)

        return extent['rows'][0]

    def _debug_print(self, **kwargs):
        if self._verbose <= 0:
            return

        for key, value in utils.dict_items(kwargs):
            if isinstance(value, requests.Response):
                str_value = ("status_code: {status_code}, "
                             "content: {content}").format(
                                 status_code=value.status_code,
                                 content=value.content)
            else:
                str_value = str(value)
            if self._verbose < 2 and len(str_value) > 300:
                str_value = '{}\n\n...\n\n{}'.format(str_value[:250],
                                                     str_value[-50:])
            print('{key}: {value}'.format(key=key,
                                          value=str_value))<|MERGE_RESOLUTION|>--- conflicted
+++ resolved
@@ -435,1177 +435,6 @@
                     self.delete(import_job_table_name)
         return table_name
 
-<<<<<<< HEAD
-=======
-    def sync(self, dataframe, table_name):
-        """Depending on the size of the DataFrame or CARTO table, perform
-        granular operations on a DataFrame to only update the changed cells
-        instead of a bulk upload. If on the large side, perform granular
-        operations, if on the smaller side use Import API.
-
-        Note:
-            Not yet implemented.
-        """
-        pass
-
-    def fetch(self, query, decode_geom=False):
-        """Pull the result from an arbitrary SELECT SQL query from a CARTO account
-        into a pandas DataFrame.
-
-        Args:
-            query (str): SELECT query to run against CARTO user database. This data
-              will then be converted into a pandas DataFrame.
-            decode_geom (bool, optional): Decodes CARTO's geometries into a
-              `Shapely <https://github.com/Toblerity/Shapely>`__
-              object that can be used, for example, in `GeoPandas
-              <http://geopandas.org/>`__.
-
-        Returns:
-            pandas.DataFrame: DataFrame representation of query supplied.
-            Pandas data types are inferred from PostgreSQL data types.
-            In the case of PostgreSQL date types, dates are attempted to be
-            converted, but on failure a data type 'object' is used.
-
-        Examples:
-            This query gets the 10 highest values from a table and
-            returns a dataframe.
-
-            .. code:: python
-
-                topten_df = con.query(
-                    '''
-                      SELECT * FROM
-                      my_table
-                      ORDER BY value_column DESC
-                      LIMIT 10
-                    '''
-                )
-
-            This query joins points to polygons based on intersection, and
-            aggregates by summing the values of the points in each polygon. The
-            query returns a dataframe, with a geometry column that contains
-            polygons.
-
-            .. code:: python
-
-                points_aggregated_to_polygons = con.query(
-                    '''
-                      SELECT polygons.*, sum(points.values)
-                      FROM polygons JOIN points
-                      ON ST_Intersects(points.the_geom, polygons.the_geom)
-                      GROUP BY polygons.the_geom, polygons.cartodb_id
-                    ''',
-                    decode_geom=True
-                )
-
-        """
-        dataset = Dataset(query, credentials=self)
-        return dataset.download(decode_geom=decode_geom)
-
-    def execute(self, query):
-        """Runs an arbitrary query to a CARTO account.
-
-           This method is specially useful for queries that do not return any data and just
-           perform a database operation like:
-
-             - INSERT, UPDATE, DROP, CREATE, ALTER, stored procedures, etc.
-
-           Queries are run using a `Batch SQL API job
-           <https://carto.com/developers/sql-api/guides/batch-queries/>`__
-           in the user account
-
-           The execution of the queries is asynchronous but this method automatically
-           waits for its completion (or failure). The `job_id` of the Batch SQL API job
-           will be printed. In case there's any issue you can contact the CARTO support team
-           specifying that `job_id`.
-
-        Args:
-            query (str): An SQL query to run against CARTO user database.
-
-        Returns:
-            None
-
-        Raises:
-            CartoException: If the query fails to execute
-
-        Examples:
-
-            Drops `my_table`
-
-            .. code:: python
-
-                con.execute(
-                    '''
-                      DROP TABLE my_table
-                    '''
-                )
-
-            Updates the column `my_column` in the table `my_table`
-
-            .. code:: python
-
-                con.query(
-                    '''
-                      UPDATE my_table SET my_column = 1
-                    '''
-                )
-
-        """
-        self.batch_sql_client.create_and_wait_for_completion(query)
-
-    def query(self, query, table_name=None, decode_geom=False, is_select=None):
-        """Pull the result from an arbitrary SQL SELECT query from a CARTO account
-        into a pandas DataFrame. This is the default behavior, when `is_select=True`
-
-        Can also be used to perform database operations (creating/dropping tables,
-        adding columns, updates, etc.). In this case, you have to explicitly
-        specify `is_select=False`
-
-        This method is a helper for the `Context.fetch` and `Context.execute`
-        methods. We strongly encourage you to use any of those methods depending on the
-        type of query you want to run. If you want to get the results of a `SELECT` query
-        into a pandas DataFrame, then use `Context.fetch`. For any other query that
-        performs an operation into the CARTO database, use `Context.execute`
-
-        Args:
-            query (str): Query to run against CARTO user database. This data
-              will then be converted into a pandas DataFrame.
-            table_name (str, optional): If set (and `is_select=True`), this will create a new
-              table in the user's CARTO account that is the result of the SELECT
-              query provided. Defaults to None (no table created).
-            decode_geom (bool, optional): Decodes CARTO's geometries into a
-              `Shapely <https://github.com/Toblerity/Shapely>`__
-              object that can be used, for example, in `GeoPandas
-              <http://geopandas.org/>`__. It only works for SELECT queries when `is_select=True`
-            is_select (bool, optional): This argument has to be set depending on the query
-              performed. True for SELECT queries, False for any other query.
-              For the case of a SELECT SQL query (`is_select=True`) the result will be stored into a
-              pandas DataFrame.
-              When an arbitrary SQL query (`is_select=False`) it will perform a database
-              operation (UPDATE, DROP, INSERT, etc.)
-              By default `is_select=None` that means that the method will return a dataframe if
-              the `query` starts with a `select` clause, otherwise it will just execute the query
-              and return `None`
-
-        Returns:
-            pandas.DataFrame: When `is_select=True` and the query is actually a SELECT query
-            this method returns a pandas DataFrame representation of query supplied otherwise
-            returns None.
-            Pandas data types are inferred from PostgreSQL data types.
-            In the case of PostgreSQL date types, dates are attempted to be
-            converted, but on failure a data type 'object' is used.
-
-        Raises:
-            CartoException: If there's any error when executing the query
-
-        Examples:
-            Query a table in CARTO and write a new table that is result of
-            query. This query gets the 10 highest values from a table and
-            returns a dataframe, as well as creating a new table called
-            'top_ten' in the CARTO account.
-
-            .. code:: python
-
-                topten_df = con.query(
-                    '''
-                      SELECT * FROM
-                      my_table
-                      ORDER BY value_column DESC
-                      LIMIT 10
-                    ''',
-                    table_name='top_ten'
-                )
-
-            This query joins points to polygons based on intersection, and
-            aggregates by summing the values of the points in each polygon. The
-            query returns a dataframe, with a geometry column that contains
-            polygons and also creates a new table called
-            'points_aggregated_to_polygons' in the CARTO account.
-
-            .. code:: python
-
-                points_aggregated_to_polygons = con.query(
-                    '''
-                      SELECT polygons.*, sum(points.values)
-                      FROM polygons JOIN points
-                      ON ST_Intersects(points.the_geom, polygons.the_geom)
-                      GROUP BY polygons.the_geom, polygons.cartodb_id
-                    ''',
-                    table_name='points_aggregated_to_polygons',
-                    decode_geom=True
-                )
-
-            Drops `my_table`
-
-            .. code:: python
-
-                con.query(
-                    '''
-                      DROP TABLE my_table
-                    '''
-                )
-
-            Updates the column `my_column` in the table `my_table`
-
-            .. code:: python
-
-                con.query(
-                    '''
-                      UPDATE my_table SET my_column = 1
-                    '''
-                )
-
-        """
-        dataframe = None
-
-        is_select_query = is_select or (is_select is None and query.strip().lower().startswith('select'))
-        if is_select_query:
-            if table_name:
-                dataset = Dataset(query, credentials=self)
-                dataset.upload(table_name=table_name)
-                dataframe = dataset.download(decode_geom=decode_geom)
-            else:
-                dataframe = self.fetch(query, decode_geom=decode_geom)
-        else:
-            self.execute(query)
-
-        return dataframe
-
-    @utils.temp_ignore_warnings
-    def map(self, layers=None, interactive=True,
-            zoom=None, lat=None, lng=None, size=(800, 400),
-            ax=None):
-        """Produce a CARTO map visualizing data layers.
-
-        Examples:
-            Create a map with two data :py:class:`Layer
-            <cartoframes.layer.Layer>`\\s, and one :py:class:`BaseMap
-            <cartoframes.layer.BaseMap>` layer::
-
-                import cartoframes
-                from cartoframes import Layer, BaseMap, styling
-                con = cartoframes.auth.Context(BASEURL, APIKEY)
-                con.map(layers=[BaseMap(),
-                               Layer('acadia_biodiversity',
-                                     color={'column': 'simpson_index',
-                                            'scheme': styling.tealRose(7)}),
-                               Layer('peregrine_falcon_nest_sites',
-                                     size='num_eggs',
-                                     color={'column': 'bird_id',
-                                            'scheme': styling.vivid(10))],
-                       interactive=True)
-
-            Create a snapshot of a map at a specific zoom and center::
-
-                con.map(layers=Layer('acadia_biodiversity',
-                                    color='simpson_index'),
-                       interactive=False,
-                       zoom=14,
-                       lng=-68.3823549,
-                       lat=44.3036906)
-        Args:
-            layers (list, optional): List of zero or more of the following:
-
-                - :py:class:`Layer <cartoframes.layer.Layer>`: cartoframes
-                  :py:class:`Layer <cartoframes.layer.Layer>` object for
-                  visualizing data from a CARTO table. See :py:class:`Layer
-                  <cartoframes.layer.Layer>` for all styling options.
-                - :py:class:`BaseMap <cartoframes.layer.BaseMap>`: Basemap for
-                  contextualizng data layers. See :py:class:`BaseMap
-                  <cartoframes.layer.BaseMap>` for all styling options.
-                - :py:class:`QueryLayer <cartoframes.layer.QueryLayer>`: Layer
-                  from an arbitrary query. See :py:class:`QueryLayer
-                  <cartoframes.layer.QueryLayer>` for all styling options.
-
-            interactive (bool, optional): Defaults to ``True`` to show an
-                interactive slippy map. Setting to ``False`` creates a static
-                map.
-            zoom (int, optional): Zoom level of map. Acceptable values are
-                usually in the range 0 to 19. 0 has the entire earth on a
-                single tile (256px square). Zoom 19 is the size of a city
-                block. Must be used in conjunction with ``lng`` and ``lat``.
-                Defaults to a view to have all data layers in view.
-            lat (float, optional): Latitude value for the center of the map.
-                Must be used in conjunction with ``zoom`` and ``lng``. Defaults
-                to a view to have all data layers in view.
-            lng (float, optional): Longitude value for the center of the map.
-                Must be used in conjunction with ``zoom`` and ``lat``. Defaults
-                to a view to have all data layers in view.
-            size (tuple, optional): List of pixel dimensions for the map.
-                Format is ``(width, height)``. Defaults to ``(800, 400)``.
-            ax: matplotlib axis on which to draw the image. Only used when
-                ``interactive`` is ``False``.
-
-        Returns:
-            IPython.display.HTML or matplotlib Axes: Interactive maps are
-            rendered as HTML in an `iframe`, while static maps are returned as
-            matplotlib Axes objects or IPython Image.
-        """
-        # TODO: add layers preprocessing method like
-        #       layers = process_layers(layers)
-        #       that uses up to layer limit value error
-        if layers is None:
-            layers = []
-        elif not isinstance(layers, collections.Iterable):
-            layers = [layers]
-        else:
-            layers = list(layers)
-
-        if len(layers) > 8:
-            raise ValueError('Map can have at most 8 layers')
-
-        nullity = [zoom is None, lat is None, lng is None]
-        if any(nullity) and not all(nullity):
-            raise ValueError('Zoom, lat, and lng must all or none be provided')
-
-        # When no layers are passed, set default zoom
-        if ((len(layers) == 0 and zoom is None) or
-                (len(layers) == 1 and layers[0].is_basemap)):
-            [zoom, lat, lng] = [1, 0, 0]
-        has_zoom = zoom is not None
-
-        # Check for a time layer, if it exists move it to the front
-        time_layers = [idx for idx, layer in enumerate(layers)
-                       if not layer.is_basemap and layer.time]
-        time_layer = layers[time_layers[0]] if len(time_layers) > 0 else None
-        if len(time_layers) > 1:
-            raise ValueError('Map can at most take 1 Layer with time '
-                             'column/field')
-        if time_layer:
-            if not interactive:
-                raise ValueError('Map cannot display a static image with a '
-                                 'time column')
-            layers.append(layers.pop(time_layers[0]))
-
-        base_layers = [idx for idx, layer in enumerate(layers)
-                       if layer.is_basemap]
-        # Check basemaps, add one if none exist
-        if len(base_layers) > 1:
-            raise ValueError('Map can at most take one BaseMap layer')
-        elif len(base_layers) == 1:
-            # move baselayer to first position
-            layers.insert(0, layers.pop(base_layers[0]))
-
-            # add labels layer if requested
-            if layers[0].is_basic() and layers[0].labels == 'front':
-                layers.append(BaseMap(layers[0].source,
-                                      labels='front',
-                                      only_labels=True))
-                layers[0].labels = None
-        elif not base_layers:
-            # default basemap is dark with labels in back
-            # labels will be changed if all geoms are non-point
-            layers.insert(0, BaseMap())
-            geoms = set()
-
-        # Setup layers
-        for idx, layer in enumerate(layers):
-            if not layer.is_basemap:
-                # get schema of style columns
-                if layer.style_cols:
-                    resp = self.sql_client.send(
-                        utils.minify_sql((
-                            'SELECT {cols}',
-                            'FROM ({query}) AS _wrap',
-                            'LIMIT 0',
-                        )).format(cols=','.join(layer.style_cols),
-                                  comma=',' if layer.style_cols else '',
-                                  query=layer.orig_query),
-                        **DEFAULT_SQL_ARGS)
-                    self._debug_print(layer_fields=resp)
-                    for stylecol, coltype in utils.dict_items(resp['fields']):
-                        layer.style_cols[stylecol] = coltype['type']
-                layer.geom_type = self._geom_type(layer)
-                if not base_layers:
-                    geoms.add(layer.geom_type)
-                # update local style schema to help build proper defaults
-            layer._setup(layers, idx)
-
-        # set labels on top if there are no point geometries and a basemap
-        #  is not specified
-        if not base_layers and 'point' not in geoms:
-            layers[0] = BaseMap(labels='front')
-
-        # If basemap labels are on front, add labels layer
-        basemap = layers[0]
-        if basemap.is_basic() and basemap.labels == 'front':
-            layers.append(BaseMap(basemap.source,
-                                  labels=basemap.labels,
-                                  only_labels=True))
-
-        nb_layers = non_basemap_layers(layers)
-        if time_layer and len(nb_layers) > 1:
-            raise ValueError('Maps with a time element can only consist of a '
-                             'time layer and a basemap. This constraint will '
-                             'be removed in the future.')
-        options = {'basemap_url': basemap.url}
-
-        for idx, layer in enumerate(nb_layers):
-            self._check_query(layer.query,
-                              style_cols=layer.style_cols)
-            options['cartocss_' + str(idx)] = layer.cartocss
-            options['sql_' + str(idx)] = layer.query
-
-        params = {
-            'config': json.dumps(options),
-            'anti_cache': random.random(),
-        }
-
-        if has_zoom:
-            params.update({'zoom': zoom, 'lat': lat, 'lon': lng})
-            options.update({'zoom': zoom, 'lat': lat, 'lng': lng})
-        else:
-            bounds = self._get_bounds(nb_layers)
-            options.update(bounds)
-            bbox = '{west},{south},{east},{north}'.format(**bounds)
-            params.update(dict(bbox=bbox))
-
-        map_name = self._send_map_template(layers, has_zoom=has_zoom)
-        api_url = utils.join_url(self.creds.base_url, 'api/v1/map')
-
-        static_url = ('{url}.png?{params}').format(
-            url=utils.join_url(api_url, 'static/named',
-                               map_name, size[0], size[1]),
-            params=urlencode(params))
-
-        html = '<img src="{url}" />'.format(url=static_url)
-        self._debug_print(static_url=static_url)
-
-        # TODO: write this as a private method
-        if interactive:
-            netloc = urlparse(self.creds.base_url).netloc
-            domain = 'carto.com' if netloc.endswith('.carto.com') else netloc
-
-            config = {
-                'user_name': self.creds.username,
-                'maps_api_template': self.creds.base_url,
-                'sql_api_template': self.creds.base_url,
-                'tiler_protocol': 'https',
-                'tiler_domain': domain,
-                'tiler_port': '80',
-                'type': 'torque' if time_layer else 'namedmap',
-                'named_map': {
-                    'name': map_name,
-                    'params': {
-                        k: utils.safe_quotes(v, escape_single_quotes=True)
-                        for k, v in utils.dict_items(options)
-                    },
-                },
-            }
-
-            map_options = {
-                'filter': ['mapnik', 'torque', ],
-                'https': True,
-            }
-
-            if time_layer:
-                # get turbo-carto processed cartocss
-                resp = self._auth_send(
-                    'api/v1/map/named/{}'.format(map_name),
-                    'POST',
-                    data=params['config'],
-                    headers={'Content-Type': 'application/json'})
-
-                # check if errors in cartocss (already turbo-carto processed)
-                if 'errors' not in resp:
-                    # replace previous cartocss with turbo-carto processed
-                    #  version
-                    layer.cartocss = (resp['metadata']
-                                          ['layers']
-                                          [1]
-                                          ['meta']
-                                          ['cartocss'])
-                config.update({
-                    'order': 1,
-                    'options': {
-                        'query': time_layer.query,
-                        'user_name': self.creds.username,
-                        'tile_style': layer.cartocss
-                    }
-                })
-                config['named_map'].update({
-                    'layers': [{
-                        'layer_name': 't',
-                    }],
-                })
-                map_options.update({
-                    'time_slider': True,
-                    'loop': True,
-                })
-            bounds = [] if has_zoom else [[options['north'], options['east']],
-                                          [options['south'], options['west']]]
-
-            content = self._get_iframe_srcdoc(
-                config=config,
-                bounds=bounds,
-                options=options,
-                map_options=map_options,
-                top_layer_url=top_basemap_layer_url(layers)
-            )
-
-            img_html = html
-            html = (
-                '<iframe srcdoc="{content}" width="{width}" height="{height}">'
-                '  Preview image: {img_html}'
-                '</iframe>'
-            ).format(content=utils.safe_quotes(content),
-                     width=size[0],
-                     height=size[1],
-                     img_html=img_html)
-            return HTML(html)
-        elif HAS_MATPLOTLIB:
-            raw_data = mpi.imread(static_url, format='png')
-            if ax is None:
-                dpi = mpi.rcParams['figure.dpi']
-                mpl_size = (size[0] / dpi, size[1] / dpi)
-                fig = plt.figure(figsize=mpl_size, dpi=dpi, frameon=False)
-                fig.subplots_adjust(left=0, right=1, top=1, bottom=0)
-                ax = plt.gca()
-            ax.imshow(raw_data)
-            ax.axis('off')
-            return ax
-        else:
-            return Image(url=static_url,
-                         embed=True,
-                         format='png',
-                         width=size[0],
-                         height=size[1],
-                         metadata=dict(origin_url=static_url))
-
-    def _geom_type(self, source):
-        """gets geometry type(s) of specified layer"""
-        if isinstance(source, AbstractLayer):
-            query = source.orig_query
-        else:
-            query = 'SELECT * FROM "{table}"'.format(table=source)
-        resp = self.sql_client.send(
-            utils.minify_sql((
-                'SELECT',
-                '    CASE WHEN ST_GeometryType(the_geom)',
-                '               in (\'ST_Point\', \'ST_MultiPoint\')',
-                '         THEN \'point\'',
-                '         WHEN ST_GeometryType(the_geom)',
-                '              in (\'ST_LineString\', \'ST_MultiLineString\')',
-                '         THEN \'line\'',
-                '         WHEN ST_GeometryType(the_geom)',
-                '              in (\'ST_Polygon\', \'ST_MultiPolygon\')',
-                '         THEN \'polygon\'',
-                '         ELSE null END AS geom_type,',
-                '    count(*) as cnt',
-                'FROM ({query}) AS _wrap',
-                'WHERE the_geom IS NOT NULL',
-                'GROUP BY 1',
-                'ORDER BY 2 DESC',
-            )).format(query=query),
-            **DEFAULT_SQL_ARGS)
-        if resp['total_rows'] > 1:
-            warn('There are multiple geometry types in {query}: '
-                 '{geoms}. Styling by `{common_geom}`, the most common'.format(
-                     query=query,
-                     geoms=','.join(g['geom_type'] for g in resp['rows']),
-                     common_geom=resp['rows'][0]['geom_type']))
-        elif resp['total_rows'] == 0:
-            raise ValueError('No geometry for layer. Check all layer tables '
-                             'and queries to ensure there are geometries.')
-        return resp['rows'][0]['geom_type']
-
-    def data_boundaries(self, boundary=None, region=None, decode_geom=False,
-                        timespan=None, include_nonclipped=False):
-        """
-        Find all boundaries available for the world or a `region`. If
-        `boundary` is specified, get all available boundary polygons for the
-        region specified (if any). This method is espeically useful for getting
-        boundaries for a region and, with :py:meth:`Context.data
-        <cartoframes.auth.Context.data>` and
-        :py:meth:`Context.data_discovery
-        <cartoframes.auth.Context.data_discovery>`, getting tables of
-        geometries and the corresponding raw measures. For example, if you want
-        to analyze how median income has changed in a region (see examples
-        section for more).
-
-        Examples:
-
-            Find all boundaries available for Australia. The columns
-            `geom_name` gives us the name of the boundary and `geom_id`
-            is what we need for the `boundary` argument.
-
-            .. code:: python
-
-                import cartoframes
-                con = cartoframes.auth.Context('base url', 'api key')
-                au_boundaries = con.data_boundaries(region='Australia')
-                au_boundaries[['geom_name', 'geom_id']]
-
-            Get the boundaries for Australian Postal Areas and map them.
-
-            .. code:: python
-
-                from cartoframes import Layer
-                au_postal_areas = con.data_boundaries(boundary='au.geo.POA')
-                con.write(au_postal_areas, 'au_postal_areas')
-                con.map(Layer('au_postal_areas'))
-
-            Get census tracts around Idaho Falls, Idaho, USA, and add median
-            income from the US census. Without limiting the metadata, we get
-            median income measures for each census in the Data Observatory.
-
-            .. code:: python
-
-                con = cartoframes.auth.Context('base url', 'api key')
-                # will return DataFrame with columns `the_geom` and `geom_ref`
-                tracts = con.data_boundaries(
-                    boundary='us.census.tiger.census_tract',
-                    region=[-112.096642,43.429932,-111.974213,43.553539])
-                # write geometries to a CARTO table
-                con.write(tracts, 'idaho_falls_tracts')
-                # gather metadata needed to look up median income
-                median_income_meta = con.data_discovery(
-                    'idaho_falls_tracts',
-                    keywords='median income',
-                    boundaries='us.census.tiger.census_tract')
-                # get median income data and original table as new dataframe
-                idaho_falls_income = con.data(
-                    'idaho_falls_tracts',
-                    median_income_meta,
-                    how='geom_refs')
-                # overwrite existing table with newly-enriched dataframe
-                con.write(idaho_falls_income,
-                         'idaho_falls_tracts',
-                         overwrite=True)
-
-        Args:
-            boundary (str, optional): Boundary identifier for the boundaries
-              that are of interest. For example, US census tracts have a
-              boundary ID of ``us.census.tiger.census_tract``, and Brazilian
-              Municipios have an ID of ``br.geo.municipios``. Find IDs by
-              running :py:meth:`Context.data_boundaries
-              <cartoframes.auth.Context.data_boundaries>`
-              without any arguments, or by looking in the `Data Observatory
-              catalog <http://cartodb.github.io/bigmetadata/>`__.
-            region (str, optional): Region where boundary information or,
-              if `boundary` is specified, boundary polygons are of interest.
-              `region` can be one of the following:
-
-                - table name (str): Name of a table in user's CARTO account
-                - bounding box (list of float): List of four values (two
-                  lng/lat pairs) in the following order: western longitude,
-                  southern latitude, eastern longitude, and northern latitude.
-                  For example, Switzerland fits in
-                  ``[5.9559111595,45.8179931641,10.4920501709,47.808380127]``
-            timespan (str, optional): Specific timespan to get geometries from.
-              Defaults to use the most recent. See the Data Observatory catalog
-              for more information.
-            decode_geom (bool, optional): Whether to return the geometries as
-              Shapely objects or keep them encoded as EWKB strings. Defaults
-              to False.
-            include_nonclipped (bool, optional): Optionally include
-              non-shoreline-clipped boundaries. These boundaries are the raw
-              boundaries provided by, for example, US Census Tiger.
-
-        Returns:
-            pandas.DataFrame: If `boundary` is specified, then all available
-            boundaries and accompanying `geom_refs` in `region` (or the world
-            if `region` is ``None`` or not specified) are returned. If
-            `boundary` is not specified, then a DataFrame of all available
-            boundaries in `region` (or the world if `region` is ``None``)
-        """
-        # TODO: create a function out of this?
-        if isinstance(region, str):
-            # see if it's a table
-            try:
-                geom_type = self._geom_type(region)
-                if geom_type in ('point', 'line', ):
-                    bounds = ('(SELECT ST_ConvexHull(ST_Collect(the_geom)) '
-                              'FROM {table})').format(table=region)
-                else:
-                    bounds = ('(SELECT ST_Union(the_geom) '
-                              'FROM {table})').format(table=region)
-            except CartoException:
-                # see if it's a Data Obs region tag
-                regionsearch = '"geom_tags"::text ilike \'%{}%\''.format(
-                    get_countrytag(region))
-                bounds = 'ST_MakeEnvelope(-180.0, -85.0, 180.0, 85.0, 4326)'
-        elif isinstance(region, collections.Iterable):
-            if len(region) != 4:
-                raise ValueError(
-                    '`region` should be a list of the geographic bounds of a '
-                    'region in the following order: western longitude, '
-                    'southern latitude, eastern longitude, and northern '
-                    'latitude. For example, Switerland fits in '
-                    '``[5.9559111595,45.8179931641,10.4920501709,'
-                    '47.808380127]``.')
-            bounds = ('ST_MakeEnvelope({0}, {1}, {2}, {3}, 4326)').format(
-                *region)
-        elif region is None:
-            bounds = 'ST_MakeEnvelope(-180.0, -85.0, 180.0, 85.0, 4326)'
-        else:
-            raise ValueError('`region` must be a str, a list of two lng/lat '
-                             'pairs, or ``None`` (which defaults to the '
-                             'world)')
-        if include_nonclipped:
-            clipped = None
-        else:
-            clipped = (r"(geom_id ~ '^us\.census\..*_clipped$' OR "
-                       r"geom_id !~ '^us\.census\..*')")
-
-        if boundary is None:
-            regionsearch = locals().get('regionsearch')
-            filters = ' AND '.join(r for r in [regionsearch, clipped] if r)
-            query = utils.minify_sql((
-                'SELECT *',
-                'FROM OBS_GetAvailableGeometries(',
-                '  {bounds}, null, null, null, {timespan})',
-                '{filters}')).format(
-                    bounds=bounds,
-                    timespan=utils.pgquote(timespan),
-                    filters='WHERE {}'.format(filters) if filters else '')
-            return self.fetch(query, decode_geom=True)
-
-        query = utils.minify_sql((
-            'SELECT the_geom, geom_refs',
-            'FROM OBS_GetBoundariesByGeometry(',
-            '    {bounds},',
-            '    {boundary},',
-            '    {time})', )).format(
-                bounds=bounds,
-                boundary=utils.pgquote(boundary),
-                time=utils.pgquote(timespan))
-        return self.fetch(query, decode_geom=decode_geom)
-
-    def data_discovery(self, region, keywords=None, regex=None, time=None,
-                       boundaries=None, include_quantiles=False):
-        """Discover Data Observatory measures. This method returns the full
-        Data Observatory metadata model for each measure or measures that
-        match the conditions from the inputs. The full metadata in each row
-        uniquely defines a measure based on the timespan, geographic
-        resolution, and normalization (if any). Read more about the metadata
-        response in `Data Observatory
-        <https://carto.com/docs/carto-engine/data/measures-functions/#obs_getmetaextent-geometry-metadata-json-max_timespan_rank-max_score_rank-target_geoms>`__
-        documentation.
-
-        Internally, this method finds all measures in `region` that match the
-        conditions set in `keywords`, `regex`, `time`, and `boundaries` (if
-        any of them are specified). Then, if `boundaries` is not specified, a
-        geographical resolution for that measure will be chosen subject to the
-        type of region specified:
-
-          1. If `region` is a table name, then a geographical resolution that
-             is roughly equal to `region size / number of subunits`.
-          2. If `region` is a country name or bounding box, then a geographical
-             resolution will be chosen roughly equal to `region size / 500`.
-
-        Since different measures are in some geographic resolutions and not
-        others, different geographical resolutions for different measures are
-        oftentimes returned.
-
-        .. tip::
-
-            To remove the guesswork in how geographical resolutions are
-            selected, specify one or more boundaries in `boundaries`. See
-            the boundaries section for each region in the `Data Observatory
-            catalog <http://cartodb.github.io/bigmetadata/>`__.
-
-        The metadata returned from this method can then be used to create raw
-        tables or for augmenting an existing table from these measures using
-        :py:meth:`Context.data <cartoframes.auth.Context.data>`.
-        For the full Data Observatory catalog, visit
-        https://cartodb.github.io/bigmetadata/. When working with the metadata
-        DataFrame returned from this method, be careful to only remove rows not
-        columns as `Context.data <cartoframes.auth.Context.data>`
-        generally needs the full metadata.
-
-        .. note::
-            Narrowing down a discovery query using the `keywords`, `regex`, and
-            `time` filters is important for getting a manageable metadata
-            set. Besides there being a large number of measures in the DO, a
-            metadata response has acceptable combinations of measures with
-            demonimators (normalization and density), and the same measure from
-            other years.
-
-            For example, setting the region to be United States counties with
-            no filter values set will result in many thousands of measures.
-
-        Examples:
-
-            Get all European Union measures that mention ``freight``.
-
-            .. code::
-
-                meta = con.data_discovery('European Union',
-                                         keywords='freight',
-                                         time='2010')
-                print(meta['numer_name'].values)
-
-        Arguments:
-            region (str or list of float): Information about the region of
-              interest. `region` can be one of three types:
-
-                - region name (str): Name of region of interest. Acceptable
-                  values are limited to: 'Australia', 'Brazil', 'Canada',
-                  'European Union', 'France', 'Mexico', 'Spain',
-                  'United Kingdom', 'United States'.
-                - table name (str): Name of a table in user's CARTO account
-                  with geometries. The region will be the bounding box of
-                  the table.
-
-                  .. Note:: If a table name is also a valid Data Observatory
-                      region name, the Data Observatory name will be chosen
-                      over the table.
-
-                - bounding box (list of float): List of four values (two
-                  lng/lat pairs) in the following order: western longitude,
-                  southern latitude, eastern longitude, and northern latitude.
-                  For example, Switzerland fits in
-                  ``[5.9559111595,45.8179931641,10.4920501709,47.808380127]``
-
-                .. Note:: Geometry levels are generally chosen by subdividing
-                    the region into the next smallest administrative unit. To
-                    override this behavior, specify the `boundaries` flag. For
-                    example, set `boundaries` to
-                    ``'us.census.tiger.census_tract'`` to choose US census
-                    tracts.
-
-            keywords (str or list of str, optional): Keyword or list of
-              keywords in measure description or name. Response will be matched
-              on all keywords listed (boolean `or`).
-            regex (str, optional): A regular expression to search the measure
-              descriptions and names. Note that this relies on PostgreSQL's
-              case insensitive operator ``~*``. See `PostgreSQL docs
-              <https://www.postgresql.org/docs/9.5/static/functions-matching.html>`__
-              for more information.
-            boundaries (str or list of str, optional): Boundary or list of
-              boundaries that specify the measure resolution. See the
-              boundaries section for each region in the `Data Observatory
-              catalog <http://cartodb.github.io/bigmetadata/>`__.
-            include_quantiles (bool, optional): Include quantiles calculations
-              which are a calculation of how a measure compares to all measures
-              in the full dataset. Defaults to ``False``. If ``True``,
-              quantiles columns will be returned for each column which has it
-              pre-calculated.
-
-        Returns:
-            pandas.DataFrame: A dataframe of the complete metadata model for
-            specific measures based on the search parameters.
-
-        Raises:
-            ValueError: If `region` is a :obj:`list` and does not consist of
-              four elements, or if `region` is not an acceptable region
-            CartoException: If `region` is not a table in user account
-        """
-        if isinstance(region, str):
-            try:
-                # see if it's a DO region, nest in {}
-                countrytag = '\'{{{0}}}\''.format(
-                    get_countrytag(region))
-                boundary = ('SELECT ST_MakeEnvelope(-180.0, -85.0, 180.0, '
-                            '85.0, 4326) AS env, 500::int AS cnt')
-            except ValueError:
-                # TODO: make this work for general queries
-                # see if it's a table
-                self.sql_client.send(
-                    'EXPLAIN SELECT * FROM {}'.format(region))
-                boundary = (
-                    'SELECT ST_SetSRID(ST_Extent(the_geom), 4326) AS env, '
-                    'count(*)::int AS cnt FROM {table_name}').format(
-                        table_name=region)
-        elif isinstance(region, collections.Iterable):
-            if len(region) != 4:
-                raise ValueError(
-                    '`region` should be a list of the geographic bounds of a '
-                    'region in the following order: western longitude, '
-                    'southern latitude, eastern longitude, and northern '
-                    'latitude. For example, Switerland fits in '
-                    '``[5.9559111595,45.8179931641,10.4920501709,'
-                    '47.808380127]``.'
-                )
-            boundary = ('SELECT ST_MakeEnvelope({0}, {1}, {2}, {3}, 4326) AS '
-                        'env, 500::int AS cnt'.format(*region))
-
-        if locals().get('countrytag') is None:
-            countrytag = 'null'
-
-        if keywords:
-            if isinstance(keywords, str):
-                keywords = [keywords, ]
-            kwsearch = ' OR '.join(
-                ('numer_description ILIKE \'%{kw}%\' OR '
-                 'numer_name ILIKE \'%{kw}%\'').format(kw=kw)
-                for kw in keywords)
-            kwsearch = '({})'.format(kwsearch)
-
-        if regex:
-            regexsearch = ('(numer_description ~* {regex} OR numer_name '
-                           '~* {regex})').format(regex=utils.pgquote(regex))
-
-        if keywords or regex:
-            subjectfilters = '{kw} {op} {regex}'.format(
-                kw=kwsearch if keywords else '',
-                op='OR' if (keywords and regex) else '',
-                regex=regexsearch if regex else '').strip()
-        else:
-            subjectfilters = ''
-
-        if isinstance(time, str) or time is None:
-            time = [time, ]
-        if isinstance(boundaries, str) or boundaries is None:
-            boundaries = [boundaries, ]
-
-        if all(time) and all(boundaries):
-            bt_filters = 'valid_geom AND valid_timespan'
-        elif all(time) or all(boundaries):
-            bt_filters = 'valid_geom' if all(boundaries) else 'valid_timespan'
-        else:
-            bt_filters = ''
-
-        if bt_filters and subjectfilters:
-            filters = 'WHERE ({s}) AND ({bt})'.format(
-                s=subjectfilters, bt=bt_filters)
-        elif bt_filters or subjectfilters:
-            filters = 'WHERE {f}'.format(f=subjectfilters or bt_filters)
-        else:
-            filters = ''
-
-        quantiles = ('WHERE numer_aggregate <> \'quantile\''
-                     if not include_quantiles else '')
-
-        numer_query = utils.minify_sql((
-            'SELECT',
-            '    numer_id,',
-            '    {geom_id} AS geom_id,',
-            '    {timespan} AS numer_timespan,',
-            '    {normalization} AS normalization',
-            '  FROM',
-            '    OBS_GetAvailableNumerators(',
-            '        (SELECT env FROM envelope),',
-            '        {countrytag},',
-            '        null,',  # denom_id
-            '        {geom_id},',
-            '        {timespan})',
-            '{filters}', )).strip()
-
-        # query all numerators for all `time`, `boundaries`, and raw/derived
-        numers = '\nUNION\n'.join(
-            numer_query.format(
-                timespan=utils.pgquote(t),
-                geom_id=utils.pgquote(b),
-                normalization=utils.pgquote(n),
-                countrytag=countrytag,
-                filters=filters)
-            for t in time
-            for b in boundaries
-            for n in ('predenominated', None))
-
-        query = utils.minify_sql((
-            'WITH envelope AS (',
-            '    {boundary}',
-            '), numers AS (',
-            '  {numers}',
-            ')',
-            'SELECT *',
-            'FROM json_to_recordset(',
-            '    (SELECT OBS_GetMeta(',
-            '        envelope.env,',
-            '        json_agg(numers),',
-            '        10, 10, envelope.cnt',
-            '    ) AS meta',
-            'FROM numers, envelope',
-            'GROUP BY env, cnt)) as data(',
-            '    denom_aggregate text, denom_colname text,',
-            '    denom_description text, denom_geomref_colname text,',
-            '    denom_id text, denom_name text, denom_reltype text,',
-            '    denom_t_description text, denom_tablename text,',
-            '    denom_type text, geom_colname text, geom_description text,',
-            '    geom_geomref_colname text, geom_id text, geom_name text,',
-            '    geom_t_description text, geom_tablename text,',
-            '    geom_timespan text, geom_type text, id numeric,',
-            '    max_score_rank text, max_timespan_rank text,',
-            '    normalization text, num_geoms numeric, numer_aggregate text,',
-            '    numer_colname text, numer_description text,',
-            '    numer_geomref_colname text, numer_id text,',
-            '    numer_name text, numer_t_description text,',
-            '    numer_tablename text, numer_timespan text,',
-            '    numer_type text, score numeric, score_rank numeric,',
-            '    score_rownum numeric, suggested_name text,',
-            '    target_area text, target_geoms text, timespan_rank numeric,',
-            '    timespan_rownum numeric)',
-            '{quantiles}', )).format(
-                boundary=boundary,
-                numers=numers,
-                quantiles=quantiles).strip()
-        self._debug_print(query=query)
-        return self.fetch(query, decode_geom=True)
-
-    def data(self, table_name, metadata, persist_as=None, how='the_geom'):
-        """Get an augmented CARTO dataset with `Data Observatory
-        <https://carto.com/data-observatory>`__ measures. Use
-        `Context.data_discovery
-        <#Context.data_discovery>`__ to search for available
-        measures, or see the full `Data Observatory catalog
-        <https://cartodb.github.io/bigmetadata/index.html>`__. Optionally
-        persist the data as a new table.
-
-        Example:
-            Get a DataFrame with Data Observatory measures based on the
-            geometries in a CARTO table.
-
-            .. code::
-
-                con = cartoframes.auth.Context(BASEURL, APIKEY)
-                median_income = con.data_discovery('transaction_events',
-                                                  regex='.*median income.*',
-                                                  time='2011 - 2015')
-                df = con.data('transaction_events',
-                             median_income)
-
-            Pass in cherry-picked measures from the Data Observatory catalog.
-            The rest of the metadata will be filled in, but it's important to
-            specify the geographic level as this will not show up in the column
-            name.
-
-            .. code::
-
-                median_income = [{'numer_id': 'us.census.acs.B19013001',
-                                  'geom_id': 'us.census.tiger.block_group',
-                                  'numer_timespan': '2011 - 2015'}]
-                df = con.data('transaction_events', median_income)
-
-        Args:
-            table_name (str): Name of table on CARTO account that Data
-                Observatory measures are to be added to.
-            metadata (pandas.DataFrame): List of all measures to add to
-                `table_name`. See :py:meth:`Context.data_discovery
-                <cartoframes.auth.Context.data_discovery>` outputs
-                for a full list of metadata columns.
-            persist_as (str, optional): Output the results of augmenting
-                `table_name` to `persist_as` as a persistent table on CARTO.
-                Defaults to ``None``, which will not create a table.
-            how (str, optional): **Not fully implemented**. Column name for
-                identifying the geometry from which to fetch the data. Defaults
-                to `the_geom`, which results in measures that are spatially
-                interpolated (e.g., a neighborhood boundary's population will
-                be calculated from underlying census tracts). Specifying a
-                column that has the geometry identifier (for example, GEOID for
-                US Census boundaries), results in measures directly from the
-                Census for that GEOID but normalized how it is specified in the
-                metadata.
-
-        Returns:
-            pandas.DataFrame: A DataFrame representation of `table_name` which
-            has new columns for each measure in `metadata`.
-
-        Raises:
-            NameError: If the columns in `table_name` are in the
-              ``suggested_name`` column of `metadata`.
-            ValueError: If metadata object is invalid or empty, or if the
-              number of requested measures exceeds 50.
-            CartoException: If user account consumes all of Data Observatory
-              quota
-        """
-        # if how != 'the_geom':
-        #   raise NotImplementedError('Data gathering currently only works if '
-        #                             'a geometry is present')
-        if isinstance(metadata, pd.DataFrame):
-            _meta = metadata.copy().reset_index()
-        elif isinstance(metadata, collections.Iterable):
-            query = utils.minify_sql((
-                'WITH envelope AS (',
-                '  SELECT',
-                '    ST_SetSRID(ST_Extent(the_geom)::geometry, 4326) AS env,',
-                '    count(*)::int AS cnt',
-                '  FROM {table_name}',
-                ')',
-                'SELECT *',
-                '  FROM json_to_recordset(',
-                '      (SELECT OBS_GetMeta(',
-                '          envelope.env,',
-                '          (\'{meta}\')::json,',
-                '          10, 1, envelope.cnt',
-                '      ) AS meta',
-                '  FROM envelope',
-                '  GROUP BY env, cnt)) as data(',
-                '      denom_aggregate text, denom_colname text,',
-                '      denom_description text, denom_geomref_colname text,',
-                '      denom_id text, denom_name text, denom_reltype text,',
-                '      denom_t_description text, denom_tablename text,',
-                '      denom_type text, geom_colname text,',
-                '      geom_description text,geom_geomref_colname text,',
-                '      geom_id text, geom_name text, geom_t_description text,',
-                '      geom_tablename text, geom_timespan text,',
-                '      geom_type text, id numeric, max_score_rank text,',
-                '      max_timespan_rank text, normalization text, num_geoms',
-                '      numeric,numer_aggregate text, numer_colname text,',
-                '      numer_description text, numer_geomref_colname text,',
-                '      numer_id text, numer_name text, numer_t_description',
-                '      text, numer_tablename text, numer_timespan text,',
-                '      numer_type text, score numeric, score_rank numeric,',
-                '      score_rownum numeric, suggested_name text,',
-                '      target_area text, target_geoms text, timespan_rank',
-                '      numeric, timespan_rownum numeric)',
-            )).format(table_name=table_name,
-                      meta=json.dumps(metadata).replace('\'', '\'\''))
-            _meta = self.fetch(query)
-
-        if _meta.shape[0] == 0:
-            raise ValueError('There are no valid metadata entries. Check '
-                             'inputs.')
-        elif _meta.shape[0] > 50:
-            raise ValueError('The number of metadata entries exceeds 50. Tip: '
-                             'If `metadata` is a pandas.DataFrame, iterate '
-                             'over this object using `metadata.groupby`. If '
-                             'it is a list, iterate over chunks of it. Then '
-                             'combine resulting DataFrames using '
-                             '`pandas.concat`')
-
-        # get column names except the_geom_webmercator
-        dataset = Dataset(table_name, credentials=self)
-        table_columns = dataset.get_table_column_names(exclude=['the_geom_webmercator'])
-
-        names = {}
-        for suggested in _meta['suggested_name']:
-            if suggested in table_columns:
-                names[suggested] = utils.unique_colname(suggested, table_columns)
-                warn(
-                    '{s0} was augmented as {s1} because of name '
-                    'collision'.format(s0=suggested, s1=names[suggested])
-                )
-            else:
-                names[suggested] = suggested
-
-        # drop description columns to lighten the query
-        meta_columns = _meta.columns.values
-        drop_columns = []
-        for meta_column in meta_columns:
-            if meta_column.endswith('_description'):
-                drop_columns.append(meta_column)
-
-        if len(drop_columns) > 0:
-            _meta.drop(drop_columns, axis=1, inplace=True)
-
-        cols = ', '.join(
-            '(data->{n}->>\'value\')::{pgtype} AS {col}'.format(
-                n=row[0],
-                pgtype=row[1]['numer_type'],
-                col=names[row[1]['suggested_name']])
-            for row in _meta.iterrows())
-        query = utils.minify_sql((
-            'SELECT {table_cols}, {cols}',
-            '  FROM OBS_GetData(',
-            '       (SELECT array_agg({how})',
-            '        FROM "{tablename}"),',
-            '       (SELECT \'{meta}\'::json)) as m,',
-            '       {tablename} as t',
-            ' WHERE t."{rowid}" = m.id',)).format(
-                how=('(the_geom, cartodb_id)::geomval'
-                     if how == 'the_geom' else how),
-                tablename=table_name,
-                rowid='cartodb_id' if how == 'the_geom' else how,
-                cols=cols,
-                table_cols=','.join('t.{}'.format(c) for c in table_columns),
-                meta=_meta.to_json(orient='records').replace('\'', '\'\''))
-
-        return self.query(query, table_name=persist_as, decode_geom=False, is_select=True)
-
->>>>>>> 36affdcd
     def _auth_send(self, relative_path, http_method, **kwargs):
         self._debug_print(relative_path=relative_path,
                           http_method=http_method,
