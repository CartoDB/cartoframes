"""This module allows users to create interactive vector maps using CARTO VL.
The API for vector maps is broadly similar to :py:meth:`CartoContext.map
<cartoframes.context.CartoContext.map>`, with the exception that all styling
expressions are expected to be straight CARTO VL expressions. See examples in
the `CARTO VL styling guide
<https://carto.com/developers/carto-vl/guides/styling-points/>`__

Here is an example using the example CartoContext from the :py:class:`Examples
<cartoframes.examples.Examples>` class.

.. code::

    from cartoframes.examples import example_context
    from cartoframes.contrib import vector
    vector.vmap(
        [vector.Layer(
            'nat',
            color='ramp(globalEqIntervals($hr90, 7), sunset)',
            strokeWidth=0),
        ],
        example_context)
"""
import os
import json
import logging
from warnings import warn
from IPython.display import HTML
import numpy as np
try:
    import geopandas
    HAS_GEOPANDAS = True
except ImportError:
    HAS_GEOPANDAS = False

from .. import utils


class BaseMaps(object):  # pylint: disable=too-few-public-methods
    """Supported CARTO vector basemaps. Read more about the styles in the
    `CARTO Basemaps repository <https://github.com/CartoDB/basemap-styles>`__.

    Attributes:
        darkmatter (str): CARTO's "Dark Matter" style basemap
        positron (str): CARTO's "Positron" style basemap
        voyager (str): CARTO's "Voyager" style basemap

    Example:
        Create an embedded map using CARTO's Positron style with no data layers

        .. code::

            from cartoframes.contrib import vector
            from cartoframes import CartoContext
            cc = CartoContext()
            vector.vmap([], context=cc, basemap=vector.BaseMaps.positron)
    """
    positron = 'Positron'
    darkmatter = 'DarkMatter'
    voyager = 'Voyager'


class QueryLayer(object):  # pylint: disable=too-few-public-methods,too-many-instance-attributes
    """CARTO VL layer based on an arbitrary query against user database

    Args:
        query (str): Query against user database. This query must have the
          following columns included to successfully have a map rendered:
          `the_geom`, `the_geom_webmercator`, and `cartodb_id`. If columns are
          used in styling, they must be included in this query as well.
        color (str, optional): CARTO VL color styling for this layer. Valid
          inputs are simple web color names and hex values. For more advanced
          styling, see the CARTO VL guide on styling for more information:
          https://carto.com/developers/carto-vl/guides/styling-points/
        size (float or str, optional): CARTO VL width styling for this layer if
          points or lines (which are not yet implemented). Valid inputs are
          positive numbers or text expressions involving variables. To remain
          consistent with cartoframes' raster-based :py:class:`Layer
          <cartoframes.layer.Layer>` API, `size` is used here in place of
          `width`, which is the CARTO VL variable name for controlling the
          width of a point or line. Default size is 7 pixels wide.
        time (str, optional): Time expression to animate data. This is an alias
          for the CARTO VL `filter` style attribute. Default is no animation.
        strokeColor (str, optional): Defines the stroke color of polygons.
          Default is white.
        strokeWidth (float or str, optional): Defines the width of the stroke in
          pixels. Default is 1.
        interactivity (str, list, or dict, optional): This option adds
          interactivity (click or hover) to a layer. Defaults to ``click`` if
          one of the following inputs are specified:

          - dict: If a :obj:`dict`, this must have the key `cols` with its value
            a list of columns. Optionally add `event` to choose ``hover`` or
            ``click``. Specifying a `header` key/value pair adds a header to
            the popup that will be rendered in HTML.
          - list: A list of valid column names in the data used for this layer
          - str: A column name in the data used in this layer

    Example:

        .. code::

            from cartoframes.examples import example_context
            from cartoframes.contrib import vector
            # create geometries from lng/lat columns
            q = '''
               SELECT *, ST_Transform(the_geom, 3857) as the_geom_webmercator
               FROM (
                   SELECT
                     CDB_LatLng(pickup_latitude, pickup_longitude) as the_geom,
                     fare_amount,
                     cartodb_id
                   FROM taxi_50k
               ) as _w
            '''
            vector.vmap(
                [vector.QueryLayer(q), ],
                example_context,
                interactivity={
                    'cols': ['fare_amount', ],
                    'event': 'hover'
                }
            )
    """
    def __init__(self, query, color=None, size=None, time=None,
                 strokeColor=None, strokeWidth=None, interactivity=None,
                 legend=None):  # pylint: disable=invalid-name
        strconv = lambda x: str(x) if x is not None else None

        # data source
        self.query = query

        # style attributes
        self.color = color
        self.width = strconv(size)
        self.filter = time
        self.strokeColor = strokeColor  # pylint: disable=invalid-name
        self.strokeWidth = strconv(strokeWidth)  # pylint: disable=invalid-name
        self.legend = legend

        # internal attributes
        self.orig_query = query
        self.is_basemap = False
        self.styling = ''
        self.interactivity = None
        self.header = None

        self._compose_style()

        # interactivity options
        self._set_interactivity(interactivity)

    def _compose_style(self):
        """Appends `prop` with `style` to layer styling"""
        valid_styles = (
            'color', 'width', 'filter', 'strokeWidth', 'strokeColor',
        )
        self.styling = '\n'.join(
            '{prop}: {style}'.format(prop=s, style=getattr(self, s))
            for s in valid_styles
            if getattr(self, s) is not None
        )

    def _set_interactivity(self, interactivity):
        """Adds interactivity syntax to the styling"""
        event_default = 'hover'
        if interactivity is None:
            return
        if isinstance(interactivity, (tuple, list)):
            self.interactivity = event_default
            interactive_cols = '\n'.join(
                '@{0}: ${0}'.format(col) for col in interactivity
            )
        elif isinstance(interactivity, str):
            self.interactivity = event_default
            interactive_cols = '@{0}: ${0}'.format(interactivity)
        elif isinstance(interactivity, dict):
            self.interactivity = interactivity.get('event', event_default)
            self.header = interactivity.get('header')
            interactive_cols = '\n'.join(
                '@{0}: ${0}'.format(col) for col in interactivity['cols']
            )
        else:
            raise ValueError('`interactivity` must be a str, a list of str, '
                             'or a dict with a `cols` key')

        self.styling = '\n'.join([interactive_cols, self.styling])

def _get_html_doc(sources, bounds, creds=None, basemap=None):
    html_template = os.path.join(
        os.path.dirname(__file__),
        '..',
        'assets',
        'vector.html'
    )
    token = ''

    with open(html_template, 'r') as html_file:
        srcdoc = html_file.read()

    credentials = {
        'username': creds.username(),
        'api_key': creds.key(),
        'base_url': creds.base_url()
    }
    if isinstance(basemap, dict):
        token = basemap.get('token', '')
        if not 'style' in basemap:
            raise ValueError(
                'If basemap is a dict, it must have a `style` key'
            )
        if not token and basemap.get('style').startswith('mapbox://'):
            warn('A Mapbox style usually needs a token')
        basemap = basemap.get('style')

    return srcdoc.replace('@@SOURCES@@', json.dumps(sources)) \
                 .replace('@@BASEMAPSTYLE@@', basemap) \
                 .replace('@@MAPBOXTOKEN@@', token) \
                 .replace('@@CREDENTIALS@@', json.dumps(credentials)) \
                 .replace('@@BOUNDS@@', bounds)

class Layer(QueryLayer):  # pylint: disable=too-few-public-methods
    """Layer from a table name. See :py:class:`vector.QueryLayer
    <cartoframes.contrib.vector.QueryLayer>` for docs on the style attributes.

    Example:

        Visualize data from a table. Here we're using the example CartoContext.
        To use this with your account, replace the `example_context` with your
        :py:class:`CartoContext <cartoframes.context.CartoContext>` and a table
        in the account you authenticate against.

        .. code::

            from cartoframes.examples import example_context
            from cartoframes.contrib import vector
            vector.vmap(
                [vector.Layer(
                    'nat',
                    color='ramp(globalEqIntervals($hr90, 7), sunset)',
                    strokeWidth=0),
                ],
                example_context)
    """
    def __init__(self, table_name, color=None, size=None, time=None,
                 strokeColor=None, strokeWidth=None, interactivity=None,
                 legend=None):
        self.table_source = table_name

        super(Layer, self).__init__(
            'SELECT * FROM {}'.format(table_name),
            color=color,
            size=size,
            time=time,
            strokeColor=strokeColor,
            strokeWidth=strokeWidth,
            interactivity=interactivity,
            legend=legend
        )

class LocalLayer(QueryLayer):  # pylint: disable=too-few-public-methods
    """Create a layer from a GeoDataFrame

    TODO: add support for filepath to a GeoJSON file, JSON/dict, or string

    See :obj:`QueryLayer` for the full styling documentation.

    Example:
        In this example, we grab data from the cartoframes example account
        using `read_mcdonals_nyc` to get McDonald's locations within New York
        City. Using the `decode_geom=True` argument, we decode the geometries
        into a form that works with GeoPandas. Finally, we pass the
        GeoDataFrame into :py:class:`LocalLayer
        <cartoframes.contrib.vector.LocalLayer>` to visualize.

        .. code::

            import geopandas as gpd
            from cartoframes.examples import read_mcdonalds_nyc, example_context
            from cartoframes.contrib import vector
            gdf = gpd.GeoDataFrame(read_mcdonalds_nyc(decode_geom=True))
            vector.vmap([vector.LocalLayer(gdf), ], context=example_context)
    """
    def __init__(self, dataframe, color=None, size=None, time=None,
                 strokeColor=None, strokeWidth=None, interactivity=None,
                 legend=None):
        if HAS_GEOPANDAS and isinstance(dataframe, geopandas.GeoDataFrame):
            # filter out null geometries
            _df_nonnull = dataframe[~dataframe.geometry.isna()]
            self._geojson_str = _df_nonnull.to_json()
            self.bounds = _df_nonnull.total_bounds.tolist()
        else:
            raise ValueError('LocalLayer only works with GeoDataFrames from '
                             'the geopandas package')

        super(LocalLayer, self).__init__(
            query=None,
            color=color,
            size=size,
            time=time,
            strokeColor=strokeColor,
            strokeWidth=strokeWidth,
            interactivity=interactivity,
            legend=legend
        )

@utils.temp_ignore_warnings
def vmap(layers, context, size=(1024, 632), basemap=BaseMaps.voyager):
    """CARTO VL-powered interactive map

    Args:
        layers (list of Layer-types): List of layers. One or more of
          :py:class:`Layer <cartoframes.contrib.vector.Layer>`,
          :py:class:`QueryLayer <cartoframes.contrib.vector.QueryLayer>`, or
          :py:class:`LocalLayer <cartoframes.contrib.vector.LocalLayer>`.
        context (:py:class:`CartoContext <cartoframes.context.CartoContext>`):
          A :py:class:`CartoContext <cartoframes.context.CartoContext>` instance
        basemap (str):
          - if a `str`, name of a CARTO vector basemap. One of `positron`,
            `voyager`, or `darkmatter` from the :obj:`BaseMaps` class
          - if a `dict`, Mapbox or other style as the value of the `style` key.
            If a Mapbox style, the access token is the value of the `token` key.

    Example:

        .. code::

            from cartoframes.contrib import vector
            from cartoframes import CartoContext
            cc = CartoContext(
                base_url='https://your_user_name.carto.com',
                api_key='your api key'
            )
            vector.vmap([vector.Layer('table in your account'), ], cc)

        CARTO basemap style.

        .. code::

            from cartoframes.contrib import vector
            from cartoframes import CartoContext
            cc = CartoContext(
                base_url='https://your_user_name.carto.com',
                api_key='your api key'
            )
            vector.vmap(
                [vector.Layer('table in your account'), ],
                context=cc,
                basemap=vector.BaseMaps.darkmatter
            )

        Custom basemap style. Here we use the Mapbox streets style, which
        requires an access token.

        .. code::

            from cartoframes.contrib import vector
            from cartoframes import CartoContext
            cc = CartoContext(
                base_url='https://<username>.carto.com',
                api_key='your api key'
            )
            vector.vmap(
                [vector.Layer('table in your account'), ],
                context=cc,
                basemap={
                    'style': 'mapbox://styles/mapbox/streets-v9',
                    'token: '<your mapbox token>'
                }
            )
    """
    bounds = _get_super_bounds(layers, context)

    jslayers = []
    for _, layer in enumerate(layers):
        is_local = isinstance(layer, LocalLayer)
        intera = (
            dict(event=layer.interactivity, header=layer.header)
            if layer.interactivity is not None
            else None
        )
        jslayers.append({
            'is_local': is_local,
            'styling': layer.styling,
<<<<<<< HEAD
            'source': layer._geojson_str if is_local else layer.query,
            'interactivity': intera
=======
            'source': layer.geojson_str if is_local else layer.query,
            'interactivity': intera,
            'legend': layer.legend
>>>>>>> e754b2d8
        })
    html = (
        '<iframe srcdoc="{content}" width={width} height={height}>'
        '</iframe>'
        ).format(
            width=size[0],
            height=size[1],
            content=utils.safe_quotes(
                _get_html_doc(jslayers, bounds, context.creds, basemap=basemap)
            )
        )
    return HTML(html)


def _get_super_bounds(layers, context):
    """"""
    hosted_layers = [
        layer for layer in layers
        if not isinstance(layer, LocalLayer)
    ]
    local_layers = [
        layer for layer in layers
        if isinstance(layer, LocalLayer)
    ]
    hosted_bounds = dict.fromkeys(['west', 'south', 'east', 'north'])
    local_bounds = dict.fromkeys(['west', 'south', 'east', 'north'])

    if hosted_layers:
        hosted_bounds = context._get_bounds(hosted_layers)  # pylint: disable=protected-access
    if local_layers:
        local_bounds = _get_bounds_local(local_layers)

    bounds = _combine_bounds(hosted_bounds, local_bounds)

    return '[[{west}, {south}], [{east}, {north}]]'.format(**bounds)


def _get_bounds_local(layers):
    """Aggregates bounding boxes of all local layers

        return: dict of bounding box of all bounds in layers
    """
    if not layers:
        return {'west': -180, 'south': -90, 'east': 180, 'north': 90}

    bounds = layers[0].bounds

    for layer in layers[1:]:
        bounds = np.concatenate(
            (
                np.minimum(
                    bounds[:2],
                    layer.bounds[:2]
                ),
                np.maximum(
                    bounds[2:],
                    layer.bounds[2:]
                )
            )
        )

    return dict(zip(['west', 'south', 'east', 'north'], bounds))


def _combine_bounds(bbox1, bbox2):
    """Takes two bounding boxes dicts and gives a new bbox that encompasses
    them both"""
    # if neither are defined, use the world
    if not bbox1 and not bbox2:
        return {'west': -180, 'south': -90, 'east': 180, 'north': 90}

    assert bbox1.keys() == bbox2.keys(),\
        'Input bounding boxes must have the same dictionary keys'
    outbbox = dict.fromkeys(['west', 'south', 'east', 'north'])

    def conv2nan(val):
        """convert Nones to np.NaNs"""
        return np.nan if val is None else val

    def maxcoord(coord1, coord2):
        return np.nanmax([conv2nan(coord1), conv2nan(coord2)])

    def mincoord(coord1, coord2):
        return np.nanmin([conv2nan(coord1), conv2nan(coord2)])

    # set values and/or defaults
    for coord in ('north', 'east'):
        outbbox[coord] = maxcoord(bbox1[coord], bbox2[coord])
    for coord in ('south', 'west'):
        outbbox[coord] = mincoord(bbox1[coord], bbox2[coord])

    return outbbox<|MERGE_RESOLUTION|>--- conflicted
+++ resolved
@@ -381,14 +381,9 @@
         jslayers.append({
             'is_local': is_local,
             'styling': layer.styling,
-<<<<<<< HEAD
-            'source': layer._geojson_str if is_local else layer.query,
-            'interactivity': intera
-=======
             'source': layer.geojson_str if is_local else layer.query,
             'interactivity': intera,
             'legend': layer.legend
->>>>>>> e754b2d8
         })
     html = (
         '<iframe srcdoc="{content}" width={width} height={height}>'
