"""CartoContext class for authentication with CARTO and high-level operations
such as reading tables from CARTO into dataframes, writing dataframes to CARTO
tables, and creating custom maps from dataframes and CARTO tables. Future
methods interact with CARTO's services like
`Data Observatory <https://carto.com/data-observatory>`__, and `routing,
geocoding, and isolines <https://carto.com/location-data-services/>`__.
"""
import json
import os
import random
import sys
import time
import collections
import binascii as ba
from warnings import warn

import requests
import IPython
import pandas as pd
from tqdm import tqdm

from carto.auth import APIKeyAuthClient
from carto.sql import SQLClient
from carto.exceptions import CartoException

from cartoframes.utils import dict_items, normalize_colnames
from cartoframes.layer import BaseMap
from cartoframes.maps import non_basemap_layers, get_map_name, get_map_template
from cartoframes.legends import get_legend

if sys.version_info >= (3, 0):
    from urllib.parse import urlparse, urlencode
else:
    from urlparse import urlparse
    from urllib import urlencode
try:
    import matplotlib.image as mpi
    import matplotlib.pyplot as plt
    # set dpi based on CARTO Static Maps API dpi
    mpi.rcParams['figure.dpi'] = 72.0
except ImportError:
    mpi = None
    plt = None
HAS_MATPLOTLIB = plt is not None

# Choose constant to avoid overview generation which are triggered at a
# half million rows
MAX_IMPORT_ROWS = 499999

class CartoContext(object):
    """Manages connections with CARTO for data and map operations. Modeled
    after `SparkContext
    <https://jaceklaskowski.gitbooks.io/mastering-apache-spark/content/spark-sparkcontext.html>`__.

    Example:
        Create a CartoContext object
        .. code:: python

            import cartoframes
            cc = cartoframes.CartoContext(BASEURL, APIKEY)

    Args:
        base_url (str): Base URL of CARTO user account. Cloud-based accounts
            are of the form ``https://{username}.carto.com`` (e.g.,
            https://eschbacher.carto.com for user ``eschbacher``). On-premises
            installation users should ask their admin.
        api_key (str): CARTO API key.
        session (requests.Session, optional): requests session. See `requests
            documentation <http://docs.python-requests.org/en/master/user/advanced/>`__
            for more information:
        verbose (bool, optional): Output underlying process states (True), or
            suppress (False, default)

    Returns:
        :obj:`CartoContext`: A CartoContext object that is authenticated against
        the user's CARTO account.
    """
    def __init__(self, base_url=None, api_key=None, session=None, verbose=0):

        self.api_key, self.base_url = _process_credentials(api_key,
                                                           base_url)
        self.auth_client = APIKeyAuthClient(base_url=self.base_url,
                                            api_key=self.api_key,
                                            session=session)
        self.sql_client = SQLClient(self.auth_client)
        self.username = self.auth_client.username
        self.is_org = self._is_org_user()

        self._map_templates = {}
        self._srcdoc = None
        self._verbose = verbose

    def _is_org_user(self):
        """Report whether user is in a multiuser CARTO organization or not"""
        res = self.sql_client.send('SHOW search_path')

        paths = [p.strip() for p in res['rows'][0]['search_path'].split(',')]
        # is an org user if first item is not `public`
        return paths[0] != 'public'

    def read(self, table_name, limit=None, index='cartodb_id',
             decode_geom=False):
        """Read tables from CARTO into pandas DataFrames.

        Example:
            .. code:: python

                import cartoframes
                cc = cartoframes.CartoContext(BASEURL, APIKEY)
                df = cc.read('acadia_biodiversity')

        Args:
            table_name (str): Name of table in user's CARTO account.
            limit (int, optional): Read only ``limit`` lines from
                ``table_name``. Defaults to `None`, which reads the full table.
            index (str, optional): Not currently in use.

        Returns:
            pandas.DataFrame: DataFrame representation of `table_name` from
            CARTO.
        """
        query = 'SELECT * FROM "{table_name}"'.format(table_name=table_name)
        if limit:
            if isinstance(limit, int) and (limit >= 0):
                query += ' LIMIT {limit}'.format(limit=limit)
            else:
                raise ValueError("`limit` parameter must an integer >= 0")

        return self.query(query, decode_geom=decode_geom)

    def write(self, df, table_name, temp_dir='/tmp', overwrite=False,
              lnglat=None, encode_geom=False, geom_col=None):
        """Write a DataFrame to a CARTO table.

        Example:
            .. code:: python

                cc.write(df, 'brooklyn_poverty', overwrite=True)

        Args:
            df (pandas.DataFrame): DataFrame to write to ``table_name`` in user
                CARTO account
            table_name (str): Table to write ``df`` to in CARTO.
            temp_dir (str, optional): Directory for temporary storage of data
                that is sent to CARTO. Default is ``/tmp`` (Unix-like systems).
            overwrite (bool, optional): Behavior for overwriting ``table_name``
                if it exits on CARTO. Defaults to ``False``.
            lnglat (tuple, optional): lng/lat pair that can be used for
                creating a geometry on CARTO. Defaults to ``None``. In some
                cases, geometry will be created without specifying this. See
                CARTO's `Import API <https://carto.com/docs/carto-engine/import-api/standard-tables>`__
                for more information.
            encode_geom (bool, optional): Whether to write `geom_col` to CARTO
                as `the_geom`.
            geom_col (str, optional): The name of the column where geometry
                information is stored. Used in conjunction with `encode_geom`.

        Returns:
            None
        """
        if encode_geom:
            _add_encoded_geom(df, geom_col)

        if not overwrite:
            # error if table exists and user does not want to overwrite
            self._table_exists(table_name)
        pgcolnames = normalize_colnames(df.columns)
        if df.shape[0] > MAX_IMPORT_ROWS:
            # NOTE: schema is set using different method than in _set_schema
            final_table_name = self._send_batches(df, table_name, temp_dir,
                                                  geom_col, pgcolnames)
        else:
            final_table_name = self._send_dataframe(df, table_name, temp_dir,
                                                    geom_col, pgcolnames)
            self._set_schema(df, final_table_name, pgcolnames)

        # create geometry column from lat/longs if requested
        if lnglat:
            # TODO: make this a batch job if it is a large dataframe or move
            #       inside of _send_dataframe and/or batch
            tqdm.write('Creating geometry out of columns '
                       '`{lng}`/`{lat}`'.format(lng=lnglat[0],
                                                lat=lnglat[1]))
            self.sql_client.send('''
                UPDATE "{table_name}"
                SET the_geom = CDB_LatLng("{lat}"::numeric,
                                          "{lng}"::numeric)
            '''.format(table_name=final_table_name,
                       lng=lnglat[0],
                       lat=lnglat[1]))

        tqdm.write('Table successfully written to CARTO: '
                   '{base_url}dataset/{table_name}'.format(
                       base_url=self.base_url,
                       table_name=final_table_name))

    def _table_exists(self, table_name):
        """Checks to see if table exists"""
        try:
            self.sql_client.send('''
                EXPLAIN SELECT * FROM "{table_name}"
                '''.format(table_name=table_name))
            raise NameError(
                'Table `{table_name}` already exists. '
                'Run with `overwrite=True` if you wish to replace the '
                'table.'.format(table_name=table_name))
        except CartoException as err:
            # If table doesn't exist, we get an error from the SQL API
            self._debug_print(err=err)
            return False

        return False

    def _send_batches(self, df, table_name, temp_dir, geom_col, pgcolnames):
        """Batch sending a dataframe

        Args:
            df (pandas.DataFrame): DataFrame that will be batched up for
                sending to CARTO
            table_name (str): Name of table to send DataFrame to
            temp_dir (str): Local directory for temporary storage of DataFrame
                written to file that will be sent to CARTO
            geom_col (str): Name of encoded geometry column (if any) that will
                be dropped or converted to `the_geom` column
            pgcolnames (list of str): List of SQL-normalized column names

        Returns:
            final_table_name (str): Final table name on CARTO that the
            DataFrame is stored in

        Exceptions:
            * TODO: add more (Out of storage)
        """
        subtables = []
        # send dataframe chunks to carto
        for chunk_num, chunk in tqdm(df.groupby([i // MAX_IMPORT_ROWS
                                                 for i in range(df.shape[0])]),
                                     desc='Uploading in batches: '):
            temp_table = '{orig}_cartoframes_temp_{chunk}'.format(
                orig=table_name[:40],
                chunk=chunk_num)
            try:
                # send dataframe chunk, get new name if collision
                temp_table = self._send_dataframe(chunk, temp_table, temp_dir,
                                                  geom_col, pgcolnames)
            except CartoException as err:
                self._drop_tables(subtables)
                raise CartoException(err)

            if temp_table:
                subtables.append(temp_table)
            self._debug_print(chunk_num=chunk_num,
                              chunk_shape=str(chunk.shape),
                              temp_table=temp_table)

        # combine chunks into final table
        try:
            select_base = 'SELECT {schema} FROM "{{table}}"'.format(
                schema=_df2pg_schema(df, pgcolnames))
            unioned_tables = '\nUNION ALL\n'.join([select_base.format(table=t)
                                                   for t in subtables])
            self._debug_print(unioned=unioned_tables)
            query = '''
                DROP TABLE IF EXISTS "{table_name}";
                CREATE TABLE "{table_name}" As {unioned_tables};
                ALTER TABLE {table_name} DROP COLUMN IF EXISTS cartodb_id;
                {drop_tables}
                SELECT CDB_CartoDBFYTable('{org}', '{table_name}');
                '''.format(table_name=table_name,
                           unioned_tables=unioned_tables,
                           org=self.username if self.is_org else 'public',
                           drop_tables=_drop_tables_query(subtables))
            self._debug_print(query=query)
            _ = self.sql_client.send(query)
        except CartoException as err:
            try:
                self._drop_tables(subtables)
            except CartoException as err:
                warn('Failed to drop the following subtables from CARTO '
                     'account: {}'.format(', '.join(subtables)))
            finally:
                raise Exception('Failed to upload dataframe: {}'.format(err))

        return table_name

    def _drop_tables(self, tables):
        """Drop all tables in tables list

        Args:
            tables (list of str): list of table names

        Returns:
            None
        """
        query = _drop_tables_query(tables)
        _ = self.sql_client.send(query)
        return None

    def _send_dataframe(self, df, table_name, temp_dir, geom_col, pgcolnames):
        """Send a DataFrame to CARTO to be imported as a SQL table.

        Note:
            Schema from ``df`` is not enforced with this method. Use
            ``self._set_schema`` to enforce the schema.

        Args:
            df (pandas.DataFrame): DataFrame that is will be sent to CARTO
            table_name (str): Name on CARTO for the table that will have the
                data from ``df``
            temp_dir (str): Name of directory used for temporarily storing the
                DataFrame file to sent to CARTO
            geom_col (str): Name of geometry column

        Returns:
            final_table_name (str): Name of final table. This method will
            overwrite the table `table_name` if it already exists.
        """
        def remove_tempfile(filepath):
            """removes temporary file"""
            os.remove(filepath)

        tempfile = '{temp_dir}/{table_name}.csv'.format(temp_dir=temp_dir,
                                                        table_name=table_name)
        self._debug_print(tempfile=tempfile)
        df.drop(geom_col, axis=1, errors='ignore').to_csv(path_or_buf=tempfile,
                                                          na_rep='',
                                                          header=pgcolnames)

        with open(tempfile, 'rb') as f:
            res = self._auth_send('api/v1/imports', 'POST',
                                  files={'file': f},
                                  params={'type_guessing': 'false'},
                                  stream=True)
            self._debug_print(res=res)

            if not res['success']:
                remove_tempfile(tempfile)
                raise CartoException('Failed to send DataFrame')
            import_id = res['item_queue_id']

        remove_tempfile(tempfile)
        final_table_name = table_name
        while True:
            import_job = self._check_import(import_id)
            self._debug_print(import_job=import_job)
            final_table_name = self._handle_import(import_job, table_name)
            if import_job['state'] == 'complete':
                break
            # Wait a second before doing another request
            time.sleep(1.0)

        return final_table_name

    def _set_schema(self, dataframe, table_name, pgcolnames):
        """Update a table associated with a dataframe to have the equivalent
        schema

        Args:
            dataframe (pandas.DataFrame): Dataframe that CARTO table is cloned
                from
            table_name (str): Table name where schema is being altered
            pgcolnames (list of str): List of column names from ``dataframe``
                as they appear on the database
        Returns:
            None
        """
        util_cols = ('the_geom', 'the_geom_webmercator', 'cartodb_id')
        alter_temp = ('ALTER COLUMN "{col}" TYPE {ctype} USING '
                      'NULLIF("{col}", \'\')::{ctype}')
        # alter non-util columns that are not text type
        alter_cols = ', '.join(alter_temp.format(col=c,
                                                 ctype=_dtypes2pg(t))
                               for c, t in zip(pgcolnames,
                                               dataframe.dtypes)
                               if c not in util_cols and t != 'object')
        alter_query = 'ALTER TABLE "{table}" {alter_cols};'.format(
            table=table_name,
            alter_cols=alter_cols)
        self._debug_print(alter_query=alter_query)
        try:
            _ = self.sql_client.send(alter_query)
        except CartoException as err:
            warn('DataFrame written to CARTO but the table schema failed to '
                 'update to match DataFrame. All columns in CARTO table have '
                 'data type `text`. CARTO error: `{err}`.'.format(
                     err=err,
                     query=alter_query))

    def _check_import(self, import_id):
        """Check the status of an Import API job"""

        res = self._auth_send('api/v1/imports/{}'.format(import_id),
                              'GET')
        return res

    def _handle_import(self, import_job, table_name):
        """Handle state of import job"""
        if import_job['state'] == 'failure':
            if import_job['error_code'] == 8001:
                raise CartoException('Over CARTO account storage limit for '
                                     'user `{}`. Try subsetting your '
                                     'DataFrame or dropping columns to reduce '
                                     'the data size.'.format(self.username))
            elif import_job['error_code'] == 6668:
                raise CartoException('Too many rows in DataFrame. Try '
                                     'subsetting DataFrame before writing to '
                                     'CARTO.')
            else:
                raise CartoException('Error code: `{}`. See CARTO Import '
                                     'API error documentation for more '
                                     'information: https://carto.com/docs/'
                                     'carto-engine/import-api/import-errors'
                                     ''.format(import_job['error_code']))
        elif import_job['state'] == 'complete':
            self._debug_print(final_table=import_job['table_name'])
            if import_job['table_name'] != table_name:
                try:
                    res = self.sql_client.send('''
                        DROP TABLE IF EXISTS {orig_table};
                        ALTER TABLE {dupe_table}
                        RENAME TO {orig_table};
                        '''.format(
                            orig_table=table_name,
                            dupe_table=import_job['table_name']))

                    self._debug_print(res=res)
                except Exception as err:
                    self._debug_print(err=err)
                    raise Exception('Cannot overwrite table `{table_name}` '
                                    '({err}). DataFrame was written to '
                                    '`{new_table}` instead.'.format(
                                        table_name=table_name,
                                        err=err,
                                        new_table=import_job['table_name']))
        return table_name


    def sync(self, dataframe, table_name):
        """Depending on the size of the DataFrame or CARTO table, perform
        granular operations on a DataFrame to only update the changed cells
        instead of a bulk upload. If on the large side, perform granular
        operations, if on the smaller side use Import API.

        Note:
            Not yet implemented.
        """
        pass


    def query(self, query, table_name=None, decode_geom=False):
        """Pull the result from an arbitrary SQL query from a CARTO account
        into a pandas DataFrame. Can also be used to perform database
        operations (creating/dropping tables, adding columns, updates, etc.).

        Args:
            query (str): Query to run against CARTO user database.
            table_name (str, optional): If set, this will create a new
                table in the user's CARTO account that is the result of the
                query. Defaults to None (no table created).
        Returns:
            pandas.DataFrame: DataFrame representation of query supplied.
            Pandas data types are inferred from PostgreSQL data types.
            In the case of PostgreSQL date types, the data type 'object' is used.
        """
        self._debug_print(query=query)
        if table_name:
            create_table_query = '''
                CREATE TABLE {table_name} As
                SELECT *
                  FROM ({query}) As _wrap;
                SELECT CDB_CartodbfyTable('{org}', '{table_name}');
            '''.format(table_name=table_name,
                       query=query,
                       org=(self.username if self.is_org else 'public'))
            self._debug_print(create_table_query=create_table_query)

            create_table_res = self.sql_client.send(create_table_query)
            self._debug_print(create_table_res=create_table_res)

            new_table_name = create_table_res['rows'][0]['cdb_cartodbfytable']
            self._debug_print(new_table_name=new_table_name)

            select_res = self.sql_client.send(
                'SELECT * FROM {table_name}'.format(table_name=new_table_name))
        else:
            select_res = self.sql_client.send(query)

        self._debug_print(select_res=select_res)

        # TODO: replace this with a function
        pg2dtypes = {
            'date': 'object',
            'number': 'float64',
            'string': 'object',
            'boolean': 'bool',
            'geometry': 'object',
        }

        fields = select_res['fields']
        schema = {
            field: pg2dtypes.get(fields[field]['type'], 'object')
                   if field != 'cartodb_id' else 'int64'
            for field in fields
        }
        if not schema.keys():
            return None
        self._debug_print(fields=fields, schema=schema)

        df = pd.DataFrame(
            data=select_res['rows'],
            columns=[k for k in fields]).astype(schema)

        if 'cartodb_id' in fields:
            df.set_index('cartodb_id', inplace=True)

        if decode_geom:
            df['geometry'] = df.the_geom.apply(_decode_geom)
        return df


    def map(self, layers=None, interactive=True,
            zoom=None, lat=None, lng=None, size=(800, 400),
            ax=None):
        """Produce a CARTO map visualizing data layers.

        Example:
            Create a map with two data layers, and one BaseMap layer.
            ::

                import cartoframes
                from cartoframes import Layer, BaseMap, styling
                cc = cartoframes.CartoContext(BASEURL, APIKEY)
                cc.map(layers=[BaseMap(),
                               Layer('acadia_biodiversity',
                                     color={'column': 'simpson_index',
                                            'scheme': styling.tealRose(7)}),
                               Layer('peregrine_falcon_nest_sites',
                                     size='num_eggs',
                                     color={'column': 'bird_id',
                                            'scheme': styling.vivid(10))],
                       interactive=True)
        Args:
            layers (list, optional): List of one or more of the following:

                - Layer: cartoframes Layer object for visualizing data from a
                  CARTO table. See `layer.Layer <#layer.Layer>`__ for all
                  styling options.
                - BaseMap: Basemap for contextualizng data layers. See
                  `layer.BaseMap <#layer.BaseMap>`__ for all styling options.
                - QueryLayer: Layer from an arbitrary query. See
                  `layer.QueryLayer <#layer.QueryLayer>`__ for all styling
                  options.

            interactive (bool, optional): Defaults to ``True`` to show an
                interactive slippy map. Setting to ``False`` creates a static
                map.
            zoom (int, optional): Zoom level of map. Acceptable values are
                usually in the range 0 to 19. 0 has the entire earth on a
                single tile (256px square). Zoom 19 is the size of a city
                block. Must be used in conjunction with ``lng`` and ``lat``.
                Defaults to a view to have all data layers in view.
            lat (float, optional): Latitude value for the center of the map.
                Must be used in conjunction with ``zoom`` and ``lng``. Defaults
                to a view to have all data layers in view.
            lng (float, optional): Longitude value for the center of the map.
                Must be used in conjunction with ``zoom`` and ``lat``. Defaults
                to a view to have all data layers in view.
            size (tuple, optional): List of pixel dimensions for the map. Format
                is ``(width, height)``. Defaults to ``(800, 400)``.
            ax: matplotlib axis on which to draw the image. Only used when 
                ``interactive`` is ``False``.

        Returns:
            IPython.display.HTML: Interactive maps are rendered in an ``iframe``,
            while static maps are rendered in ``img`` tags.
        """
        # TODO: add layers preprocessing method like
        #       layers = process_layers(layers)
        #       that uses up to layer limit value error
        if not hasattr(IPython, 'display'):
            raise NotImplementedError('Nope, cannot display maps at the '
                                      'command line.')

        if layers is None:
            layers = []
        elif not isinstance(layers, collections.Iterable):
            layers = [layers]
        else:
            layers = list(layers)

        if len(layers) > 8:
            raise ValueError('map can have at most 8 layers')

        if any([zoom, lat, lng]) != all([zoom, lat, lng]):
            raise ValueError('zoom, lat, and lng must all or none be provided')

        # When no layers are passed, set default zoom
        if ((len(layers) == 0 and zoom is None) or
                (len(layers) == 1 and layers[0].is_basemap)):
            [zoom, lat, lng] = [3, 38, -99]
        has_zoom = zoom is not None

        # Check basemaps, add one if none exist
        base_layers = [idx for idx, layer in enumerate(layers)
                       if layer.is_basemap]
        if len(base_layers) > 1:
            raise ValueError('map can at most take 1 BaseMap layer')
        if len(base_layers) > 0:
            layers.insert(0, layers.pop(base_layers[0]))
        else:
            layers.insert(0, BaseMap())

        # Check for a time layer, if it exists move it to the front
        time_layers = [idx for idx, layer in enumerate(layers)
                       if not layer.is_basemap and layer.time]
        time_layer = layers[time_layers[0]] if len(time_layers) > 0 else None
        if len(time_layers) > 1:
            raise ValueError('Map can at most take 1 Layer with time '
                             'column/field')
        if time_layer:
            raise NotImplementedError('Animated maps are not yet supported')
            if not interactive:
                raise ValueError('map cannot display a static image with a '
                                 'time_column')
            layers.append(layers.pop(time_layers[0]))

        # If basemap labels are on front, add labels layer
        basemap = layers[0]
        if basemap.is_basic() and basemap.labels == 'front':
            layers.append(BaseMap(basemap.source,
                                  labels=basemap.labels,
                                  only_labels=True))

        # Setup layers
        for idx, layer in enumerate(layers):
            layer._setup(layers, idx)

        nb_layers = non_basemap_layers(layers)
        options = {'basemap_url': basemap.url}

        for idx, layer in enumerate(nb_layers):
            self._check_query(layer.query,
                              style_cols=layer.style_cols)
            options['cartocss_' + str(idx)] = layer.cartocss
            options['sql_' + str(idx)] = layer.query


        params = {
            'config': json.dumps(options),
            'anti_cache': random.random(),
        }

        if has_zoom:
            params.update({'zoom': zoom, 'lat': lat, 'lon': lng})
            options.update({'zoom': zoom, 'lat': lat, 'lng': lng})
        else:
            options.update(self._get_bounds(nb_layers))

        map_name = self._send_map_template(layers, has_zoom=has_zoom)
        api_url = '{base_url}api/v1/map'.format(base_url=self.base_url)

        static_url = ('{api_url}/static/named/{map_name}'
                      '/{width}/{height}.png?{params}').format(
                          api_url=api_url,
                          map_name=map_name,
                          width=size[0],
                          height=size[1],
                          params=urlencode(params))

        html = '<img src="{url}" />'.format(url=static_url)
<<<<<<< HEAD

        # TODO: extend this to draw legends for multiple layers
        if (nb_layers[0].scheme.get('bin_method') and
            nb_layers[0].scheme.get('bin_method') != 'category'):
            get_legend(self.sql_client, nb_layers[0])

=======
        #return static_url
>>>>>>> 7d2653a0
        # TODO: write this as a private method
        if interactive:
            netloc = urlparse(self.base_url).netloc
            domain = 'carto.com' if netloc.endswith('.carto.com') else netloc

            def safe_quotes(text, escape_single_quotes=False):
                """htmlify string"""
                if isinstance(text, str):
                    safe_text = text.replace('"', "&quot;")
                    if escape_single_quotes:
                        safe_text = safe_text.replace("'", "&#92;'")
                    return safe_text.replace('True', 'true')
                return text

            config = {
                'user_name': self.username,
                'maps_api_template': self.base_url[:-1],
                'sql_api_template': self.base_url[:-1],
                'tiler_protocol': 'https',
                'tiler_domain': domain,
                'tiler_port': '80',
                'type': 'torque' if time_layer else 'namedmap',
                'named_map': {
                    'name': map_name,
                    'params': {
                        k: safe_quotes(v, escape_single_quotes=True)
                        for k, v in dict_items(options)
                    },
                },
            }

            map_options = {
                'filter': ['http', 'mapnik', 'torque'],
                'https': True,
            }

            if time_layer:
                config.update({
                    'order': 1,
                    'options': {
                        'query': time_layer.query,
                        'user_name': self.username,
                        'tile_style': time_layer.torque_cartocss,
                    }
                })
                config['named_map'].update({
                    'layers': [{
                        'layer_name': 't',
                    }],
                })
                map_options.update({
                    'time_slider': True,
                    'loop': True,
                })
            bounds = [] if has_zoom else [[options['north'], options['east']],
                                          [options['south'], options['west']]]

            content = self._get_iframe_srcdoc(config=config,
                                              bounds=bounds,
                                              options=options,
                                              map_options=map_options)

            img_html = html
            html = (
                '<iframe srcdoc="{content}" width={width} height={height}>'
                '  Preview image: {img_html}'
                '</iframe>'
            ).format(content=safe_quotes(content),
                     width=size[0],
                     height=size[1],
                     img_html=img_html)
            return IPython.display.HTML(html)
        elif HAS_MATPLOTLIB:
            raw_data = mpi.imread(static_url)
            if ax is None:
                dpi = mpi.rcParams['figure.dpi']
                mpl_size = (size[0] / dpi, size[1] / dpi)
                fig = plt.figure(figsize=mpl_size, dpi=dpi, frameon=False)
                fig.subplots_adjust(left=0, right=1, top=1, bottom=0)
                ax = plt.gca()
            ax.imshow(raw_data)
            ax.axis('off')
            return ax
        else:
            return IPython.display.Image(url=static_url,
                                         embed=True,
                                         format='png',
                                         width=size[0],
                                         height=size[1],
                                         metadata=dict(origin_url=static_url))

    def data_boundaries(self, df=None, table_name=None):
        """Not currently implemented"""
        pass


    def data_discovery(self, keywords=None, regex=None, time=None,
                       boundary=None):
        """Not currently implemented"""
        pass


    def data_augment(self, table_name, metadata):
        """Augment an existing CARTO table with `Data Observatory
        <https://carto.com/data-observatory>`__ measures. See the full `Data
        Observatory catalog
        <https://cartodb.github.io/bigmetadata/index.html>`__ for all available
        measures. The result of this operation is:

        1. It updates `table_name` by adding columns from the Data Observatory
        2. It returns a pandas DataFrame representation of that newly augmented
           table.

        Note:
            This method alters `table_name` in the user's CARTO database by
            adding additional columns. To avoid this, create a copy of the
            table first and use the new copy instead.

        Example:
            Add new measures to a CARTO table and pass it to a pandas DataFrame.
            Using the "Median Household Income in the past 12 months" measure
            from the `Data Observatory Catalog
            <https://cartodb.github.io/bigmetadata/united_states/income.html#median-household-income-in-the-past-12-months>`__.
            ::

                import cartoframes
                cc = cartoframes.CartoContext(BASEURL, APIKEY)
                median_income = [{'numer_id': 'us.census.acs.B19013001',
                                  'geom_id': 'us.census.tiger.block_group',
                                  'numer_timespan': '2011 - 2015'}]
                df = cc.data_augment('transaction_events',
                                     median_income)

        Args:
            table_name (str): Name of table on CARTO account that Data
                Observatory measures are to be added to.
            metadata (list of dicts): List of all measures to add to
                `table_name`. Each `dict` has the following keys:

                - `numer_id` (str): The identifier for the desired measurement
                - `geom_id` (str, optional): Identifier for a desired
                  geographic boundary level to use when calculating measures.
                  Will be automatically assigned if undefined
                - `normalization` (str, optional): The desired normalization. One
                  of 'area', 'prenormalized', or 'denominated'. 'Area' will
                  normalize the measure per square kilometer, 'prenormalized'
                  will return the original value, and 'denominated' will
                  normalize by a denominator.
                - `denom_id` (str, optional): Measure ID from DO catalog
                - `numer_timespan` (str, optional): The desired timespan for the
                  measurement. Defaults to most recent timespan available if
                  left unspecified.
                - `geom_timespan` (str, optional): The desired timespan for the
                  geometry. Defaults to timespan matching `numer_timespan` if
                  left unspecified.
                - `target_area` (str, optional): Instead of aiming to have
                  `target_geoms` in the area of the geometry passed as extent,
                  fill this area. Unit is square degrees WGS84. Set this to
                  `0` if you want to use the smallest source geometry for this
                  element of metadata, for example if you're passing in points.
                - `target_geoms` (str, optional): Override global `target_geoms`
                  for this element of metadata
                - `max_timespan_rank` (str, optional): Override global
                  `max_timespan_rank` for this element of metadata
                - `max_score_rank` (str, optional): Override global
                  `max_score_rank` for this element of metadata

        Returns:
            pandas.DataFrame: A DataFrame representation of `table_name` which
            has new columns for each measure in `metadata`.
        """

        try:
            with open(os.path.join(os.path.dirname(__file__),
                                   'assets/data_obs_augment.sql'), 'r') as f:
                augment_functions = f.read()
            self.sql_client.send(augment_functions)
        except Exception as err:
            raise CartoException("Could not install `obs_augment_table` onto "
                                 "user account ({})".format(err))

        # augment with data observatory metadata
        augment_query = '''
            select obs_augment_table('{username}.{tablename}',
                                     '{cols_meta}');
        '''.format(username=self.username,
                   tablename=table_name,
                   cols_meta=json.dumps(metadata))
        resp = self.sql_client.send(augment_query)

        # read full augmented table
        return self.read(table_name)


    def _auth_send(self, relative_path, http_method, **kwargs):
        self._debug_print(relative_path=relative_path,
                          http_method=http_method,
                          kwargs=kwargs)
        res = self.auth_client.send(relative_path, http_method, **kwargs)
        if isinstance(res.content, str):
            return json.loads(res.content)
        return json.loads(res.content.decode('utf-8'))

    def _check_query(self, query, style_cols=None):
        """Checks if query from Layer or QueryLayer is valid"""
        try:
            self.sql_client.send('''
                EXPLAIN
                SELECT
                  {style_cols}{comma}
                  the_geom, the_geom_webmercator
                FROM ({query}) _wrap;
                '''.format(query=query,
                           comma=',' if style_cols else '',
                           style_cols=','.join(style_cols) if style_cols else ''))
        except Exception as err:
            raise ValueError(('Layer query `{query}` and/or style column(s) '
                              '{cols} are not valid: {err}.'
                              '').format(query=query,
                                         cols=', '.join(['`{}`'.format(c)
                                                         for c in style_cols]),
                                         err=err))

    def _send_map_template(self, layers, has_zoom):
        map_name = get_map_name(layers, has_zoom=has_zoom)
        if map_name not in self._map_templates:
            try:
                self._auth_send('api/v1/map/named', 'POST',
                                headers={'Content-Type': 'application/json'},
                                data=get_map_template(layers, has_zoom=has_zoom))
            except ValueError('map already exists'):
                pass

            self._map_templates[map_name] = True
        return map_name


    def _get_iframe_srcdoc(self, config, bounds, options, map_options):
        if not hasattr(self, '_srcdoc') or self._srcdoc is None:
            with open(os.path.join(os.path.dirname(__file__),
                                   'assets/cartoframes.html'), 'r') as f:
                self._srcdoc = f.read()

        return (self._srcdoc
                .replace('@@CONFIG@@', json.dumps(config))
                .replace('@@BOUNDS@@', json.dumps(bounds))
                .replace('@@OPTIONS@@', json.dumps(map_options))
                .replace('@@ZOOM@@', str(options.get('zoom', 3)))
                .replace('@@LAT@@', str(options.get('lat', 0)))
                .replace('@@LNG@@', str(options.get('lng', 0))))


    def _get_bounds(self, layers):
        """Return the bounds of all data layers involved in a cartoframes map.

        Args:
            layers (list): List of cartoframes layers. See `cartoframes.layers`
                for all types.

        Returns:
            dict: Dictionary of northern, southern, eastern, and western bounds
                of the superset of data layers. Keys are `north`, `south`,
                `east`, and `west`. Units are in WGS84.
        """
        extent_query = ('SELECT ST_EXTENT(the_geom) AS the_geom '
                        'FROM ({query}) AS t{idx}\n')
        union_query = 'UNION ALL\n'.join(
            [extent_query.format(query=layer.query, idx=idx)
             for idx, layer in enumerate(layers)
             if not layer.is_basemap])

        extent = self.sql_client.send('''
                       SELECT
                         ST_XMIN(ext) AS west,
                         ST_YMIN(ext) AS south,
                         ST_XMAX(ext) AS east,
                         ST_YMAX(ext) AS north
                       FROM (
                           SELECT ST_Extent(the_geom) AS ext
                           FROM ({union_query}) AS _wrap1
                       ) AS _wrap2
                            '''.format(union_query=union_query))

        return extent['rows'][0]

    def _debug_print(self, **kwargs):
        if self._verbose <= 0:
            return

        for key, value in dict_items(kwargs):
            if isinstance(value, requests.Response):
                str_value = "status_code: {status_code}, content: {content}".format(
                    status_code=value.status_code, content=value.content)
            else:
                str_value = str(value)
            if self._verbose < 2 and len(str_value) > 300:
                str_value = '{}\n\n...\n\n{}'.format(str_value[:250], str_value[-50:])
            print('{key}: {value}'.format(key=key,
                                          value=str_value))

def _process_credentials(api_key, base_url):
    """process credentials"""
    # use stored api key (if present)
    if (api_key is None) or (base_url is None):
        from cartoframes import credentials as cfcreds
        creds = cfcreds.credentials()
        api_key = creds['api_key'] if api_key is None else api_key
        base_url = creds['base_url'] if base_url is None else base_url
        if (api_key == '') and (base_url == ''):
            raise ValueError('No credentials are stored on this '
                             'installation and none were provided. Use '
                             '`cartoframes.credentials.set_credentials` '
                             'to store your access URL and API key for '
                             'this installation.')
        if api_key == '':
            raise ValueError('API key was not provided and no key is '
                             'stored. Use '
                             '`cartoframes.credentials.set_key` to set a '
                             'default API key for this installation.')
        if base_url == '':
            raise ValueError('Base URL was not provided and no URL is '
                             'stored. Use '
                             '`cartoframes.credentials.set_url` to set a '
                             'default base URL for this installation.')

    # Make sure there is a trailing / for urljoin
    if not base_url.endswith('/'):
        base_url += '/'
    return api_key, base_url


def _add_encoded_geom(df, geom_col):
    """Add encoded geometry to DataFrame"""
    # None if not a GeoDataFrame
    is_geopandas = getattr(df, '_geometry_column_name', None)
    if is_geopandas is None and geom_col is None:
        warn('`encode_geom` works best with Geopandas '
             '(http://geopandas.org/) and/or shapely '
             '(https://pypi.python.org/pypi/Shapely).')
        geom_col = 'geometry' if 'geometry' in df.columns else None
        if geom_col is None:
            raise KeyError('Geometries were requested to be encoded '
                           'but a geometry column was not found in the '
                           'DataFrame.'.format(geom_col=geom_col))
    elif is_geopandas and geom_col:
        warn('Geometry column of the input DataFrame does not '
             'match the geometry column supplied. Using user-supplied '
             'column...\n'
             '\tGeopandas geometry column: {}\n'
             '\tSupplied `geom_col`: {}'.format(is_geopandas,
                                                geom_col))
    elif is_geopandas and geom_col is None:
        geom_col = is_geopandas
    # updates in place
    df['the_geom'] = df[geom_col].apply(_encode_geom)
    return None


def _encode_decode_decorator(func):
    """decorator for encoding and decoding geoms"""
    def wrapper(*args):
        """error catching"""
        try:
            processed_geom = func(*args)
            return processed_geom
        except ImportError as err:
            raise ImportError('The Python package `shapely` needs to be '
                              'installed to encode or decode geometries. '
                              '({})'.format(err))
    return wrapper

@_encode_decode_decorator
def _encode_geom(geom):
    """Encode geometries into hex-encoded wkb
    """
    from shapely import wkb
    if geom:
        return ba.hexlify(wkb.dumps(geom)).decode()
    return None

@_encode_decode_decorator
def _decode_geom(ewkb):
    """Decode encoded wkb into a shapely geometry
    """
    from shapely import wkb
    if ewkb:
        return wkb.loads(ba.unhexlify(ewkb))
    return None


def _dtypes2pg(dtype):
    """returns equivalent PostgreSQL type for input `dtype`"""
    mapping = {'float64': 'numeric',
               'int64': 'numeric',
               'float32': 'numeric',
               'int32': 'numeric',
               'object': 'text',
               'bool': 'boolean',
               'datetime64[ns]': 'text'}
    return mapping.get(str(dtype), 'text')


def _df2pg_schema(dataframe, pgcolnames):
    """Print column names with PostgreSQL schema for the SELECT statement of
    a SQL query"""
    schema = ', '.join([
        'NULLIF("{col}", \'\')::{t} AS {col}'.format(col=c,
                                                     t=_dtypes2pg(t))
        for c, t in zip(pgcolnames, dataframe.dtypes)
        if c not in ('the_geom', 'the_geom_webmercator', 'cartodb_id')])
    if 'the_geom' in pgcolnames:
        return '"the_geom", ' + schema
    return schema


def _drop_tables_query(tables):
    """Generate drop tables query for all tables in list `tables`"""
    return '\n'.join('DROP TABLE IF EXISTS {};'.format(t)
                     for t in tables)<|MERGE_RESOLUTION|>--- conflicted
+++ resolved
@@ -668,16 +668,13 @@
                           params=urlencode(params))
 
         html = '<img src="{url}" />'.format(url=static_url)
-<<<<<<< HEAD
 
         # TODO: extend this to draw legends for multiple layers
-        if (nb_layers[0].scheme.get('bin_method') and
-            nb_layers[0].scheme.get('bin_method') != 'category'):
+        if (len(nb_layers) > 0 and
+                nb_layers[0].scheme.get('bin_method') and
+                nb_layers[0].scheme.get('bin_method') != 'category'):
             get_legend(self.sql_client, nb_layers[0])
 
-=======
-        #return static_url
->>>>>>> 7d2653a0
         # TODO: write this as a private method
         if interactive:
             netloc = urlparse(self.base_url).netloc
