"""
This class is the workhorse of CARTOframes by providing all functionality related to data access to CARTO, map creation, and Data Observatory functionality.
"""
from __future__ import absolute_import
import json
import os
import random
import sys
import time
import collections
import binascii as ba
from warnings import warn

import requests
from IPython.display import HTML, Image
import pandas as pd
from tqdm import tqdm
from appdirs import user_cache_dir

from carto.auth import APIKeyAuthClient, AuthAPIClient
from carto.sql import SQLClient, BatchSQLClient, CopySQLClient
from carto.exceptions import CartoException, CartoRateLimitException
from carto.datasets import DatasetManager
from pyrestcli.exceptions import NotFoundException

from .credentials import Credentials
from .dataobs import get_countrytag
from . import utils
from .layer import BaseMap, AbstractLayer
from .maps import (non_basemap_layers, get_map_name,
                   get_map_template, top_basemap_layer_url)
from .analysis import Table
from .batch import BatchJobStatus
from .__version__ import __version__

if sys.version_info >= (3, 0):
    from urllib.parse import urlparse, urlencode
else:
    from urlparse import urlparse
    from urllib import urlencode
try:
    import matplotlib.image as mpi
    import matplotlib.pyplot as plt
    # set dpi based on CARTO Static Maps API dpi
    mpi.rcParams['figure.dpi'] = 72.0
except (ImportError, RuntimeError):
    mpi = None
    plt = None
HAS_MATPLOTLIB = plt is not None

# Choose constant to avoid overview generation which are triggered at a
# half million rows
MAX_IMPORT_ROWS = 499999

# threshold for using batch sql api or not for geometry creation
MAX_ROWS_LNGLAT = 1000

# Cache directory for temporary data operations
CACHE_DIR = user_cache_dir('cartoframes')

# cartoframes version
DEFAULT_SQL_ARGS = dict(do_post=False)

# avoid _lock issue: https://github.com/tqdm/tqdm/issues/457
tqdm(disable=True, total=0)  # initialise internal lock


class CartoContext(object):
    """CartoContext class for authentication with CARTO and high-level
    operations such as reading tables from CARTO into dataframes, writing
    dataframes to CARTO tables, creating custom maps from dataframes and CARTO
    tables, and augmenting data using CARTO's `Data Observatory
    <https://carto.com/data-observatory>`__. Future methods will interact with
    CARTO's services like `routing, geocoding, and isolines
    <https://carto.com/location-data-services/>`__, PostGIS backend for spatial
    processing, and much more.

    Manages connections with CARTO for data and map operations. Modeled
    after `SparkContext
    <http://spark.apache.org/docs/2.1.0/api/python/pyspark.html#pyspark.SparkContext>`__.

    There are two ways of authenticating against a CARTO account:

      1. Setting the `base_url` and `api_key` directly in
         :py:class:`CartoContext`. This method is easier.::

            cc = CartoContext(
                base_url='https://eschbacher.carto.com',
                api_key='abcdefg')

      2. By passing a :py:class:`Credentials
         <cartoframes.credentials.Credentials>` instance in
         :py:class:`CartoContext <cartoframes.context.CartoContext>`'s
         :py:attr:`creds <cartoframes.credentials.Credentials.creds>`
         keyword argument. This method is more flexible.::

            from cartoframes import Credentials
            creds = Credentials(username='eschbacher', key='abcdefg')
            cc = CartoContext(creds=creds)

    Attributes:
        creds (:py:class:`Credentials <cartoframes.credentials.Credentials>`):
          :py:class:`Credentials <cartoframes.credentials.Credentials>`
          instance

    Args:
        base_url (str): Base URL of CARTO user account. Cloud-based accounts
            should use the form ``https://{username}.carto.com`` (e.g.,
            https://eschbacher.carto.com for user ``eschbacher``) whether on
            a personal or multi-user account. On-premises installation users
            should ask their admin.
        api_key (str): CARTO API key.
        creds (:py:class:`Credentials <cartoframes.credentials.Credentials>`):
          A :py:class:`Credentials <cartoframes.credentials.Credentials>`
          instance can be used in place of a `base_url`/`api_key` combination.
        session (requests.Session, optional): requests session. See `requests
            documentation
            <http://docs.python-requests.org/en/master/user/advanced/>`__
            for more information.
        verbose (bool, optional): Output underlying process states (True), or
            suppress (False, default)

    Returns:
        :py:class:`CartoContext <cartoframes.context.CartoContext>`: A
        CartoContext object that is authenticated against the user's CARTO
        account.

    Example:

        Create a :py:class:`CartoContext` object for a cloud-based CARTO
        account.

        .. code::

            import cartoframes
            # if on prem, format is '{host}/user/{username}'
            BASEURL = 'https://{}.carto.com/'.format('your carto username')
            APIKEY = 'your carto api key'
            cc = cartoframes.CartoContext(BASEURL, APIKEY)

    Tip:

        If using cartoframes with an `on premises CARTO installation
        <https://carto.com/developers/on-premises/guides/builder/basics/>`__,
        sometimes it is necessary to disable SSL verification depending on your
        system configuration. You can do this using a `requests Session
        <http://docs.python-requests.org/en/master/user/advanced/#session-objects>`__
        object as follows:

        .. code::

            import cartoframes
            from requests import Session
            session = Session()
            session.verify = False

            # on prem host (e.g., an IP address)
            onprem_host = 'your on prem carto host'

            cc = cartoframes.CartoContext(
                base_url='{host}/user/{user}'.format(
                    host=onprem_host,
                    user='your carto username'),
                api_key='your carto api key',
                session=session
            )

    """
    def __init__(self, base_url=None, api_key=None, creds=None, session=None,
                 verbose=0):

        self.creds = Credentials(creds=creds, key=api_key, base_url=base_url)
        self.auth_client = APIKeyAuthClient(
                base_url=self.creds.base_url(),
                api_key=self.creds.key(),
                session=session,
                client_id='cartoframes_{}'.format(__version__)
            )
        self.auth_api_client = AuthAPIClient(
                base_url=self.creds.base_url(),
                api_key=self.creds.key(),
                session=session
            )
        self.sql_client = SQLClient(self.auth_client)
        self.copy_client = CopySQLClient(self.auth_client)
        self.creds.username(self.auth_client.username)
        self._is_authenticated()
        self.is_org = self._is_org_user()

        self._map_templates = {}
        self._srcdoc = None
        self._verbose = verbose

    def _is_authenticated(self):
        """Checks if credentials allow for authenticated carto access"""
        if not self.auth_api_client.is_valid_api_key():
            raise CartoException(
                'Cannot authenticate user `{}`. Check credentials.'.format(
                    self.creds.username()))

    def _is_org_user(self):
        """Report whether user is in a multiuser CARTO organization or not"""
        res = self.sql_client.send("select unnest(current_schemas('f'))",
                                   **DEFAULT_SQL_ARGS)
        # is an org user if first item is not `public`
        return res['rows'][0]['unnest'] != 'public'

<<<<<<< HEAD
    def read(self, table_name, limit=None, index='cartodb_id',
             decode_geom=False, shared_user=None, retry_times=3):
=======
    def read(self, table_name, limit=None, decode_geom=False, shared_user=None):
>>>>>>> b7cb303d
        """Read a table from CARTO into a pandas DataFrames.

        Args:
            table_name (str): Name of table in user's CARTO account.
            limit (int, optional): Read only `limit` lines from
                `table_name`. Defaults to ``None``, which reads the full table.
            decode_geom (bool, optional): Decodes CARTO's geometries into a
              `Shapely <https://github.com/Toblerity/Shapely>`__
              object that can be used, for example, in `GeoPandas
              <http://geopandas.org/>`__.
            shared_user (str, optional): If a table has been shared with you,
              specify the user name (schema) who shared it.
            retry_times (str, optional): If the read call is rate limited,
              number of retries to be made

        Returns:
            pandas.DataFrame: DataFrame representation of `table_name` from
            CARTO.

        Example:
            .. code:: python

                import cartoframes
                cc = cartoframes.CartoContext(BASEURL, APIKEY)
                df = cc.read('acadia_biodiversity')
        """
        # choose schema (default user - org or standalone - or shared)
        schema = 'public' if not self.is_org else (
            shared_user or self.creds.username())

        source = '"{schema}"."{table_name}"'.format(table_name=table_name, schema=schema)

        if limit is not None:
            if isinstance(limit, int) and (limit >= 0):
                source = '(SELECT * FROM {source} LIMIT {limit})'.format(source=source, limit=limit)
            else:
                raise ValueError("`limit` parameter must an integer >= 0")

        query = 'COPY {source} TO stdout WITH (FORMAT csv, HEADER true)'.format(source=source)

        result = self._recursive_read(query, retry_times)
        df = pd.read_csv(result)

        return self._clean_DataFrame_from_carto(df, table_name, schema, decode_geom)

    def _clean_DataFrame_from_carto(self, df, table_name, schema='public', decode_geom=False):
        """
        Clean a DataFrame with a dataset from CARTO:
        - remove the_geom_webmercator
        - use cartodb_id as DataFrame index
        - process date columns
        - decode geom

        :param df: DataFrame with a dataset from CARTO
        :type df: pandas DataFrame
        :param table: table name in user's CARTO account.
        :type table: str
        :param schema: table schema name in user's CARTO account.
        :type schema: str
        :param decode_geom: Decodes CARTO's geometries into a `Shapely <https://github.com/Toblerity/Shapely>`__
              object that can be used, for example, in `GeoPandas <http://geopandas.org/>`__.
        :type decode_geom: bool, optional

        :return: DataFrame
        """
        if 'the_geom_webmercator' in df.columns:
            df.pop('the_geom_webmercator')

        if 'cartodb_id' in df.columns:
            df.set_index('cartodb_id', inplace=True)

        table_columns = self._get_table_columns(table_name, schema)
        if table_columns:
            for column_name in table_columns:
                if table_columns[column_name]['type'] == 'date':
                    df[column_name] = pd.to_datetime(df[column_name], errors='ignore')

        if decode_geom:
            df['geometry'] = df.the_geom.apply(_decode_geom)

        return df

<<<<<<< HEAD
    def _recursive_read(self, query, retry_times):
        try:
            return self.copy_client.copyto_stream(query)
        except CartoRateLimitException as err:
            retry_times -= 1
            if retry_times > 0:
                warn('Read call rate limited. Waiting {s} seconds'.format(s=err.retry_after))
                time.sleep(err.retry_after)
                warn('Retrying...')
                return self._recursive_read(query, retry_times)
            else:
                warn('Read call was rate limited. Are you running more read queries at the same time?.')
                raise err

=======
    def _get_table_columns(self, table, schema='public'):
        """
        Get columns names and types from a table

        :param table: table name in user's CARTO account.
        :type table: str
        :param schema: table schema name in user's CARTO account.
        :type schema: str

        :return: object or None
        """
        query = 'SELECT * FROM "{schema}"."{table}" limit 0'.format(table=table, schema=schema)
        table_info = self.sql_client.send(query)
        if 'fields' in table_info:
            return table_info['fields']

        return None
>>>>>>> b7cb303d

    @utils.temp_ignore_warnings
    def tables(self):
        """List all tables in user's CARTO account

        Returns:
            :obj:`list` of :py:class:`Table <cartoframes.analysis.Table>`

        """
        datasets = DatasetManager(self.auth_client).filter(
            show_table_size_and_row_count='false',
            show_table='false',
            show_stats='false',
            show_likes='false',
            show_liked='false',
            show_permission='false',
            show_uses_builder_features='false',
            show_synchronization='false',
            load_totals='false')
        return [Table.from_dataset(d) for d in datasets]

    def write(self, df, table_name, temp_dir=CACHE_DIR, overwrite=False,
              lnglat=None, encode_geom=False, geom_col=None, **kwargs):
        """Write a DataFrame to a CARTO table.

        Examples:
            Write a pandas DataFrame to CARTO.

            .. code:: python

                cc.write(df, 'brooklyn_poverty', overwrite=True)

            Scrape an HTML table from Wikipedia and send to CARTO with content
            guessing to create a geometry from the country column. This uses
            a CARTO Import API param `content_guessing` parameter.

            .. code:: python

                url = 'https://en.wikipedia.org/wiki/List_of_countries_by_life_expectancy'
                # retrieve first HTML table from that page
                df = pd.read_html(url, header=0)[0]
                # send to carto, let it guess polygons based on the 'country'
                #   column. Also set privacy to 'public'
                cc.write(df, 'life_expectancy',
                         content_guessing=True,
                         privacy='public')
                cc.map(layers=Layer('life_expectancy',
                                    color='both_sexes_life_expectancy'))

        Args:
            df (pandas.DataFrame): DataFrame to write to ``table_name`` in user
                CARTO account
            table_name (str): Table to write ``df`` to in CARTO.
            temp_dir (str, optional): Directory for temporary storage of data
                that is sent to CARTO. Defaults are defined by `appdirs
                <https://github.com/ActiveState/appdirs/blob/master/README.rst>`__.
            overwrite (bool, optional): Behavior for overwriting ``table_name``
                if it exits on CARTO. Defaults to ``False``.
            lnglat (tuple, optional): lng/lat pair that can be used for
                creating a geometry on CARTO. Defaults to ``None``. In some
                cases, geometry will be created without specifying this. See
                CARTO's `Import API
                <https://carto.com/developers/import-api/reference/#tag/Standard-Tables>`__
                for more information.
            encode_geom (bool, optional): Whether to write `geom_col` to CARTO
                as `the_geom`.
            geom_col (str, optional): The name of the column where geometry
                information is stored. Used in conjunction with `encode_geom`.
            **kwargs: Keyword arguments to control write operations. Options
                are:

                - `compression` to set compression for files sent to CARTO.
                  This will cause write speedups depending on the dataset.
                  Options are ``None`` (no compression, default) or ``gzip``.
                - Some arguments from CARTO's Import API. See the `params
                  listed in the documentation
                  <https://carto.com/developers/import-api/reference/#tag/Standard-Tables>`__
                  for more information. For example, when using
                  `content_guessing='true'`, a column named 'countries' with
                  country names will be used to generate polygons for each
                  country. Another use is setting the privacy of a dataset. To
                  avoid unintended consequences, avoid `file`, `url`, and other
                  similar arguments.

        Returns:
            :py:class:`BatchJobStatus <cartoframes.batch.BatchJobStatus>` or
            None: If `lnglat` flag is set and the DataFrame has more than
            100,000 rows, a :py:class:`BatchJobStatus
            <cartoframes.batch.BatchJobStatus>` instance is returned.
            Otherwise, None.

        .. note::
            DataFrame indexes are changed to ordinary columns. CARTO creates
            an index called `cartodb_id` for every table that runs from 1 to
            the length of the DataFrame.
        """  # noqa
        # work on a copy to avoid changing the original
        _df = df.copy()
        if not os.path.exists(temp_dir):
            self._debug_print(temp_dir='creating directory at ' + temp_dir)
            os.makedirs(temp_dir)
        if encode_geom:
            _add_encoded_geom(_df, geom_col)

        if not overwrite:
            # error if table exists and user does not want to overwrite
            self._table_exists(table_name)
        elif kwargs.get('privacy') is None:
            # get privacy so it's not overwritten on write
            privacy = self._get_privacy(table_name)
            if privacy:
                kwargs['privacy'] = privacy

        # issue warning if the index is anything but the pandas default
        #  range index
        if not _df.index.equals(pd.RangeIndex(0, _df.shape[0], 1)):
            _df.reset_index(inplace=True)

        pgcolnames = utils.normalize_colnames(_df.columns)
        if table_name != utils.norm_colname(table_name):
            table_name = utils.norm_colname(table_name)
            warn('Table will be named `{}`'.format(table_name))

        if _df.shape[0] > MAX_IMPORT_ROWS:
            # NOTE: schema is set using different method than in _set_schema
            # send placeholder table
            final_table_name = self._send_dataframe(_df.iloc[0:0], table_name,
                                                    temp_dir, geom_col,
                                                    pgcolnames, kwargs)
            # send dataframe in batches, combine into placeholder table
            final_table_name = self._send_batches(_df, table_name, temp_dir,
                                                  geom_col, pgcolnames, kwargs)
        else:
            final_table_name = self._send_dataframe(_df, table_name, temp_dir,
                                                    geom_col, pgcolnames,
                                                    kwargs)
            self._set_schema(_df, final_table_name, pgcolnames)

        if kwargs.get('privacy'):
            self._update_privacy(final_table_name, kwargs.get('privacy'))

        # create geometry column from long/lats if requested
        if lnglat:
            query = utils.minify_sql((
                'UPDATE "{table_name}"',
                'SET the_geom = CDB_LatLng("{lat}"::numeric,',
                '                          "{lng}"::numeric);',
                'SELECT CDB_TableMetadataTouch(\'{table_name}\'::regclass);',
                )).format(table_name=final_table_name,
                          lng=utils.norm_colname(lnglat[0]),
                          lat=utils.norm_colname(lnglat[1]))
            if _df.shape[0] > MAX_ROWS_LNGLAT:
                batch_client = BatchSQLClient(self.auth_client)
                status = batch_client.create([query, ])
                tqdm.write(
                    'Table successfully written to CARTO: {table_url}\n'
                    '`the_geom` column is being populated from `{lnglat}`. '
                    'Check the status of the operation with:\n'
                    '    \033[1mBatchJobStatus(CartoContext(), \'{job_id}\''
                    ').status()\033[0m\n'
                    'or try reading the table from CARTO in a couple of '
                    'minutes.\n'
                    '\033[1mNote:\033[0m `CartoContext.map` will not work on '
                    'this table until its geometries are created.'.format(
                        table_url=utils.join_url(self.creds.base_url(),
                                                 'dataset',
                                                 final_table_name),
                        job_id=status.get('job_id'),
                        lnglat=str(lnglat)))
                return BatchJobStatus(self, status)

            self.sql_client.send(query, do_post=False)

        tqdm.write('Table successfully written to CARTO: {table_url}'.format(
            table_url=utils.join_url(self.creds.base_url(),
                                     'dataset',
                                     final_table_name)))

    @utils.temp_ignore_warnings
    def _get_privacy(self, table_name):
        """gets current privacy of a table"""
        ds_manager = DatasetManager(self.auth_client)
        try:
            dataset = ds_manager.get(table_name)
            return dataset.privacy.lower()
        except NotFoundException:
            return None

    @utils.temp_ignore_warnings
    def _update_privacy(self, table_name, privacy):
        """Updates the privacy of a dataset"""
        ds_manager = DatasetManager(self.auth_client)
        dataset = ds_manager.get(table_name)
        dataset.privacy = privacy
        dataset.save()

    def delete(self, table_name):
        """Delete a table in user's CARTO account.

        Args:
            table_name (str): Name of table to delete

        Returns:
            None
        """
        try:
            resp = self.auth_client.send(
                'api/v1/viz/{table_name}'.format(table_name=table_name),
                http_method='DELETE'
            )
            resp.raise_for_status()
        except requests.exceptions.HTTPError as err:
            warn('Failed to delete the following table from CARTO '
                 'account: `{table_name}`. ({err})'.format(
                     table_name=table_name,
                     err=err))
        return None

    def _table_exists(self, table_name):
        """Checks to see if table exists"""
        try:
            self.sql_client.send(
                'EXPLAIN SELECT * FROM "{table_name}"'.format(
                    table_name=table_name),
                do_post=False)
            raise NameError(
                'Table `{table_name}` already exists. '
                'Run with `overwrite=True` if you wish to replace the '
                'table.'.format(table_name=table_name))
        except CartoException as err:
            # If table doesn't exist, we get an error from the SQL API
            self._debug_print(err=err)
            return False

    def _send_batches(self, df, table_name, temp_dir, geom_col, pgcolnames,
                      kwargs):
        """Batch sending a dataframe in chunks that are then recombined.

        Args:
            df (pandas.DataFrame): DataFrame that will be batched up for
                sending to CARTO
            table_name (str): Name of table to send DataFrame to
            temp_dir (str): Local directory for temporary storage of DataFrame
                written to file that will be sent to CARTO
            geom_col (str): Name of encoded geometry column (if any) that will
                be dropped or converted to `the_geom` column
            pgcolnames (list of str): List of SQL-normalized column names

        Returns:
            final_table_name (str): Final table name on CARTO that the
            DataFrame is stored in
        """
        subtables = []
        # generator for accessing chunks of original dataframe
        df_gen = df.groupby(list(i // MAX_IMPORT_ROWS
                                 for i in range(df.shape[0])))
        for chunk_num, chunk in tqdm(df_gen.__iter__(),
                                     total=df.shape[0] // MAX_IMPORT_ROWS + 1,
                                     desc='Uploading in batches'):
            temp_table = '{orig}_cartoframes_temp_{chunk}'.format(
                orig=table_name[:40],
                chunk=chunk_num)
            try:
                # send dataframe chunk, get new name if collision
                temp_table = self._send_dataframe(chunk, temp_table, temp_dir,
                                                  geom_col, pgcolnames, kwargs)
            except CartoException as err:
                for table in subtables:
                    self.delete(table)
                self.delete(table_name)
                raise CartoException(err)

            if temp_table:
                subtables.append(temp_table)
            self._debug_print(chunk_num=chunk_num,
                              chunk_shape=str(chunk.shape),
                              temp_table=temp_table)

        # combine chunks into final table
        try:
            select_base = 'SELECT {schema} FROM "{{table}}"'.format(
                schema=utils.df2pg_schema(df, pgcolnames))
            unioned_tables = '\nUNION ALL\n'.join([select_base.format(table=t)
                                                   for t in subtables])
            self._debug_print(unioned=unioned_tables)
            drop_tables = '\n'.join(
                'DROP TABLE IF EXISTS "{table}";'.format(table=table)
                for table in subtables)
            # 1. create temp table for all the data
            # 2. drop all previous temp tables
            # 3. drop placeholder table and move temp table into it's place
            # 4. cartodb-fy table, register it with metadata
            # TODO: use Import API here instead with a combo of sql/table_name
            #       and collision_strategy=overwrite?
            query = utils.minify_sql((
                'CREATE TABLE "{table_name}_temp" As {unioned_tables};',
                'ALTER TABLE "{table_name}_temp"',
                '      DROP COLUMN IF EXISTS cartodb_id;',
                '{drop_tables}',
                'DROP TABLE IF EXISTS "{table_name}";',
                'ALTER TABLE "{table_name}_temp" RENAME TO "{table_name}";',
                'SELECT CDB_CartoDBFYTable(\'{org}\', \'{table_name}\');',
                'SELECT CDB_TableMetadataTouch(\'{table_name}\'::regclass);',
            )).format(table_name=table_name,
                      unioned_tables=unioned_tables,
                      org=(self.creds.username()
                           if self.is_org else 'public'),
                      drop_tables=drop_tables)
            self._debug_print(query=query)
            batch_client = BatchSQLClient(self.auth_client)
            status = batch_client.create([query, ])
            batchjob = BatchJobStatus(self, status)
            while batchjob.status()['status'] in ('running', 'pending', ):
                time.sleep(1)
        except CartoException as err:
            for table in subtables:
                self.delete(table)
            self.delete(table_name)
            raise Exception('Failed to upload dataframe: {}'.format(err))

        return table_name

    def _send_dataframe(self, df, table_name, temp_dir, geom_col, pgcolnames,
                        kwargs):
        """Send a DataFrame to CARTO to be imported as a SQL table. Index of
            DataFrame not included.

        Note:
            Schema from ``df`` is not enforced with this method. Use
            ``self._set_schema`` to enforce the schema.

        Args:
            df (pandas.DataFrame): DataFrame that is will be sent to CARTO
            table_name (str): Name on CARTO for the table that will have the
                data from ``df``
            temp_dir (str): Name of directory used for temporarily storing the
                DataFrame file to sent to CARTO
            geom_col (str): Name of geometry column

        Returns:
            final_table_name (str): Name of final table. This method will
            overwrite the table `table_name` if it already exists.
        """
        def remove_tempfile(filepath):
            """removes temporary file"""
            os.remove(filepath)

        file_name = '{table_name}.{ext}'.format(
            table_name=table_name,
            ext='csv.gz' if kwargs.get('compression') else 'csv')
        tempfile = os.path.join(temp_dir, file_name)

        self._debug_print(tempfile=tempfile)
        df.drop(labels=[geom_col], axis=1, errors='ignore')\
            .to_csv(
                path_or_buf=tempfile,
                na_rep='',
                header=pgcolnames,
                index=False,
                encoding='utf-8',
                compression='gzip' if kwargs.get('compression') else None)

        with open(tempfile, 'rb') as f:
            params = {'type_guessing': False}
            params.update(kwargs)
            params = {k: utils.importify_params(v)
                      for k, v in utils.dict_items(params)}
            res = self._auth_send('api/v1/imports', 'POST',
                                  files={'file': f},
                                  params=params,
                                  stream=True)
            self._debug_print(res=res)

            if not res.get('success'):
                remove_tempfile(tempfile)
                raise CartoException('Failed to send DataFrame')
            import_id = res['item_queue_id']

        remove_tempfile(tempfile)
        final_table_name = table_name
        while True:
            import_job = self._check_import(import_id)
            self._debug_print(import_job=import_job)
            final_table_name = self._handle_import(import_job, table_name)
            if import_job['state'] == 'complete':
                break
            # Wait a second before doing another request
            time.sleep(1.0)

        return final_table_name

    def _set_schema(self, dataframe, table_name, pgcolnames):
        """Update a table associated with a dataframe to have the equivalent
        schema

        Args:
            dataframe (pandas.DataFrame): Dataframe that CARTO table is cloned
                from
            table_name (str): Table name where schema is being altered
            pgcolnames (list of str): List of column names from ``dataframe``
                as they appear in the database
        Returns:
            None
        """
        # if there's nothing to change, exit
        if set(str(s) for s in dataframe.dtypes) == set(('object', )):
            return None
        util_cols = ('the_geom', 'the_geom_webmercator', 'cartodb_id', )
        alter_temp = ('ALTER COLUMN "{col}" TYPE {ctype} USING '
                      'NULLIF("{col}", \'\')::{ctype}')
        # alter non-util columns that are not type text
        alter_cols = ', '.join(alter_temp.format(col=c,
                                                 ctype=utils.dtypes2pg(t))
                               for c, t in zip(pgcolnames,
                                               dataframe.dtypes)
                               if c not in util_cols and t != 'object')
        alter_query = 'ALTER TABLE "{table}" {alter_cols};'.format(
            table=table_name,
            alter_cols=alter_cols)
        self._debug_print(alter_query=alter_query)
        try:
            self.sql_client.send(alter_query, **DEFAULT_SQL_ARGS)
        except CartoException as err:
            warn('DataFrame written to CARTO but the table schema failed to '
                 'update to match DataFrame. All columns in CARTO table have '
                 'data type `text`. CARTO error: `{err}`.'.format(err=err))

    def _check_import(self, import_id):
        """Check the status of an Import API job"""

        res = self._auth_send('api/v1/imports/{}'.format(import_id),
                              'GET')
        return res

    def _handle_import(self, import_job, table_name):
        """Handle state of import job"""
        if import_job['state'] == 'failure':
            if import_job['error_code'] == 8001:
                raise CartoException(
                    'Over CARTO account storage limit for user `{}`. Try '
                    'subsetting your DataFrame or dropping columns to reduce '
                    'the data size.'.format(self.creds.username())
                )
            elif import_job['error_code'] == 6668:
                raise CartoException(
                    'Too many rows in DataFrame. Try subsetting '
                    'DataFrame before writing to CARTO.'
                )
            else:
                raise CartoException(
                    'Error code: `{}`. See CARTO Import API error '
                    'documentation for more information: '
                    'https://carto.com/developers/import-api/support/'
                    'import-errors/'.format(import_job['error_code'])
                )
        elif import_job['state'] == 'complete':
            import_job_table_name = import_job['table_name']
            self._debug_print(final_table=import_job_table_name)
            if import_job_table_name != table_name:
                try:
                    res = self.sql_client.send(
                        utils.minify_sql((
                            'DROP TABLE IF EXISTS {orig_table};',
                            'ALTER TABLE {dupe_table} RENAME TO {orig_table};',
                            'SELECT CDB_TableMetadataTouch(',
                            '           \'{orig_table}\'::regclass);',
                            )).format(
                                orig_table=table_name,
                                dupe_table=import_job_table_name),
                        do_post=False)

                    self._debug_print(res=res)
                except Exception as err:
                    self._debug_print(err=err)
                    raise Exception(
                        'Cannot overwrite table `{table_name}` ({err}). '
                        'DataFrame was written to `{new_table}` '
                        'instead.'.format(
                            table_name=table_name,
                            err=err,
                            new_table=import_job_table_name)
                    )
                finally:
                    self.delete(import_job_table_name)
        return table_name

    def sync(self, dataframe, table_name):
        """Depending on the size of the DataFrame or CARTO table, perform
        granular operations on a DataFrame to only update the changed cells
        instead of a bulk upload. If on the large side, perform granular
        operations, if on the smaller side use Import API.

        Note:
            Not yet implemented.
        """
        pass

    def query(self, query, table_name=None, decode_geom=False):
        """Pull the result from an arbitrary SQL query from a CARTO account
        into a pandas DataFrame. Can also be used to perform database
        operations (creating/dropping tables, adding columns, updates, etc.).

        Args:
            query (str): Query to run against CARTO user database. This data
              will then be converted into a pandas DataFrame.
            table_name (str, optional): If set, this will create a new
              table in the user's CARTO account that is the result of the
              query. Defaults to None (no table created).
            decode_geom (bool, optional): Decodes CARTO's geometries into a
              `Shapely <https://github.com/Toblerity/Shapely>`__
              object that can be used, for example, in `GeoPandas
              <http://geopandas.org/>`__.

        Returns:
            pandas.DataFrame: DataFrame representation of query supplied.
            Pandas data types are inferred from PostgreSQL data types.
            In the case of PostgreSQL date types, dates are attempted to be
            converted, but on failure a data type 'object' is used.

        Examples:
            Query a table in CARTO and write a new table that is result of
            query. This query gets the 10 highest values from a table and
            returns a dataframe, as well as creating a new table called
            'top_ten' in the CARTO account.

            .. code:: python

                topten_df = cc.query(
                    '''
                      SELECT * FROM
                      my_table
                      ORDER BY value_column DESC
                      LIMIT 10
                    ''',
                    table_name='top_ten'
                )

            This query joins points to polygons based on intersection, and
            aggregates by summing the values of the points in each polygon. The
            query returns a dataframe, with a geometry column that contains
            polygons and also creates a new table called
            'points_aggregated_to_polygons' in the CARTO account.

            .. code:: python

                points_aggregated_to_polygons = cc.query(
                    '''
                      SELECT polygons.*, sum(points.values)
                      FROM polygons JOIN points
                      ON ST_Intersects(points.the_geom, polygons.the_geom)
                      GROUP BY polygons.the_geom, polygons.cartodb_id
                    ''',
                    table_name='points_aggregated_to_polygons',
                    decode_geom=True
                )

        """
        self._debug_print(query=query)
        if table_name:
            # TODO: replace the following error catching with Import API
            #  checking once Import API sql/table_name collision_strategy=skip
            #  bug is fixed ref: support/1127
            try:
                self.sql_client.send('''
                    CREATE TABLE {0} AS SELECT 1;
                    DROP TABLE {0};
                '''.format(table_name))
                resp = self._auth_send(
                    'api/v1/imports', 'POST',
                    params=dict(table_name=table_name),
                    json=dict(sql=query),
                    # collision_strategy='',
                    headers={'Content-Type': 'application/json'})
            except CartoException as err:
                raise CartoException(
                    'Cannot create table `{0}`: {1}'.format(table_name, err))

            while True:
                import_job = self._check_import(resp['item_queue_id'])
                self._debug_print(import_job=import_job)
                final_table_name = self._handle_import(import_job, table_name)
                if import_job['state'] == 'complete':

                    print('Table successfully written to CARTO: '
                          '{table_url}'.format(
                              table_url=utils.join_url(self.creds.base_url(),
                                                       'dataset',
                                                       final_table_name)))
                    break
                time.sleep(1.0)

            select_res = self.sql_client.send(
                'SELECT * FROM {table_name}'.format(
                    table_name=final_table_name),
                skipfields='the_geom_webmercator',
                **DEFAULT_SQL_ARGS)
        else:
            select_res = self.sql_client.send(
                query,
                skipfields='the_geom_webmercator',
                **DEFAULT_SQL_ARGS)
            if 'error' in select_res:
                raise CartoException(str(select_res['error']))

        self._debug_print(select_res=select_res)

        fields = select_res['fields']
        if select_res['total_rows'] == 0:
            return pd.DataFrame(columns=set(fields.keys()) - {'cartodb_id'})

        df = pd.DataFrame(data=select_res['rows'])
        for field in fields:
            if fields[field]['type'] == 'date':
                df[field] = pd.to_datetime(df[field], errors='ignore')

        self._debug_print(columns=df.columns,
                          dtypes=df.dtypes)

        if 'cartodb_id' in fields:
            df.set_index('cartodb_id', inplace=True)

        if decode_geom:
            df['geometry'] = df.the_geom.apply(_decode_geom)

        return df

    @utils.temp_ignore_warnings
    def map(self, layers=None, interactive=True,
            zoom=None, lat=None, lng=None, size=(800, 400),
            ax=None):
        """Produce a CARTO map visualizing data layers.

        Examples:
            Create a map with two data :py:class:`Layer
            <cartoframes.layer.Layer>`\s, and one :py:class:`BaseMap
            <cartoframes.layer.BaseMap>` layer::

                import cartoframes
                from cartoframes import Layer, BaseMap, styling
                cc = cartoframes.CartoContext(BASEURL, APIKEY)
                cc.map(layers=[BaseMap(),
                               Layer('acadia_biodiversity',
                                     color={'column': 'simpson_index',
                                            'scheme': styling.tealRose(7)}),
                               Layer('peregrine_falcon_nest_sites',
                                     size='num_eggs',
                                     color={'column': 'bird_id',
                                            'scheme': styling.vivid(10))],
                       interactive=True)

            Create a snapshot of a map at a specific zoom and center::

                cc.map(layers=Layer('acadia_biodiversity',
                                    color='simpson_index'),
                       interactive=False,
                       zoom=14,
                       lng=-68.3823549,
                       lat=44.3036906)
        Args:
            layers (list, optional): List of zero or more of the following:

                - :py:class:`Layer <cartoframes.layer.Layer>`: cartoframes
                  :py:class:`Layer <cartoframes.layer.Layer>` object for
                  visualizing data from a CARTO table. See :py:class:`Layer
                  <cartoframes.layer.Layer>` for all styling options.
                - :py:class:`BaseMap <cartoframes.layer.BaseMap>`: Basemap for
                  contextualizng data layers. See :py:class:`BaseMap
                  <cartoframes.layer.BaseMap>` for all styling options.
                - :py:class:`QueryLayer <cartoframes.layer.QueryLayer>`: Layer
                  from an arbitrary query. See :py:class:`QueryLayer
                  <cartoframes.layer.QueryLayer>` for all styling options.

            interactive (bool, optional): Defaults to ``True`` to show an
                interactive slippy map. Setting to ``False`` creates a static
                map.
            zoom (int, optional): Zoom level of map. Acceptable values are
                usually in the range 0 to 19. 0 has the entire earth on a
                single tile (256px square). Zoom 19 is the size of a city
                block. Must be used in conjunction with ``lng`` and ``lat``.
                Defaults to a view to have all data layers in view.
            lat (float, optional): Latitude value for the center of the map.
                Must be used in conjunction with ``zoom`` and ``lng``. Defaults
                to a view to have all data layers in view.
            lng (float, optional): Longitude value for the center of the map.
                Must be used in conjunction with ``zoom`` and ``lat``. Defaults
                to a view to have all data layers in view.
            size (tuple, optional): List of pixel dimensions for the map.
                Format is ``(width, height)``. Defaults to ``(800, 400)``.
            ax: matplotlib axis on which to draw the image. Only used when
                ``interactive`` is ``False``.

        Returns:
            IPython.display.HTML or matplotlib Axes: Interactive maps are
            rendered as HTML in an `iframe`, while static maps are returned as
            matplotlib Axes objects or IPython Image.
        """
        # TODO: add layers preprocessing method like
        #       layers = process_layers(layers)
        #       that uses up to layer limit value error
        if layers is None:
            layers = []
        elif not isinstance(layers, collections.Iterable):
            layers = [layers]
        else:
            layers = list(layers)

        if len(layers) > 8:
            raise ValueError('Map can have at most 8 layers')

        nullity = [zoom is None, lat is None, lng is None]
        if any(nullity) and not all(nullity):
            raise ValueError('Zoom, lat, and lng must all or none be provided')

        # When no layers are passed, set default zoom
        if ((len(layers) == 0 and zoom is None) or
                (len(layers) == 1 and layers[0].is_basemap)):
            [zoom, lat, lng] = [1, 0, 0]
        has_zoom = zoom is not None

        # Check for a time layer, if it exists move it to the front
        time_layers = [idx for idx, layer in enumerate(layers)
                       if not layer.is_basemap and layer.time]
        time_layer = layers[time_layers[0]] if len(time_layers) > 0 else None
        if len(time_layers) > 1:
            raise ValueError('Map can at most take 1 Layer with time '
                             'column/field')
        if time_layer:
            if not interactive:
                raise ValueError('Map cannot display a static image with a '
                                 'time column')
            layers.append(layers.pop(time_layers[0]))

        base_layers = [idx for idx, layer in enumerate(layers)
                       if layer.is_basemap]
        # Check basemaps, add one if none exist
        if len(base_layers) > 1:
            raise ValueError('Map can at most take one BaseMap layer')
        elif len(base_layers) == 1:
            # move baselayer to first position
            layers.insert(0, layers.pop(base_layers[0]))

            # add labels layer if requested
            if layers[0].is_basic() and layers[0].labels == 'front':
                layers.append(BaseMap(layers[0].source,
                                      labels='front',
                                      only_labels=True))
                layers[0].labels = None
        elif not base_layers:
            # default basemap is dark with labels in back
            # labels will be changed if all geoms are non-point
            layers.insert(0, BaseMap())
            geoms = set()

        # Setup layers
        for idx, layer in enumerate(layers):
            if not layer.is_basemap:
                # get schema of style columns
                if layer.style_cols:
                    resp = self.sql_client.send(
                        utils.minify_sql((
                            'SELECT {cols}',
                            'FROM ({query}) AS _wrap',
                            'LIMIT 0',
                        )).format(cols=','.join(layer.style_cols),
                                  comma=',' if layer.style_cols else '',
                                  query=layer.orig_query),
                        **DEFAULT_SQL_ARGS)
                    self._debug_print(layer_fields=resp)
                    for stylecol, coltype in utils.dict_items(resp['fields']):
                        layer.style_cols[stylecol] = coltype['type']
                layer.geom_type = self._geom_type(layer)
                if not base_layers:
                    geoms.add(layer.geom_type)
                # update local style schema to help build proper defaults
            layer._setup(layers, idx)

        # set labels on top if there are no point geometries and a basemap
        #  is not specified
        if not base_layers and 'point' not in geoms:
            layers[0] = BaseMap(labels='front')

        # If basemap labels are on front, add labels layer
        basemap = layers[0]
        if basemap.is_basic() and basemap.labels == 'front':
            layers.append(BaseMap(basemap.source,
                                  labels=basemap.labels,
                                  only_labels=True))

        nb_layers = non_basemap_layers(layers)
        if time_layer and len(nb_layers) > 1:
            raise ValueError('Maps with a time element can only consist of a '
                             'time layer and a basemap. This constraint will '
                             'be removed in the future.')
        options = {'basemap_url': basemap.url}

        for idx, layer in enumerate(nb_layers):
            self._check_query(layer.query,
                              style_cols=layer.style_cols)
            options['cartocss_' + str(idx)] = layer.cartocss
            options['sql_' + str(idx)] = layer.query

        params = {
            'config': json.dumps(options),
            'anti_cache': random.random(),
        }

        if has_zoom:
            params.update({'zoom': zoom, 'lat': lat, 'lon': lng})
            options.update({'zoom': zoom, 'lat': lat, 'lng': lng})
        else:
            bounds = self._get_bounds(nb_layers)
            options.update(bounds)
            bbox = '{west},{south},{east},{north}'.format(**bounds)
            params.update(dict(bbox=bbox))

        map_name = self._send_map_template(layers, has_zoom=has_zoom)
        api_url = utils.join_url(self.creds.base_url(), 'api/v1/map')

        static_url = ('{url}.png?{params}').format(
            url=utils.join_url(api_url, 'static/named',
                               map_name, size[0], size[1]),
            params=urlencode(params))

        html = '<img src="{url}" />'.format(url=static_url)
        self._debug_print(static_url=static_url)

        # TODO: write this as a private method
        if interactive:
            netloc = urlparse(self.creds.base_url()).netloc
            domain = 'carto.com' if netloc.endswith('.carto.com') else netloc

            config = {
                'user_name': self.creds.username(),
                'maps_api_template': self.creds.base_url(),
                'sql_api_template': self.creds.base_url(),
                'tiler_protocol': 'https',
                'tiler_domain': domain,
                'tiler_port': '80',
                'type': 'torque' if time_layer else 'namedmap',
                'named_map': {
                    'name': map_name,
                    'params': {
                        k: utils.safe_quotes(v, escape_single_quotes=True)
                        for k, v in utils.dict_items(options)
                    },
                },
            }

            map_options = {
                'filter': ['mapnik', 'torque', ],
                'https': True,
            }

            if time_layer:
                # get turbo-carto processed cartocss
                resp = self._auth_send(
                    'api/v1/map/named/{}'.format(map_name),
                    'POST',
                    data=params['config'],
                    headers={'Content-Type': 'application/json'})

                # check if errors in cartocss (already turbo-carto processed)
                if 'errors' not in resp:
                    # replace previous cartocss with turbo-carto processed
                    #  version
                    layer.cartocss = (resp['metadata']
                                          ['layers']
                                          [1]
                                          ['meta']
                                          ['cartocss'])
                config.update({
                    'order': 1,
                    'options': {
                        'query': time_layer.query,
                        'user_name': self.creds.username(),
                        'tile_style': layer.cartocss
                    }
                })
                config['named_map'].update({
                    'layers': [{
                        'layer_name': 't',
                    }],
                })
                map_options.update({
                    'time_slider': True,
                    'loop': True,
                })
            bounds = [] if has_zoom else [[options['north'], options['east']],
                                          [options['south'], options['west']]]

            content = self._get_iframe_srcdoc(
                config=config,
                bounds=bounds,
                options=options,
                map_options=map_options,
                top_layer_url=top_basemap_layer_url(layers)
            )

            img_html = html
            html = (
                '<iframe srcdoc="{content}" width={width} height={height}>'
                '  Preview image: {img_html}'
                '</iframe>'
            ).format(content=utils.safe_quotes(content),
                     width=size[0],
                     height=size[1],
                     img_html=img_html)
            return HTML(html)
        elif HAS_MATPLOTLIB:
            raw_data = mpi.imread(static_url, format='png')
            if ax is None:
                dpi = mpi.rcParams['figure.dpi']
                mpl_size = (size[0] / dpi, size[1] / dpi)
                fig = plt.figure(figsize=mpl_size, dpi=dpi, frameon=False)
                fig.subplots_adjust(left=0, right=1, top=1, bottom=0)
                ax = plt.gca()
            ax.imshow(raw_data)
            ax.axis('off')
            return ax
        else:
            return Image(url=static_url,
                         embed=True,
                         format='png',
                         width=size[0],
                         height=size[1],
                         metadata=dict(origin_url=static_url))

    def _geom_type(self, source):
        """gets geometry type(s) of specified layer"""
        if isinstance(source, AbstractLayer):
            query = source.orig_query
        else:
            query = 'SELECT * FROM "{table}"'.format(table=source)
        resp = self.sql_client.send(
            utils.minify_sql((
                'SELECT',
                '    CASE WHEN ST_GeometryType(the_geom)',
                '               in (\'ST_Point\', \'ST_MultiPoint\')',
                '         THEN \'point\'',
                '         WHEN ST_GeometryType(the_geom)',
                '              in (\'ST_LineString\', \'ST_MultiLineString\')',
                '         THEN \'line\'',
                '         WHEN ST_GeometryType(the_geom)',
                '              in (\'ST_Polygon\', \'ST_MultiPolygon\')',
                '         THEN \'polygon\'',
                '         ELSE null END AS geom_type,',
                '    count(*) as cnt',
                'FROM ({query}) AS _wrap',
                'WHERE the_geom IS NOT NULL',
                'GROUP BY 1',
                'ORDER BY 2 DESC',
            )).format(query=query),
            **DEFAULT_SQL_ARGS)
        if resp['total_rows'] > 1:
            warn('There are multiple geometry types in {query}: '
                 '{geoms}. Styling by `{common_geom}`, the most common'.format(
                     query=query,
                     geoms=','.join(g['geom_type'] for g in resp['rows']),
                     common_geom=resp['rows'][0]['geom_type']))
        elif resp['total_rows'] == 0:
            raise ValueError('No geometry for layer. Check all layer tables '
                             'and queries to ensure there are geometries.')
        return resp['rows'][0]['geom_type']

    def data_boundaries(self, boundary=None, region=None, decode_geom=False,
                        timespan=None, include_nonclipped=False):
        """
        Find all boundaries available for the world or a `region`. If
        `boundary` is specified, get all available boundary polygons for the
        region specified (if any). This method is espeically useful for getting
        boundaries for a region and, with :py:meth:`CartoContext.data
        <cartoframes.context.CartoContext.data>` and
        :py:meth:`CartoContext.data_discovery
        <cartoframes.context.CartoContext.data_discovery>`, getting tables of
        geometries and the corresponding raw measures. For example, if you want
        to analyze how median income has changed in a region (see examples
        section for more).

        Examples:

            Find all boundaries available for Australia. The columns
            `geom_name` gives us the name of the boundary and `geom_id`
            is what we need for the `boundary` argument.

            .. code:: python

                import cartoframes
                cc = cartoframes.CartoContext('base url', 'api key')
                au_boundaries = cc.data_boundaries(region='Australia')
                au_boundaries[['geom_name', 'geom_id']]

            Get the boundaries for Australian Postal Areas and map them.

            .. code:: python

                from cartoframes import Layer
                au_postal_areas = cc.data_boundaries(boundary='au.geo.POA')
                cc.write(au_postal_areas, 'au_postal_areas')
                cc.map(Layer('au_postal_areas'))

            Get census tracts around Idaho Falls, Idaho, USA, and add median
            income from the US census. Without limiting the metadata, we get
            median income measures for each census in the Data Observatory.

            .. code:: python

                cc = cartoframes.CartoContext('base url', 'api key')
                # will return DataFrame with columns `the_geom` and `geom_ref`
                tracts = cc.data_boundaries(
                    boundary='us.census.tiger.census_tract',
                    region=[-112.096642,43.429932,-111.974213,43.553539])
                # write geometries to a CARTO table
                cc.write(tracts, 'idaho_falls_tracts')
                # gather metadata needed to look up median income
                median_income_meta = cc.data_discovery(
                    'idaho_falls_tracts',
                    keywords='median income',
                    boundaries='us.census.tiger.census_tract')
                # get median income data and original table as new dataframe
                idaho_falls_income = cc.data(
                    'idaho_falls_tracts',
                    median_income_meta,
                    how='geom_refs')
                # overwrite existing table with newly-enriched dataframe
                cc.write(idaho_falls_income,
                         'idaho_falls_tracts',
                         overwrite=True)

        Args:
            boundary (str, optional): Boundary identifier for the boundaries
              that are of interest. For example, US census tracts have a
              boundary ID of ``us.census.tiger.census_tract``, and Brazilian
              Municipios have an ID of ``br.geo.municipios``. Find IDs by
              running :py:meth:`CartoContext.data_boundaries
              <cartoframes.context.CartoContext.data_boundaries>`
              without any arguments, or by looking in the `Data Observatory
              catalog <http://cartodb.github.io/bigmetadata/>`__.
            region (str, optional): Region where boundary information or,
              if `boundary` is specified, boundary polygons are of interest.
              `region` can be one of the following:

                - table name (str): Name of a table in user's CARTO account
                - bounding box (list of float): List of four values (two
                  lng/lat pairs) in the following order: western longitude,
                  southern latitude, eastern longitude, and northern latitude.
                  For example, Switzerland fits in
                  ``[5.9559111595,45.8179931641,10.4920501709,47.808380127]``
            timespan (str, optional): Specific timespan to get geometries from.
              Defaults to use the most recent. See the Data Observatory catalog
              for more information.
            decode_geom (bool, optional): Whether to return the geometries as
              Shapely objects or keep them encoded as EWKB strings. Defaults
              to False.
            include_nonclipped (bool, optional): Optionally include
              non-shoreline-clipped boundaries. These boundaries are the raw
              boundaries provided by, for example, US Census Tiger.

        Returns:
            pandas.DataFrame: If `boundary` is specified, then all available
            boundaries and accompanying `geom_refs` in `region` (or the world
            if `region` is ``None`` or not specified) are returned. If
            `boundary` is not specified, then a DataFrame of all available
            boundaries in `region` (or the world if `region` is ``None``)
        """
        # TODO: create a function out of this?
        if (isinstance(region, collections.Iterable)
                and not isinstance(region, str)):
            if len(region) != 4:
                raise ValueError(
                    '`region` should be a list of the geographic bounds of a '
                    'region in the following order: western longitude, '
                    'southern latitude, eastern longitude, and northern '
                    'latitude. For example, Switerland fits in '
                    '``[5.9559111595,45.8179931641,10.4920501709,'
                    '47.808380127]``.')
            bounds = ('ST_MakeEnvelope({0}, {1}, {2}, {3}, 4326)').format(
                *region)
        elif isinstance(region, str):
            # see if it's a table
            try:
                geom_type = self._geom_type(region)
                if geom_type in ('point', 'line', ):
                    bounds = ('(SELECT ST_ConvexHull(ST_Collect(the_geom)) '
                              'FROM {table})').format(table=region)
                else:
                    bounds = ('(SELECT ST_Union(the_geom) '
                              'FROM {table})').format(table=region)
            except CartoException:
                # see if it's a Data Obs region tag
                regionsearch = '"geom_tags"::text ilike \'%{}%\''.format(
                    get_countrytag(region))
                bounds = 'ST_MakeEnvelope(-180.0, -85.0, 180.0, 85.0, 4326)'

        elif region is None:
            bounds = 'ST_MakeEnvelope(-180.0, -85.0, 180.0, 85.0, 4326)'
        else:
            raise ValueError('`region` must be a str, a list of two lng/lat '
                             'pairs, or ``None`` (which defaults to the '
                             'world)')
        if include_nonclipped:
            clipped = None
        else:
            clipped = (r"(geom_id ~ '^us\.census\..*_clipped$' OR "
                       r"geom_id !~ '^us\.census\..*')")

        if boundary is None:
            regionsearch = locals().get('regionsearch')
            filters = ' AND '.join(r for r in [regionsearch, clipped] if r)
            query = utils.minify_sql((
                'SELECT *',
                'FROM OBS_GetAvailableGeometries(',
                '  {bounds}, null, null, null, {timespan})',
                '{filters}')).format(
                    bounds=bounds,
                    timespan=utils.pgquote(timespan),
                    filters='WHERE {}'.format(filters) if filters else ''
                )
            return self.query(query)

        query = utils.minify_sql((
            'SELECT the_geom, geom_refs',
            'FROM OBS_GetBoundariesByGeometry(',
            '    {bounds},',
            '    {boundary},',
            '    {time})', )).format(
                bounds=bounds,
                boundary=utils.pgquote(boundary),
                time=utils.pgquote(timespan))
        return self.query(query, decode_geom=decode_geom)

    def data_discovery(self, region, keywords=None, regex=None, time=None,
                       boundaries=None, include_quantiles=False):
        """Discover Data Observatory measures. This method returns the full
        Data Observatory metadata model for each measure or measures that
        match the conditions from the inputs. The full metadata in each row
        uniquely defines a measure based on the timespan, geographic
        resolution, and normalization (if any). Read more about the metadata
        response in `Data Observatory
        <https://carto.com/docs/carto-engine/data/measures-functions/#obs_getmetaextent-geometry-metadata-json-max_timespan_rank-max_score_rank-target_geoms>`__
        documentation.

        Internally, this method finds all measures in `region` that match the
        conditions set in `keywords`, `regex`, `time`, and `boundaries` (if
        any of them are specified). Then, if `boundaries` is not specified, a
        geographical resolution for that measure will be chosen subject to the
        type of region specified:

          1. If `region` is a table name, then a geographical resolution that
             is roughly equal to `region size / number of subunits`.
          2. If `region` is a country name or bounding box, then a geographical
             resolution will be chosen roughly equal to `region size / 500`.

        Since different measures are in some geographic resolutions and not
        others, different geographical resolutions for different measures are
        oftentimes returned.

        .. tip::

            To remove the guesswork in how geographical resolutions are
            selected, specify one or more boundaries in `boundaries`. See
            the boundaries section for each region in the `Data Observatory
            catalog <http://cartodb.github.io/bigmetadata/>`__.

        The metadata returned from this method can then be used to create raw
        tables or for augmenting an existing table from these measures using
        :py:meth:`CartoContext.data <cartoframes.context.CartoContext.data>`.
        For the full Data Observatory catalog, visit
        https://cartodb.github.io/bigmetadata/. When working with the metadata
        DataFrame returned from this method, be careful to only remove rows not
        columns as `CartoContext.data <cartoframes.context.CartoContext.data>`
        generally needs the full metadata.

        .. note::
            Narrowing down a discovery query using the `keywords`, `regex`, and
            `time` filters is important for getting a manageable metadata
            set. Besides there being a large number of measures in the DO, a
            metadata response has acceptable combinations of measures with
            demonimators (normalization and density), and the same measure from
            other years.

            For example, setting the region to be United States counties with
            no filter values set will result in many thousands of measures.

        Examples:

            Get all European Union measures that mention ``freight``.

            .. code::

                meta = cc.data_discovery('European Union',
                                         keywords='freight',
                                         time='2010')
                print(meta['numer_name'].values)

        Arguments:
            region (str or list of float): Information about the region of
              interest. `region` can be one of three types:

                - region name (str): Name of region of interest. Acceptable
                  values are limited to: 'Australia', 'Brazil', 'Canada',
                  'European Union', 'France', 'Mexico', 'Spain',
                  'United Kingdom', 'United States'.
                - table name (str): Name of a table in user's CARTO account
                  with geometries. The region will be the bounding box of
                  the table.

                  .. Note:: If a table name is also a valid Data Observatory
                      region name, the Data Observatory name will be chosen
                      over the table.

                - bounding box (list of float): List of four values (two
                  lng/lat pairs) in the following order: western longitude,
                  southern latitude, eastern longitude, and northern latitude.
                  For example, Switzerland fits in
                  ``[5.9559111595,45.8179931641,10.4920501709,47.808380127]``

                .. Note:: Geometry levels are generally chosen by subdividing
                    the region into the next smallest administrative unit. To
                    override this behavior, specify the `boundaries` flag. For
                    example, set `boundaries` to
                    ``'us.census.tiger.census_tract'`` to choose US census
                    tracts.

            keywords (str or list of str, optional): Keyword or list of
              keywords in measure description or name. Response will be matched
              on all keywords listed (boolean `or`).
            regex (str, optional): A regular expression to search the measure
              descriptions and names. Note that this relies on PostgreSQL's
              case insensitive operator ``~*``. See `PostgreSQL docs
              <https://www.postgresql.org/docs/9.5/static/functions-matching.html>`__
              for more information.
            boundaries (str or list of str, optional): Boundary or list of
              boundaries that specify the measure resolution. See the
              boundaries section for each region in the `Data Observatory
              catalog <http://cartodb.github.io/bigmetadata/>`__.
            include_quantiles (bool, optional): Include quantiles calculations
              which are a calculation of how a measure compares to all measures
              in the full dataset. Defaults to ``False``. If ``True``,
              quantiles columns will be returned for each column which has it
              pre-calculated.

        Returns:
            pandas.DataFrame: A dataframe of the complete metadata model for
            specific measures based on the search parameters.

        Raises:
            ValueError: If `region` is a :obj:`list` and does not consist of
              four elements, or if `region` is not an acceptable region
            CartoException: If `region` is not a table in user account
        """
        if isinstance(region, str):
            try:
                # see if it's a DO region, nest in {}
                countrytag = '\'{{{0}}}\''.format(
                    get_countrytag(region))
                boundary = ('SELECT ST_MakeEnvelope(-180.0, -85.0, 180.0, '
                            '85.0, 4326) AS env, 500::int AS cnt')
            except ValueError:
                # TODO: make this work for general queries
                # see if it's a table
                self.sql_client.send(
                    'EXPLAIN SELECT * FROM {}'.format(region))
                boundary = (
                    'SELECT ST_SetSRID(ST_Extent(the_geom), 4326) AS env, '
                    'count(*)::int AS cnt FROM {table_name}').format(
                        table_name=region)
        elif isinstance(region, collections.Iterable):
            if len(region) != 4:
                raise ValueError(
                    '`region` should be a list of the geographic bounds of a '
                    'region in the following order: western longitude, '
                    'southern latitude, eastern longitude, and northern '
                    'latitude. For example, Switerland fits in '
                    '``[5.9559111595,45.8179931641,10.4920501709,'
                    '47.808380127]``.'
                )
            boundary = ('SELECT ST_MakeEnvelope({0}, {1}, {2}, {3}, 4326) AS '
                        'env, 500::int AS cnt'.format(*region))

        if locals().get('countrytag') is None:
            countrytag = 'null'

        if keywords:
            if isinstance(keywords, str):
                keywords = [keywords, ]
            kwsearch = ' OR '.join(
                ('numer_description ILIKE \'%{kw}%\' OR '
                 'numer_name ILIKE \'%{kw}%\'').format(kw=kw)
                for kw in keywords)
            kwsearch = '({})'.format(kwsearch)

        if regex:
            regexsearch = ('(numer_description ~* {regex} OR numer_name '
                           '~* {regex})').format(regex=utils.pgquote(regex))

        if keywords or regex:
            subjectfilters = '{kw} {op} {regex}'.format(
                kw=kwsearch if keywords else '',
                op='OR' if (keywords and regex) else '',
                regex=regexsearch if regex else '').strip()
        else:
            subjectfilters = ''

        if isinstance(time, str) or time is None:
            time = [time, ]
        if isinstance(boundaries, str) or boundaries is None:
            boundaries = [boundaries, ]

        if all(time) and all(boundaries):
            bt_filters = 'valid_geom AND valid_timespan'
        elif all(time) or all(boundaries):
            bt_filters = 'valid_geom' if all(boundaries) else 'valid_timespan'
        else:
            bt_filters = ''

        if bt_filters and subjectfilters:
            filters = 'WHERE ({s}) AND ({bt})'.format(
                s=subjectfilters, bt=bt_filters)
        elif bt_filters or subjectfilters:
            filters = 'WHERE {f}'.format(f=subjectfilters or bt_filters)
        else:
            filters = ''

        quantiles = ('WHERE numer_aggregate <> \'quantile\''
                     if not include_quantiles else '')

        numer_query = utils.minify_sql((
            'SELECT',
            '    numer_id,',
            '    {geom_id} AS geom_id,',
            '    {timespan} AS numer_timespan,',
            '    {normalization} AS normalization',
            '  FROM',
            '    OBS_GetAvailableNumerators(',
            '        (SELECT env FROM envelope),',
            '        {countrytag},',
            '        null,',  # denom_id
            '        {geom_id},',
            '        {timespan})',
            '{filters}', )).strip()

        # query all numerators for all `time`, `boundaries`, and raw/derived
        numers = '\nUNION\n'.join(
            numer_query.format(
                timespan=utils.pgquote(t),
                geom_id=utils.pgquote(b),
                normalization=utils.pgquote(n),
                countrytag=countrytag,
                filters=filters)
            for t in time
            for b in boundaries
            for n in ('predenominated', None))

        query = utils.minify_sql((
            'WITH envelope AS (',
            '    {boundary}',
            '), numers AS (',
            '  {numers}',
            ')',
            'SELECT *',
            'FROM json_to_recordset(',
            '    (SELECT OBS_GetMeta(',
            '        envelope.env,',
            '        json_agg(numers),',
            '        10, 10, envelope.cnt',
            '    ) AS meta',
            'FROM numers, envelope',
            'GROUP BY env, cnt)) as data(',
            '    denom_aggregate text, denom_colname text,',
            '    denom_description text, denom_geomref_colname text,',
            '    denom_id text, denom_name text, denom_reltype text,',
            '    denom_t_description text, denom_tablename text,',
            '    denom_type text, geom_colname text, geom_description text,',
            '    geom_geomref_colname text, geom_id text, geom_name text,',
            '    geom_t_description text, geom_tablename text,',
            '    geom_timespan text, geom_type text, id numeric,',
            '    max_score_rank text, max_timespan_rank text,',
            '    normalization text, num_geoms numeric, numer_aggregate text,',
            '    numer_colname text, numer_description text,',
            '    numer_geomref_colname text, numer_id text,',
            '    numer_name text, numer_t_description text,',
            '    numer_tablename text, numer_timespan text,',
            '    numer_type text, score numeric, score_rank numeric,',
            '    score_rownum numeric, suggested_name text,',
            '    target_area text, target_geoms text, timespan_rank numeric,',
            '    timespan_rownum numeric)',
            '{quantiles}', )).format(
                boundary=boundary,
                numers=numers,
                quantiles=quantiles).strip()
        self._debug_print(query=query)
        resp = self.sql_client.send(query)
        return pd.DataFrame(resp['rows'])

    def data(self, table_name, metadata, persist_as=None, how='the_geom'):
        """Get an augmented CARTO dataset with `Data Observatory
        <https://carto.com/data-observatory>`__ measures. Use
        `CartoContext.data_discovery
        <#context.CartoContext.data_discovery>`__ to search for available
        measures, or see the full `Data Observatory catalog
        <https://cartodb.github.io/bigmetadata/index.html>`__. Optionally
        persist the data as a new table.

        Example:
            Get a DataFrame with Data Observatory measures based on the
            geometries in a CARTO table.

            .. code::

                cc = cartoframes.CartoContext(BASEURL, APIKEY)
                median_income = cc.data_discovery('transaction_events',
                                                  regex='.*median income.*',
                                                  time='2011 - 2015')
                df = cc.data('transaction_events',
                             median_income)

            Pass in cherry-picked measures from the Data Observatory catalog.
            The rest of the metadata will be filled in, but it's important to
            specify the geographic level as this will not show up in the column
            name.

            .. code::

                median_income = [{'numer_id': 'us.census.acs.B19013001',
                                  'geom_id': 'us.census.tiger.block_group',
                                  'numer_timespan': '2011 - 2015'}]
                df = cc.data('transaction_events', median_income)

        Args:
            table_name (str): Name of table on CARTO account that Data
                Observatory measures are to be added to.
            metadata (pandas.DataFrame): List of all measures to add to
                `table_name`. See :py:meth:`CartoContext.data_discovery
                <cartoframes.context.CartoContext.data_discovery>` outputs
                for a full list of metadata columns.
            persist_as (str, optional): Output the results of augmenting
                `table_name` to `persist_as` as a persistent table on CARTO.
                Defaults to ``None``, which will not create a table.
            how (str, optional): **Not fully implemented**. Column name for
                identifying the geometry from which to fetch the data. Defaults
                to `the_geom`, which results in measures that are spatially
                interpolated (e.g., a neighborhood boundary's population will
                be calculated from underlying census tracts). Specifying a
                column that has the geometry identifier (for example, GEOID for
                US Census boundaries), results in measures directly from the
                Census for that GEOID but normalized how it is specified in the
                metadata.

        Returns:
            pandas.DataFrame: A DataFrame representation of `table_name` which
            has new columns for each measure in `metadata`.

        Raises:
            NameError: If the columns in `table_name` are in the
              ``suggested_name`` column of `metadata`.
            ValueError: If metadata object is invalid or empty, or if the
              number of requested measures exceeds 50.
            CartoException: If user account consumes all of Data Observatory
              quota
        """
        # if how != 'the_geom':
        #   raise NotImplementedError('Data gathering currently only works if '
        #                             'a geometry is present')
        if isinstance(metadata, pd.DataFrame):
            _meta = metadata.copy().reset_index()
        elif isinstance(metadata, collections.Iterable):
            query = utils.minify_sql((
                'WITH envelope AS (',
                '  SELECT',
                '    ST_SetSRID(ST_Extent(the_geom)::geometry, 4326) AS env,',
                '    count(*)::int AS cnt',
                '  FROM {table_name}',
                ')',
                'SELECT *',
                '  FROM json_to_recordset(',
                '      (SELECT OBS_GetMeta(',
                '          envelope.env,',
                '          (\'{meta}\')::json,',
                '          10, 1, envelope.cnt',
                '      ) AS meta',
                '  FROM envelope',
                '  GROUP BY env, cnt)) as data(',
                '      denom_aggregate text, denom_colname text,',
                '      denom_description text, denom_geomref_colname text,',
                '      denom_id text, denom_name text, denom_reltype text,',
                '      denom_t_description text, denom_tablename text,',
                '      denom_type text, geom_colname text,',
                '      geom_description text,geom_geomref_colname text,',
                '      geom_id text, geom_name text, geom_t_description text,',
                '      geom_tablename text, geom_timespan text,',
                '      geom_type text, id numeric, max_score_rank text,',
                '      max_timespan_rank text, normalization text, num_geoms',
                '      numeric,numer_aggregate text, numer_colname text,',
                '      numer_description text, numer_geomref_colname text,',
                '      numer_id text, numer_name text, numer_t_description',
                '      text, numer_tablename text, numer_timespan text,',
                '      numer_type text, score numeric, score_rank numeric,',
                '      score_rownum numeric, suggested_name text,',
                '      target_area text, target_geoms text, timespan_rank',
                '      numeric, timespan_rownum numeric)',
            )).format(table_name=table_name,
                      meta=json.dumps(metadata).replace('\'', '\'\''))
            resp = self.sql_client.send(query)
            _meta = pd.DataFrame(resp['rows'])

        if _meta.shape[0] == 0:
            raise ValueError('There are no valid metadata entries. Check '
                             'inputs.')
        elif _meta.shape[0] > 50:
            raise ValueError('The number of metadata entries exceeds 50. Tip: '
                             'If `metadata` is a pandas.DataFrame, iterate '
                             'over this object using `metadata.groupby`. If '
                             'it is a list, iterate over chunks of it. Then '
                             'combine resulting DataFrames using '
                             '`pandas.concat`')

        tablecols = self.sql_client.send(
            'SELECT * FROM {table_name} LIMIT 0'.format(table_name=table_name),
            **DEFAULT_SQL_ARGS
        )['fields'].keys()

        names = {}
        for suggested in _meta['suggested_name']:
            if suggested in tablecols:
                names[suggested] = utils.unique_colname(suggested, tablecols)
                warn(
                    '{s0} was augmented as {s1} because of name '
                    'collision'.format(s0=suggested, s1=names[suggested])
                )
            else:
                names[suggested] = suggested

        cols = ', '.join(
            '(data->{n}->>\'value\')::{pgtype} AS {col}'.format(
                n=row[0],
                pgtype=row[1]['numer_type'],
                col=names[row[1]['suggested_name']])
            for row in _meta.iterrows())
        query = utils.minify_sql((
            'SELECT t.*, {cols}',
            '  FROM OBS_GetData(',
            '       (SELECT array_agg({how})',
            '        FROM "{tablename}"),',
            '       (SELECT \'{meta}\'::json)) as m,',
            '       {tablename} as t',
            ' WHERE t."{rowid}" = m.id',)).format(
                how=('(the_geom, cartodb_id)::geomval'
                     if how == 'the_geom' else how),
                tablename=table_name,
                rowid='cartodb_id' if how == 'the_geom' else how,
                cols=cols,
                meta=_meta.to_json(orient='records').replace('\'', '\'\''))
        return self.query(query,
                          table_name=persist_as)

    # backwards compatibility
    def data_augment(self, table_name, metadata):
        """DEPRECATED. Use `CartoContext.data` instead"""
        warn('This function is being deprecated. Use `CartoContext.data` '
             'instead.', DeprecationWarning)
        return self.data(table_name, metadata, persist_as=table_name)

    def _auth_send(self, relative_path, http_method, **kwargs):
        self._debug_print(relative_path=relative_path,
                          http_method=http_method,
                          kwargs=kwargs)
        res = self.auth_client.send(relative_path, http_method, **kwargs)
        if isinstance(res.content, str):
            return json.loads(res.content)
        try:
            return json.loads(res.content.decode('utf-8'))
        except json.JSONDecodeError as err:
            raise CartoException(err)

    def _check_query(self, query, style_cols=None):
        """Checks if query from Layer or QueryLayer is valid"""
        try:
            self.sql_client.send(
                utils.minify_sql((
                    'EXPLAIN',
                    'SELECT',
                    '  {style_cols}{comma}',
                    '  the_geom, the_geom_webmercator',
                    'FROM ({query}) _wrap;',
                )).format(query=query,
                          comma=',' if style_cols else '',
                          style_cols=(','.join(style_cols)
                                      if style_cols else '')),
                do_post=False)
        except Exception as err:
            raise ValueError(('Layer query `{query}` and/or style column(s) '
                              '{cols} are not valid: {err}.'
                              '').format(query=query,
                                         cols=', '.join(['`{}`'.format(c)
                                                         for c in style_cols]),
                                         err=err))

    def _send_map_template(self, layers, has_zoom):
        map_name = get_map_name(layers, has_zoom=has_zoom)
        if map_name not in self._map_templates:
            resp = self._auth_send(
                'api/v1/map/named', 'POST',
                headers={'Content-Type': 'application/json'},
                data=get_map_template(layers, has_zoom=has_zoom))
            # TODO: remove this after testing
            if 'errors' in resp:
                resp = self._auth_send(
                    'api/v1/map/named/{}'.format(map_name),
                    'PUT',
                    headers={'Content-Type': 'application/json'},
                    data=get_map_template(layers, has_zoom=has_zoom))

            self._map_templates[map_name] = True
        return map_name

    def _get_iframe_srcdoc(self, config, bounds, options, map_options,
                           top_layer_url=None):
        if not hasattr(self, '_srcdoc') or self._srcdoc is None:
            html_template = os.path.join(
                os.path.dirname(__file__),
                'assets',
                'cartoframes.html')
            with open(html_template, 'r') as html_file:
                self._srcdoc = html_file.read()

        return (self._srcdoc
                .replace('@@CONFIG@@', json.dumps(config))
                .replace('@@BOUNDS@@', json.dumps(bounds))
                .replace('@@OPTIONS@@', json.dumps(map_options))
                .replace('@@LABELS@@', top_layer_url or '')
                .replace('@@ZOOM@@', str(options.get('zoom', 3)))
                .replace('@@LAT@@', str(options.get('lat', 0)))
                .replace('@@LNG@@', str(options.get('lng', 0))))

    def _get_bounds(self, layers):
        """Return the bounds of all data layers involved in a cartoframes map.

        Args:
            layers (list): List of cartoframes layers. See `cartoframes.layers`
                for all types.

        Returns:
            dict: Dictionary of northern, southern, eastern, and western bounds
                of the superset of data layers. Keys are `north`, `south`,
                `east`, and `west`. Units are in WGS84.
        """
        extent_query = ('SELECT ST_EXTENT(the_geom) AS the_geom '
                        'FROM ({query}) AS t{idx}\n')
        union_query = 'UNION ALL\n'.join(
            [extent_query.format(query=layer.orig_query, idx=idx)
             for idx, layer in enumerate(layers)
             if not layer.is_basemap])

        extent = self.sql_client.send(
            utils.minify_sql((
                'SELECT',
                '    ST_XMIN(ext) AS west,',
                '    ST_YMIN(ext) AS south,',
                '    ST_XMAX(ext) AS east,',
                '    ST_YMAX(ext) AS north',
                'FROM (',
                '    SELECT ST_Extent(the_geom) AS ext',
                '    FROM ({union_query}) AS _wrap1',
                ') AS _wrap2',
            )).format(union_query=union_query),
            do_post=False)

        return extent['rows'][0]

    def _debug_print(self, **kwargs):
        if self._verbose <= 0:
            return

        for key, value in utils.dict_items(kwargs):
            if isinstance(value, requests.Response):
                str_value = ("status_code: {status_code}, "
                             "content: {content}").format(
                                 status_code=value.status_code,
                                 content=value.content)
            else:
                str_value = str(value)
            if self._verbose < 2 and len(str_value) > 300:
                str_value = '{}\n\n...\n\n{}'.format(str_value[:250],
                                                     str_value[-50:])
            print('{key}: {value}'.format(key=key,
                                          value=str_value))


# TODO: move all of the below to the utils module
def _add_encoded_geom(df, geom_col):
    """Add encoded geometry to DataFrame"""
    # None if not a GeoDataFrame
    is_geopandas = getattr(df, '_geometry_column_name', None)
    if is_geopandas is None and geom_col is None:
        warn('`encode_geom` works best with Geopandas '
             '(http://geopandas.org/) and/or shapely '
             '(https://pypi.python.org/pypi/Shapely).')
        geom_col = 'geometry' if 'geometry' in df.columns else None
        if geom_col is None:
            raise KeyError('Geometries were requested to be encoded '
                           'but a geometry column was not found in the '
                           'DataFrame.'.format(geom_col=geom_col))
    elif is_geopandas and geom_col:
        warn('Geometry column of the input DataFrame does not '
             'match the geometry column supplied. Using user-supplied '
             'column...\n'
             '\tGeopandas geometry column: {}\n'
             '\tSupplied `geom_col`: {}'.format(is_geopandas,
                                                geom_col))
    elif is_geopandas and geom_col is None:
        geom_col = is_geopandas
    # updates in place
    df['the_geom'] = df[geom_col].apply(_encode_geom)
    return None


def _encode_decode_decorator(func):
    """decorator for encoding and decoding geoms"""
    def wrapper(*args):
        """error catching"""
        try:
            processed_geom = func(*args)
            return processed_geom
        except ImportError as err:
            raise ImportError('The Python package `shapely` needs to be '
                              'installed to encode or decode geometries. '
                              '({})'.format(err))
    return wrapper


@_encode_decode_decorator
def _encode_geom(geom):
    """Encode geometries into hex-encoded wkb
    """
    from shapely import wkb
    if geom:
        return ba.hexlify(wkb.dumps(geom)).decode()
    return None


@_encode_decode_decorator
def _decode_geom(ewkb):
    """Decode encoded wkb into a shapely geometry
    """
    from shapely import wkb
    if ewkb:
        return wkb.loads(ba.unhexlify(ewkb))
    return None<|MERGE_RESOLUTION|>--- conflicted
+++ resolved
@@ -205,12 +205,7 @@
         # is an org user if first item is not `public`
         return res['rows'][0]['unnest'] != 'public'
 
-<<<<<<< HEAD
-    def read(self, table_name, limit=None, index='cartodb_id',
-             decode_geom=False, shared_user=None, retry_times=3):
-=======
     def read(self, table_name, limit=None, decode_geom=False, shared_user=None):
->>>>>>> b7cb303d
         """Read a table from CARTO into a pandas DataFrames.
 
         Args:
@@ -256,44 +251,6 @@
 
         return self._clean_DataFrame_from_carto(df, table_name, schema, decode_geom)
 
-    def _clean_DataFrame_from_carto(self, df, table_name, schema='public', decode_geom=False):
-        """
-        Clean a DataFrame with a dataset from CARTO:
-        - remove the_geom_webmercator
-        - use cartodb_id as DataFrame index
-        - process date columns
-        - decode geom
-
-        :param df: DataFrame with a dataset from CARTO
-        :type df: pandas DataFrame
-        :param table: table name in user's CARTO account.
-        :type table: str
-        :param schema: table schema name in user's CARTO account.
-        :type schema: str
-        :param decode_geom: Decodes CARTO's geometries into a `Shapely <https://github.com/Toblerity/Shapely>`__
-              object that can be used, for example, in `GeoPandas <http://geopandas.org/>`__.
-        :type decode_geom: bool, optional
-
-        :return: DataFrame
-        """
-        if 'the_geom_webmercator' in df.columns:
-            df.pop('the_geom_webmercator')
-
-        if 'cartodb_id' in df.columns:
-            df.set_index('cartodb_id', inplace=True)
-
-        table_columns = self._get_table_columns(table_name, schema)
-        if table_columns:
-            for column_name in table_columns:
-                if table_columns[column_name]['type'] == 'date':
-                    df[column_name] = pd.to_datetime(df[column_name], errors='ignore')
-
-        if decode_geom:
-            df['geometry'] = df.the_geom.apply(_decode_geom)
-
-        return df
-
-<<<<<<< HEAD
     def _recursive_read(self, query, retry_times):
         try:
             return self.copy_client.copyto_stream(query)
@@ -308,7 +265,43 @@
                 warn('Read call was rate limited. Are you running more read queries at the same time?.')
                 raise err
 
-=======
+    def _clean_DataFrame_from_carto(self, df, table_name, schema='public', decode_geom=False):
+        """
+        Clean a DataFrame with a dataset from CARTO:
+        - remove the_geom_webmercator
+        - use cartodb_id as DataFrame index
+        - process date columns
+        - decode geom
+
+        :param df: DataFrame with a dataset from CARTO
+        :type df: pandas DataFrame
+        :param table: table name in user's CARTO account.
+        :type table: str
+        :param schema: table schema name in user's CARTO account.
+        :type schema: str
+        :param decode_geom: Decodes CARTO's geometries into a `Shapely <https://github.com/Toblerity/Shapely>`__
+              object that can be used, for example, in `GeoPandas <http://geopandas.org/>`__.
+        :type decode_geom: bool, optional
+
+        :return: DataFrame
+        """
+        if 'the_geom_webmercator' in df.columns:
+            df.pop('the_geom_webmercator')
+
+        if 'cartodb_id' in df.columns:
+            df.set_index('cartodb_id', inplace=True)
+
+        table_columns = self._get_table_columns(table_name, schema)
+        if table_columns:
+            for column_name in table_columns:
+                if table_columns[column_name]['type'] == 'date':
+                    df[column_name] = pd.to_datetime(df[column_name], errors='ignore')
+
+        if decode_geom:
+            df['geometry'] = df.the_geom.apply(_decode_geom)
+
+        return df
+
     def _get_table_columns(self, table, schema='public'):
         """
         Get columns names and types from a table
@@ -326,7 +319,6 @@
             return table_info['fields']
 
         return None
->>>>>>> b7cb303d
 
     @utils.temp_ignore_warnings
     def tables(self):
