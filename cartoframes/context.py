"""CartoContext and BatchJobStatus classes"""
import json
import os
import random
import sys
import time
import collections
import binascii as ba
from warnings import warn

import requests
import IPython
import pandas as pd
from tqdm import tqdm
from appdirs import user_cache_dir

from carto.auth import APIKeyAuthClient
from carto.sql import SQLClient, BatchSQLClient
from carto.exceptions import CartoException

from .credentials import Credentials
from .utils import (dict_items, normalize_colnames, norm_colname,
                    importify_params, join_url)
from .layer import BaseMap
from .maps import non_basemap_layers, get_map_name, get_map_template
from .__version__ import __version__

if sys.version_info >= (3, 0):
    from urllib.parse import urlparse, urlencode
else:
    from urlparse import urlparse
    from urllib import urlencode
try:
    import matplotlib.image as mpi
    import matplotlib.pyplot as plt
    # set dpi based on CARTO Static Maps API dpi
    mpi.rcParams['figure.dpi'] = 72.0
except (ImportError, RuntimeError):
    mpi = None
    plt = None
HAS_MATPLOTLIB = plt is not None

# Choose constant to avoid overview generation which are triggered at a
# half million rows
MAX_IMPORT_ROWS = 499999

# threshold for using batch sql api or not for geometry creation
MAX_ROWS_LNGLAT = 100000

# Cache directory for temporary data operations
CACHE_DIR = user_cache_dir('cartoframes')

# cartoframes version
DEFAULT_SQL_ARGS = dict(client='cartoframes_{}'.format(__version__),
                        do_post=False)


class CartoContext(object):
    """CartoContext class for authentication with CARTO and high-level operations
    such as reading tables from CARTO into dataframes, writing dataframes to
    CARTO tables, and creating custom maps from dataframes and CARTO tables.
    Future methods interact with CARTO's services like
    `Data Observatory <https://carto.com/data-observatory>`__, and `routing,
    geocoding, and isolines <https://carto.com/location-data-services/>`__.

    Manages connections with CARTO for data and map operations. Modeled
    after `SparkContext
    <https://jaceklaskowski.gitbooks.io/mastering-apache-spark/content/spark-sparkcontext.html>`__.

    Example:
        Create a CartoContext object::

            import cartoframes
            cc = cartoframes.CartoContext(BASEURL, APIKEY)

    Attrs:
        creds (cartoframes.Credentials): :obj:`Credentials` instance

    Args:
        base_url (str): Base URL of CARTO user account. Cloud-based accounts
            are of the form ``https://{username}.carto.com`` (e.g.,
            https://eschbacher.carto.com for user ``eschbacher``). On-premises
            installation users should ask their admin.
        api_key (str): CARTO API key.
        session (requests.Session, optional): requests session. See `requests
            documentation
            <http://docs.python-requests.org/en/master/user/advanced/>`__
            for more information.
        verbose (bool, optional): Output underlying process states (True), or
            suppress (False, default)

    Returns:
        :obj:`CartoContext`: A CartoContext object that is authenticated
        against the user's CARTO account.
    """
    def __init__(self, base_url=None, api_key=None, creds=None, session=None,
                 verbose=0):

        self.creds = Credentials(creds=creds, key=api_key, base_url=base_url)
        self.auth_client = APIKeyAuthClient(base_url=self.creds.base_url(),
                                            api_key=self.creds.key(),
                                            session=session)
        self.sql_client = SQLClient(self.auth_client)
        self.creds.username(self.auth_client.username)
        self.is_org = self._is_org_user()

        self._map_templates = {}
        self._srcdoc = None
        self._verbose = verbose

    def _is_org_user(self):
        """Report whether user is in a multiuser CARTO organization or not"""
        res = self.sql_client.send('SHOW search_path', **DEFAULT_SQL_ARGS)

        paths = [p.strip() for p in res['rows'][0]['search_path'].split(',')]
        # is an org user if first item is not `public`
        return paths[0] != 'public'

    def read(self, table_name, limit=None, index='cartodb_id',
             decode_geom=False):
        """Read tables from CARTO into pandas DataFrames.

        Example:
            .. code:: python

                import cartoframes
                cc = cartoframes.CartoContext(BASEURL, APIKEY)
                df = cc.read('acadia_biodiversity')

        Args:
            table_name (str): Name of table in user's CARTO account.
            limit (int, optional): Read only ``limit`` lines from
                ``table_name``. Defaults to `None`, which reads the full table.
            index (str, optional): Not currently in use.

        Returns:
            pandas.DataFrame: DataFrame representation of `table_name` from
            CARTO.
        """
        query = 'SELECT * FROM "{table_name}"'.format(table_name=table_name)
        if limit is not None:
            if isinstance(limit, int) and (limit >= 0):
                query += ' LIMIT {limit}'.format(limit=limit)
            else:
                raise ValueError("`limit` parameter must an integer >= 0")

        return self.query(query, decode_geom=decode_geom)

    def write(self, df, table_name, temp_dir=CACHE_DIR,
              overwrite=False, lnglat=None, encode_geom=False, geom_col=None,
              **kwargs):
        """Write a DataFrame to a CARTO table.

        Example:
            Write a pandas DataFrame to CARTO.

            .. code:: python

                cc.write(df, 'brooklyn_poverty', overwrite=True)

            Scrape an HTML table from Wikipedia and send to CARTO with content
            guessing to create a geometry from the country column. This uses
            a CARTO Import API param `content_guessing` parameter.

            .. code:: python

                url = 'https://en.wikipedia.org/wiki/List_of_countries_by_life_expectancy'
                # retrieve first HTML table from that page
                df = pd.read_html(url, header=0)[0]
                # send to carto, let it guess polygons based on the 'country'
                #   column. Also set privacy to 'public'
                cc.write(df, 'life_expectancy',
                         content_guessing=True,
                         privacy='public')
                cc.map(layers=Layer('life_expectancy',
                                    color='both_sexes_life_expectancy'))

        Args:
            df (pandas.DataFrame): DataFrame to write to ``table_name`` in user
                CARTO account
            table_name (str): Table to write ``df`` to in CARTO.
            temp_dir (str, optional): Directory for temporary storage of data
                that is sent to CARTO. Default is ``/tmp`` (Unix-like systems).
            overwrite (bool, optional): Behavior for overwriting ``table_name``
                if it exits on CARTO. Defaults to ``False``.
            lnglat (tuple, optional): lng/lat pair that can be used for
                creating a geometry on CARTO. Defaults to ``None``. In some
                cases, geometry will be created without specifying this. See
                CARTO's `Import API
                <https://carto.com/docs/carto-engine/import-api/standard-tables>`__
                for more information.
            encode_geom (bool, optional): Whether to write `geom_col` to CARTO
                as `the_geom`.
            geom_col (str, optional): The name of the column where geometry
                information is stored. Used in conjunction with `encode_geom`.
            kwargs: Keyword arguments from CARTO's Import API. See the `params
                listed in the documentation
                <https://carto.com/docs/carto-engine/import-api/standard-tables/#params>`__
                for more information. For example, when using
                `content_guessing='true'`, a column named 'countries' with
                country names will be used to generate polygons for each
                country. To avoid unintended consequences, avoid `file`, `url`,
                and other similar arguments.

        Returns:
            :obj:`BatchJobStatus` or None: If `lnglat` flag is set and the
            DataFrame has more than 100,000 rows, a :obj:`BatchJobStatus`
            instance is returned. Otherwise, None.
<<<<<<< HEAD

        .. note::
            DataFrame indexes are changed to ordinary columns. CARTO creates
            an index called `cartodb_id` for every table that runs from 1 to
            the length of the DataFrame.
        """
        # work on a copy to avoid changing the original
        _df = df.copy()
=======
        """  # noqa
>>>>>>> 39c14bf3
        if not os.path.exists(temp_dir):
            self._debug_print(temp_dir='creating directory at ' + temp_dir)
            os.makedirs(temp_dir)
        if encode_geom:
            _add_encoded_geom(_df, geom_col)

        if not overwrite:
            # error if table exists and user does not want to overwrite
            self._table_exists(table_name)

        # issue warning if the index is anything but the pandas default
        #  range index
        if not _df.index.equals(pd.RangeIndex(0, _df.shape[0], 1)):
            _df.reset_index(inplace=True)

        pgcolnames = normalize_colnames(_df.columns)
        if table_name != norm_colname(table_name):
            table_name = norm_colname(table_name)
            warn('Table will be named `{}`'.format(table_name))

        if _df.shape[0] > MAX_IMPORT_ROWS:
            # NOTE: schema is set using different method than in _set_schema
            # send placeholder table
            final_table_name = self._send_dataframe(_df.iloc[0:0], table_name,
                                                    temp_dir, geom_col,
                                                    pgcolnames, kwargs)
            # send dataframe in batches, combine into placeholder table
            final_table_name = self._send_batches(_df, table_name, temp_dir,
                                                  geom_col, pgcolnames, kwargs)
        else:
            final_table_name = self._send_dataframe(_df, table_name, temp_dir,
                                                    geom_col, pgcolnames,
                                                    kwargs)
            self._set_schema(_df, final_table_name, pgcolnames)

        # create geometry column from long/lats if requested
        if lnglat:
            query = '''
                    UPDATE "{table_name}"
                    SET the_geom = CDB_LatLng("{lat}"::numeric,
                                              "{lng}"::numeric);
                    SELECT CDB_TableMetadataTouch('{table_name}'::regclass);
                    '''.format(table_name=final_table_name,
                               lng=norm_colname(lnglat[0]),
                               lat=norm_colname(lnglat[1]))
            if _df.shape[0] > MAX_ROWS_LNGLAT:
                batch_client = BatchSQLClient(self.auth_client)
                status = batch_client.create([query, ])
                tqdm.write(
                    'Table successfully written to CARTO: {table_url}\n'
                    '`the_geom` column is being populated from `{lnglat}`. '
                    'Check the status of the operation with:\n'
                    '    \033[1mBatchJobStatus(CartoContext(), \'{job_id}\''
                    ').status()\033[0m\n'
                    'or try reading the table from CARTO in a couple of '
                    'minutes.\n'
                    '\033[1mNote:\033[0m `CartoContext.map` will not work on '
                    'this table until its geometries are created.'.format(
                               table_url=join_url((self.creds.base_url(),
                                                   'dataset',
                                                   final_table_name, )),
                               job_id=status.get('job_id'),
                               lnglat=str(lnglat)))
                return BatchJobStatus(self, status)

            self.sql_client.send(query, do_post=False)

        tqdm.write('Table successfully written to CARTO: {table_url}'.format(
                       table_url=join_url((self.creds.base_url(),
                                           'dataset',
                                           final_table_name, ))))

    def delete(self, table_name):
        """Delete a table in user's CARTO account.

        Args:
            table_name (str): Table name to delete

        Returns:
            None
        """
        try:
            resp = self.auth_client.send(
                'api/v1/viz/{table_name}'.format(table_name=table_name),
                http_method='DELETE'
            )
            resp.raise_for_status()
        except requests.exceptions.HTTPError as err:
            warn('Failed to delete the following table from CARTO '
                 'account: `{table_name}`. ({err})'.format(
                     table_name=table_name,
                     err=err))
        return None

    def _table_exists(self, table_name):
        """Checks to see if table exists"""
        try:
            self.sql_client.send('''
                EXPLAIN SELECT * FROM "{table_name}"
                '''.format(table_name=table_name),
                do_post=False)
            raise NameError(
                'Table `{table_name}` already exists. '
                'Run with `overwrite=True` if you wish to replace the '
                'table.'.format(table_name=table_name))
        except CartoException as err:
            # If table doesn't exist, we get an error from the SQL API
            self._debug_print(err=err)
            return False

    def _send_batches(self, df, table_name, temp_dir, geom_col, pgcolnames,
                      kwargs):
        """Batch sending a dataframe in chunks that are then recombined.

        Args:
            df (pandas.DataFrame): DataFrame that will be batched up for
                sending to CARTO
            table_name (str): Name of table to send DataFrame to
            temp_dir (str): Local directory for temporary storage of DataFrame
                written to file that will be sent to CARTO
            geom_col (str): Name of encoded geometry column (if any) that will
                be dropped or converted to `the_geom` column
            pgcolnames (list of str): List of SQL-normalized column names

        Returns:
            final_table_name (str): Final table name on CARTO that the
            DataFrame is stored in
        """
        subtables = []
        # generator for accessing chunks of original dataframe
        df_gen = df.groupby(list(i // MAX_IMPORT_ROWS
                                 for i in range(df.shape[0])))
        for chunk_num, chunk in tqdm(df_gen.__iter__(),
                                     total=df.shape[0] // MAX_IMPORT_ROWS + 1,
                                     desc='Uploading in batches'):
            temp_table = '{orig}_cartoframes_temp_{chunk}'.format(
                orig=table_name[:40],
                chunk=chunk_num)
            try:
                # send dataframe chunk, get new name if collision
                temp_table = self._send_dataframe(chunk, temp_table, temp_dir,
                                                  geom_col, pgcolnames, kwargs)
            except CartoException as err:
                for table in subtables:
                    self.delete(table)
                self.delete(table_name)
                raise CartoException(err)

            if temp_table:
                subtables.append(temp_table)
            self._debug_print(chunk_num=chunk_num,
                              chunk_shape=str(chunk.shape),
                              temp_table=temp_table)

        # combine chunks into final table
        try:
            select_base = 'SELECT {schema} FROM "{{table}}"'.format(
                schema=_df2pg_schema(df, pgcolnames))
            unioned_tables = '\nUNION ALL\n'.join([select_base.format(table=t)
                                                   for t in subtables])
            self._debug_print(unioned=unioned_tables)
            drop_tables = '\n'.join(
                    'DROP TABLE IF EXISTS "{table}";'.format(table=table)
                    for table in subtables)
            # 1. create temp table for all the data
            # 2. drop all previous temp tables
            # 3. drop placeholder table and move temp table into it's place
            # 4. cartodb-fy table, register it with metadata
            query = '''
                CREATE TABLE "{table_name}_temp" As {unioned_tables};
                ALTER TABLE "{table_name}_temp"
                      DROP COLUMN IF EXISTS cartodb_id;
                {drop_tables}
                DROP TABLE IF EXISTS "{table_name}";
                ALTER TABLE "{table_name}_temp" RENAME TO "{table_name}";
                SELECT CDB_CartoDBFYTable('{org}', '{table_name}');
                SELECT CDB_TableMetadataTouch('{table_name}'::regclass);
                '''.format(table_name=table_name,
                           unioned_tables=unioned_tables,
                           org=(self.creds.username()
                                if self.is_org else 'public'),
                           drop_tables=drop_tables)
            self._debug_print(query=query)
            self.sql_client.send(query, **DEFAULT_SQL_ARGS)
        except CartoException as err:
            for table in subtables:
                self.delete(table)
            self.delete(table_name)
            raise Exception('Failed to upload dataframe: {}'.format(err))

        return table_name

    def _send_dataframe(self, df, table_name, temp_dir, geom_col, pgcolnames,
                        kwargs):
        """Send a DataFrame to CARTO to be imported as a SQL table. Index of
            DataFrame not included.

        Note:
            Schema from ``df`` is not enforced with this method. Use
            ``self._set_schema`` to enforce the schema.

        Args:
            df (pandas.DataFrame): DataFrame that is will be sent to CARTO
            table_name (str): Name on CARTO for the table that will have the
                data from ``df``
            temp_dir (str): Name of directory used for temporarily storing the
                DataFrame file to sent to CARTO
            geom_col (str): Name of geometry column

        Returns:
            final_table_name (str): Name of final table. This method will
            overwrite the table `table_name` if it already exists.
        """
        def remove_tempfile(filepath):
            """removes temporary file"""
            os.remove(filepath)

        tempfile = '{temp_dir}/{table_name}.csv'.format(temp_dir=temp_dir,
                                                        table_name=table_name)
        self._debug_print(tempfile=tempfile)
<<<<<<< HEAD
        df.drop(labels=[geom_col], axis=1, errors='ignore').to_csv(path_or_buf=tempfile,
                                                          na_rep='',
                                                          header=pgcolnames,
                                                          index=False,
                                                          encoding='utf-8')
=======
        df.drop(labels=[geom_col], axis=1, errors='ignore').to_csv(
                path_or_buf=tempfile,
                na_rep='',
                header=pgcolnames,
                encoding='utf-8')
>>>>>>> 39c14bf3

        with open(tempfile, 'rb') as f:
            params = {'type_guessing': False}
            params.update(kwargs)
            params = {k: importify_params(v) for k, v in dict_items(params)}
            res = self._auth_send('api/v1/imports', 'POST',
                                  files={'file': f},
                                  params=params,
                                  stream=True)
            self._debug_print(res=res)

            if not res.get('success'):
                remove_tempfile(tempfile)
                raise CartoException('Failed to send DataFrame')
            import_id = res['item_queue_id']

        remove_tempfile(tempfile)
        final_table_name = table_name
        while True:
            import_job = self._check_import(import_id)
            self._debug_print(import_job=import_job)
            final_table_name = self._handle_import(import_job, table_name)
            if import_job['state'] == 'complete':
                break
            # Wait a second before doing another request
            time.sleep(1.0)

        return final_table_name

    def _set_schema(self, dataframe, table_name, pgcolnames):
        """Update a table associated with a dataframe to have the equivalent
        schema

        Args:
            dataframe (pandas.DataFrame): Dataframe that CARTO table is cloned
                from
            table_name (str): Table name where schema is being altered
            pgcolnames (list of str): List of column names from ``dataframe``
                as they appear on the database
        Returns:
            None
        """
        util_cols = ('the_geom', 'the_geom_webmercator', 'cartodb_id')
        alter_temp = ('ALTER COLUMN "{col}" TYPE {ctype} USING '
                      'NULLIF("{col}", \'\')::{ctype}')
        # alter non-util columns that are not text type
        alter_cols = ', '.join(alter_temp.format(col=c,
                                                 ctype=_dtypes2pg(t))
                               for c, t in zip(pgcolnames,
                                               dataframe.dtypes)
                               if c not in util_cols and t != 'object')
        alter_query = 'ALTER TABLE "{table}" {alter_cols};'.format(
            table=table_name,
            alter_cols=alter_cols)
        self._debug_print(alter_query=alter_query)
        try:
            self.sql_client.send(alter_query, **DEFAULT_SQL_ARGS)
        except CartoException as err:
            warn('DataFrame written to CARTO but the table schema failed to '
                 'update to match DataFrame. All columns in CARTO table have '
                 'data type `text`. CARTO error: `{err}`.'.format(
                     err=err,
                     query=alter_query))

    def _check_import(self, import_id):
        """Check the status of an Import API job"""

        res = self._auth_send('api/v1/imports/{}'.format(import_id),
                              'GET')
        return res

    def _handle_import(self, import_job, table_name):
        """Handle state of import job"""
        if import_job['state'] == 'failure':
            if import_job['error_code'] == 8001:
                raise CartoException('Over CARTO account storage limit for '
                                     'user `{}`. Try subsetting your '
                                     'DataFrame or dropping columns to reduce '
                                     'the data size.'.format(
                                         self.creds.username()))
            elif import_job['error_code'] == 6668:
                raise CartoException('Too many rows in DataFrame. Try '
                                     'subsetting DataFrame before writing to '
                                     'CARTO.')
            else:
                raise CartoException('Error code: `{}`. See CARTO Import '
                                     'API error documentation for more '
                                     'information: https://carto.com/docs/'
                                     'carto-engine/import-api/import-errors'
                                     ''.format(import_job['error_code']))
        elif import_job['state'] == 'complete':
            self._debug_print(final_table=import_job['table_name'])
            if import_job['table_name'] != table_name:
                try:
                    res = self.sql_client.send('''
                            DROP TABLE IF EXISTS {orig_table};
                            ALTER TABLE {dupe_table} RENAME TO {orig_table};
                            SELECT CDB_TableMetadataTouch(
                                       '{orig_table}'::regclass);
                            '''.format(
                                orig_table=table_name,
                                dupe_table=import_job['table_name']),
                            do_post=False)

                    self._debug_print(res=res)
                except Exception as err:
                    self._debug_print(err=err)
                    raise Exception('Cannot overwrite table `{table_name}` '
                                    '({err}). DataFrame was written to '
                                    '`{new_table}` instead.'.format(
                                        table_name=table_name,
                                        err=err,
                                        new_table=import_job['table_name']))
        return table_name

    def sync(self, dataframe, table_name):
        """Depending on the size of the DataFrame or CARTO table, perform
        granular operations on a DataFrame to only update the changed cells
        instead of a bulk upload. If on the large side, perform granular
        operations, if on the smaller side use Import API.

        Note:
            Not yet implemented.
        """
        pass

    def query(self, query, table_name=None, decode_geom=False):
        """Pull the result from an arbitrary SQL query from a CARTO account
        into a pandas DataFrame. Can also be used to perform database
        operations (creating/dropping tables, adding columns, updates, etc.).

        Args:
            query (str): Query to run against CARTO user database.
            table_name (str, optional): If set, this will create a new
                table in the user's CARTO account that is the result of the
                query. Defaults to None (no table created).
        Returns:
            pandas.DataFrame: DataFrame representation of query supplied.
            Pandas data types are inferred from PostgreSQL data types.
            In the case of PostgreSQL date types, the data type 'object' is
            used.
        """
        self._debug_print(query=query)
        if table_name:
            create_table_query = '''
                CREATE TABLE {table_name} As
                SELECT *
                  FROM ({query}) As _wrap;
                SELECT CDB_CartodbfyTable('{org}', '{table_name}');
            '''.format(table_name=table_name,
                       query=query,
                       org=(self.creds.username()
                            if self.is_org else 'public'))
            self._debug_print(create_table_query=create_table_query)

            create_table_res = self.sql_client.send(create_table_query,
                                                    do_post=False)
            self._debug_print(create_table_res=create_table_res)

            new_table_name = create_table_res['rows'][0]['cdb_cartodbfytable']
            self._debug_print(new_table_name=new_table_name)

            select_res = self.sql_client.send(
                'SELECT * FROM {table_name}'.format(table_name=new_table_name),
                **DEFAULT_SQL_ARGS)
        else:
            skipfields = ('the_geom_webmercator'
                          if 'the_geom_webmercator' not in query else None)
            select_res = self.sql_client.send(query,
                                              skipfields=skipfields,
                                              **DEFAULT_SQL_ARGS)

        self._debug_print(select_res=select_res)

        fields = select_res['fields']
        if select_res['total_rows'] == 0:
            return pd.DataFrame(columns=set(fields.keys()) - {'cartodb_id'})

        df = pd.DataFrame(data=select_res['rows'])
        for field in fields:
            if fields[field]['type'] == 'date':
                df[field] = pd.to_datetime(df[field], errors='ignore')

        self._debug_print(columns=df.columns,
                          dtypes=df.dtypes)

        if 'cartodb_id' in fields:
            df.set_index('cartodb_id', inplace=True)

        if decode_geom:
            df['geometry'] = df.the_geom.apply(_decode_geom)

        return df

    def map(self, layers=None, interactive=True,
            zoom=None, lat=None, lng=None, size=(800, 400),
            ax=None):
        """Produce a CARTO map visualizing data layers.

        Examples:
            Create a map with two data layers, and one BaseMap layer::

                import cartoframes
                from cartoframes import Layer, BaseMap, styling
                cc = cartoframes.CartoContext(BASEURL, APIKEY)
                cc.map(layers=[BaseMap(),
                               Layer('acadia_biodiversity',
                                     color={'column': 'simpson_index',
                                            'scheme': styling.tealRose(7)}),
                               Layer('peregrine_falcon_nest_sites',
                                     size='num_eggs',
                                     color={'column': 'bird_id',
                                            'scheme': styling.vivid(10))],
                       interactive=True)

            Create a snapshot of a map at a specific zoom and center::

                cc.map(layers=Layer('acadia_biodiversity',
                                    color='simpson_index'),
                       interactive=False,
                       zoom=14,
                       lng=-68.3823549,
                       lat=44.3036906)
        Args:
            layers (list, optional): List of one or more of the following:

                - Layer: cartoframes Layer object for visualizing data from a
                  CARTO table. See `layer.Layer <#layer.Layer>`__ for all
                  styling options.
                - BaseMap: Basemap for contextualizng data layers. See
                  `layer.BaseMap <#layer.BaseMap>`__ for all styling options.
                - QueryLayer: Layer from an arbitrary query. See
                  `layer.QueryLayer <#layer.QueryLayer>`__ for all styling
                  options.

            interactive (bool, optional): Defaults to ``True`` to show an
                interactive slippy map. Setting to ``False`` creates a static
                map.
            zoom (int, optional): Zoom level of map. Acceptable values are
                usually in the range 0 to 19. 0 has the entire earth on a
                single tile (256px square). Zoom 19 is the size of a city
                block. Must be used in conjunction with ``lng`` and ``lat``.
                Defaults to a view to have all data layers in view.
            lat (float, optional): Latitude value for the center of the map.
                Must be used in conjunction with ``zoom`` and ``lng``. Defaults
                to a view to have all data layers in view.
            lng (float, optional): Longitude value for the center of the map.
                Must be used in conjunction with ``zoom`` and ``lat``. Defaults
                to a view to have all data layers in view.
            size (tuple, optional): List of pixel dimensions for the map.
                Format is ``(width, height)``. Defaults to ``(800, 400)``.
            ax: matplotlib axis on which to draw the image. Only used when
                ``interactive`` is ``False``.

        Returns:
            IPython.display.HTML: Interactive maps are rendered in an
            ``iframe``, while static maps are rendered in ``img`` tags.
        """
        # TODO: add layers preprocessing method like
        #       layers = process_layers(layers)
        #       that uses up to layer limit value error
        if layers is None:
            layers = []
        elif not isinstance(layers, collections.Iterable):
            layers = [layers]
        else:
            layers = list(layers)

        if len(layers) > 8:
            raise ValueError('Map can have at most 8 layers')

        nullity = [zoom is None, lat is None, lng is None]
        if any(nullity) and not all(nullity):
            raise ValueError('Zoom, lat, and lng must all or none be provided')

        # When no layers are passed, set default zoom
        if ((len(layers) == 0 and zoom is None) or
                (len(layers) == 1 and layers[0].is_basemap)):
            [zoom, lat, lng] = [1, 0, 0]
        has_zoom = zoom is not None

        # Check for a time layer, if it exists move it to the front
        time_layers = [idx for idx, layer in enumerate(layers)
                       if not layer.is_basemap and layer.time]
        time_layer = layers[time_layers[0]] if len(time_layers) > 0 else None
        if len(time_layers) > 1:
            raise ValueError('Map can at most take 1 Layer with time '
                             'column/field')
        if time_layer:
            if not interactive:
                raise ValueError('Map cannot display a static image with a '
                                 'time column')
            layers.append(layers.pop(time_layers[0]))

        base_layers = [idx for idx, layer in enumerate(layers)
                       if layer.is_basemap]

        # Check basemaps, add one if none exist
        if len(base_layers) > 1:
            raise ValueError('Map can at most take one BaseMap layer')
        elif len(base_layers) == 1:
            layers.insert(0, layers.pop(base_layers[0]))
            if layers[0].is_basic() and layers[0].labels == 'front':
                if time_layers:
                    warn('Basemap labels on top are not currently supported '
                         'for animated maps')
                else:
                    layers.append(BaseMap(layers[0].source,
                                          labels=layers[0].labels,
                                          only_labels=True))
        elif not base_layers:
            # default basemap is dark with labels in back
            # labels will be changed if all geoms are non-point
            layers.insert(0, BaseMap())
            geoms = set()

        # Setup layers
        for idx, layer in enumerate(layers):
            if not layer.is_basemap:
                # get schema of style columns
                resp = self.sql_client.send('''
                    SELECT {cols}
                    FROM ({query}) AS _wrap
                    LIMIT 0
                '''.format(cols=','.join(layer.style_cols),
                           comma=',' if layer.style_cols else '',
                           query=layer.orig_query),
                   **DEFAULT_SQL_ARGS)
                self._debug_print(layer_fields=resp)
                for k, v in dict_items(resp['fields']):
                    layer.style_cols[k] = v['type']
                layer.geom_type = self._geom_type(layer)
                if not base_layers:
                    geoms.add(layer.geom_type)
                # update local style schema to help build proper defaults
            layer._setup(layers, idx)

        # set labels on top if there are no point geometries and a basemap
        #  is not specified
        if not base_layers and 'point' not in geoms:
            layers[0] = BaseMap(labels='front')

        # If basemap labels are on front, add labels layer
        basemap = layers[0]
        if basemap.is_basic() and basemap.labels == 'front':
            layers.append(BaseMap(basemap.source,
                                  labels=basemap.labels,
                                  only_labels=True))

        nb_layers = non_basemap_layers(layers)
        if time_layer and len(nb_layers) > 1:
            raise ValueError('Maps with a time element can only consist of a '
                             'time layer and a basemap. This constraint will '
                             'be removed in the future.')
        options = {'basemap_url': basemap.url}

        for idx, layer in enumerate(nb_layers):
            self._check_query(layer.query,
                              style_cols=layer.style_cols)
            options['cartocss_' + str(idx)] = layer.cartocss
            options['sql_' + str(idx)] = layer.query

        params = {
            'config': json.dumps(options),
            'anti_cache': random.random(),
        }

        if has_zoom:
            params.update({'zoom': zoom, 'lat': lat, 'lon': lng})
            options.update({'zoom': zoom, 'lat': lat, 'lng': lng})
        else:
            bounds = self._get_bounds(nb_layers)
            options.update(bounds)
            bbox = '{west},{south},{east},{north}'.format(**bounds)
            params.update(dict(bbox=bbox))

        map_name = self._send_map_template(layers, has_zoom=has_zoom)
        api_url = join_url((self.creds.base_url(), 'api/v1/map', ))

        static_url = ('{api_url}/static/named/{map_name}'
                      '/{width}/{height}.png?{params}').format(
                          api_url=api_url,
                          map_name=map_name,
                          width=size[0],
                          height=size[1],
                          params=urlencode(params))

        html = '<img src="{url}" />'.format(url=static_url)

        # TODO: write this as a private method
        if interactive:
            netloc = urlparse(self.creds.base_url()).netloc
            domain = 'carto.com' if netloc.endswith('.carto.com') else netloc

            def safe_quotes(text, escape_single_quotes=False):
                """htmlify string"""
                if isinstance(text, str):
                    safe_text = text.replace('"', "&quot;")
                    if escape_single_quotes:
                        safe_text = safe_text.replace("'", "&#92;'")
                    return safe_text.replace('True', 'true')
                return text

            config = {
                'user_name': self.creds.username(),
                'maps_api_template': self.creds.base_url(),
                'sql_api_template': self.creds.base_url(),
                'tiler_protocol': 'https',
                'tiler_domain': domain,
                'tiler_port': '80',
                'type': 'torque' if time_layer else 'namedmap',
                'named_map': {
                    'name': map_name,
                    'params': {
                        k: safe_quotes(v, escape_single_quotes=True)
                        for k, v in dict_items(options)
                    },
                },
            }

            map_options = {
                'filter': ['http', 'mapnik', 'torque'],
                'https': True,
            }

            if time_layer:
                # get turbo-carto processed cartocss
                resp = self._auth_send(
                        'api/v1/map/named/{}'.format(map_name),
                        'POST',
                        data=params['config'],
                        headers={'Content-Type': 'application/json'})

                # check if errors in cartocss (already turbo-carto processed)
                if 'errors' not in resp:
                    # replace previous cartocss with turbo-carto processed
                    #  version
                    layer.cartocss = (resp['metadata']
                                          ['layers']
                                          [1]
                                          ['meta']
                                          ['cartocss'])
                config.update({
                    'order': 1,
                    'options': {
                        'query': time_layer.query,
                        'user_name': self.creds.username(),
                        'tile_style': layer.cartocss
                    }
                })
                config['named_map'].update({
                    'layers': [{
                        'layer_name': 't',
                    }],
                })
                map_options.update({
                    'time_slider': True,
                    'loop': True,
                })
            bounds = [] if has_zoom else [[options['north'], options['east']],
                                          [options['south'], options['west']]]

            content = self._get_iframe_srcdoc(config=config,
                                              bounds=bounds,
                                              options=options,
                                              map_options=map_options)

            img_html = html
            html = (
                '<iframe srcdoc="{content}" width={width} height={height}>'
                '  Preview image: {img_html}'
                '</iframe>'
            ).format(content=safe_quotes(content),
                     width=size[0],
                     height=size[1],
                     img_html=img_html)
            return IPython.display.HTML(html)
        elif HAS_MATPLOTLIB:
            raw_data = mpi.imread(static_url, format='png')
            if ax is None:
                dpi = mpi.rcParams['figure.dpi']
                mpl_size = (size[0] / dpi, size[1] / dpi)
                fig = plt.figure(figsize=mpl_size, dpi=dpi, frameon=False)
                fig.subplots_adjust(left=0, right=1, top=1, bottom=0)
                ax = plt.gca()
            ax.imshow(raw_data)
            ax.axis('off')
            return ax
        else:
            return IPython.display.Image(url=static_url,
                                         embed=True,
                                         format='png',
                                         width=size[0],
                                         height=size[1],
                                         metadata=dict(origin_url=static_url))

    def _geom_type(self, layer):
        """gets geometry type(s) of specified layer"""
        resp = self.sql_client.send('''
            SELECT
                CASE WHEN ST_GeometryType(the_geom) in ('ST_Point',
                                                        'ST_MultiPoint')
                     THEN 'point'
                     WHEN ST_GeometryType(the_geom) in ('ST_LineString',
                                                        'ST_MultiLineString')
                     THEN 'line'
                     WHEN ST_GeometryType(the_geom) in ('ST_Polygon',
                                                        'ST_MultiPolygon')
                     THEN 'polygon'
                     ELSE null END AS geom_type,
                count(*) as cnt
            FROM ({query}) AS _wrap
            WHERE the_geom IS NOT NULL
            GROUP BY 1
            ORDER BY 2 DESC
        '''.format(query=layer.orig_query),
            **DEFAULT_SQL_ARGS)
        if len(resp['rows']) > 1:
            warn('There are multiple geometry types in {query}: '
                 '{geoms}. Styling by `{common_geom}`, the most common'.format(
                    query=layer.orig_query,
                    geoms=','.join(g['geom_type'] for g in resp['rows']),
                    common_geom=resp['rows'][0]['geom_type']))
        return resp['rows'][0]['geom_type']

    def data_boundaries(self, df=None, table_name=None):
        """Not currently implemented"""
        pass

    def data_discovery(self, keywords=None, regex=None, time=None,
                       boundary=None):
        """Not currently implemented"""
        pass

    def data_augment(self, table_name, metadata):
        """Augment an existing CARTO table with `Data Observatory
        <https://carto.com/data-observatory>`__ measures. See the full `Data
        Observatory catalog
        <https://cartodb.github.io/bigmetadata/index.html>`__ for all available
        measures. The result of this operation is:

        1. It updates `table_name` by adding columns from the Data Observatory
        2. It returns a pandas DataFrame representation of that newly augmented
           table.

        Note:
            This method alters `table_name` in the user's CARTO database by
            adding additional columns. To avoid this, create a copy of the
            table first and use the new copy instead.

        Example:
            Add new measures to a CARTO table and pass it to a pandas
            DataFrame. Using the "Median Household Income in the past 12
            months" measure from the `Data Observatory Catalog
            <https://cartodb.github.io/bigmetadata/united_states/income.html#median-household-income-in-the-past-12-months>`__.
            ::

                import cartoframes
                cc = cartoframes.CartoContext(BASEURL, APIKEY)
                median_income = [{'numer_id': 'us.census.acs.B19013001',
                                  'geom_id': 'us.census.tiger.block_group',
                                  'numer_timespan': '2011 - 2015'}]
                df = cc.data_augment('transaction_events',
                                     median_income)

        Args:
            table_name (str): Name of table on CARTO account that Data
                Observatory measures are to be added to.
            metadata (list of dicts): List of all measures to add to
                `table_name`. Each `dict` has the following keys:

                - `numer_id` (str): The identifier for the desired measurement
                - `geom_id` (str, optional): Identifier for a desired
                  geographic boundary level to use when calculating measures.
                  Will be automatically assigned if undefined
                - `normalization` (str, optional): The desired normalization.
                  One of 'area', 'prenormalized', or 'denominated'. 'Area' will
                  normalize the measure per square kilometer, 'prenormalized'
                  will return the original value, and 'denominated' will
                  normalize by a denominator.
                - `denom_id` (str, optional): Measure ID from DO catalog
                - `numer_timespan` (str, optional): The desired timespan for
                  the measurement. Defaults to most recent timespan available
                  if left unspecified.
                - `geom_timespan` (str, optional): The desired timespan for the
                  geometry. Defaults to timespan matching `numer_timespan` if
                  left unspecified.
                - `target_area` (str, optional): Instead of aiming to have
                  `target_geoms` in the area of the geometry passed as extent,
                  fill this area. Unit is square degrees WGS84. Set this to
                  `0` if you want to use the smallest source geometry for this
                  element of metadata, for example if you're passing in points.
                - `target_geoms` (str, optional): Override global
                  `target_geoms` for this element of metadata
                - `max_timespan_rank` (str, optional): Override global
                  `max_timespan_rank` for this element of metadata
                - `max_score_rank` (str, optional): Override global
                  `max_score_rank` for this element of metadata

        Returns:
            pandas.DataFrame: A DataFrame representation of `table_name` which
            has new columns for each measure in `metadata`.
        """

        try:
            with open(os.path.join(os.path.dirname(__file__),
                                   'assets/data_obs_augment.sql'), 'r') as f:
                augment_functions = f.read()
            self.sql_client.send(augment_functions, do_post=False)
        except Exception as err:
            raise CartoException("Could not install `obs_augment_table` onto "
                                 "user account ({})".format(err))

        # augment with data observatory metadata
        augment_query = '''
            select obs_augment_table('{username}.{tablename}',
                                     '{cols_meta}');
        '''.format(username=self.creds.username(),
                   tablename=table_name,
                   cols_meta=json.dumps(metadata))
        self.sql_client.send(augment_query, **DEFAULT_SQL_ARGS)

        # read full augmented table
        return self.read(table_name)

    def _auth_send(self, relative_path, http_method, **kwargs):
        self._debug_print(relative_path=relative_path,
                          http_method=http_method,
                          kwargs=kwargs)
        res = self.auth_client.send(relative_path, http_method, **kwargs)
        if isinstance(res.content, str):
            return json.loads(res.content)
        return json.loads(res.content.decode('utf-8'))

    def _check_query(self, query, style_cols=None):
        """Checks if query from Layer or QueryLayer is valid"""
        try:
            self.sql_client.send('''
                EXPLAIN
                SELECT
                  {style_cols}{comma}
                  the_geom, the_geom_webmercator
                FROM ({query}) _wrap;
                '''.format(query=query,
                           comma=',' if style_cols else '',
                           style_cols=(','.join(style_cols)
                                       if style_cols else '')),
                           do_post=False)
        except Exception as err:
            raise ValueError(('Layer query `{query}` and/or style column(s) '
                              '{cols} are not valid: {err}.'
                              '').format(query=query,
                                         cols=', '.join(['`{}`'.format(c)
                                                         for c in style_cols]),
                                         err=err))

    def _send_map_template(self, layers, has_zoom):
        map_name = get_map_name(layers, has_zoom=has_zoom)
        if map_name not in self._map_templates:
            resp = self._auth_send(
                    'api/v1/map/named', 'POST',
                    headers={'Content-Type': 'application/json'},
                    data=get_map_template(layers, has_zoom=has_zoom))
            # TODO: remove this after testing
            if 'errors' in resp:
                resp = self._auth_send(
                        'api/v1/map/named/{}'.format(map_name),
                        'PUT',
                        headers={'Content-Type': 'application/json'},
                        data=get_map_template(layers, has_zoom=has_zoom))

            self._map_templates[map_name] = True
        return map_name

    def _get_iframe_srcdoc(self, config, bounds, options, map_options):
        if not hasattr(self, '_srcdoc') or self._srcdoc is None:
            with open(os.path.join(os.path.dirname(__file__),
                                   'assets/cartoframes.html'), 'r') as f:
                self._srcdoc = f.read()

        return (self._srcdoc
                .replace('@@CONFIG@@', json.dumps(config))
                .replace('@@BOUNDS@@', json.dumps(bounds))
                .replace('@@OPTIONS@@', json.dumps(map_options))
                .replace('@@ZOOM@@', str(options.get('zoom', 3)))
                .replace('@@LAT@@', str(options.get('lat', 0)))
                .replace('@@LNG@@', str(options.get('lng', 0))))

    def _get_bounds(self, layers):
        """Return the bounds of all data layers involved in a cartoframes map.

        Args:
            layers (list): List of cartoframes layers. See `cartoframes.layers`
                for all types.

        Returns:
            dict: Dictionary of northern, southern, eastern, and western bounds
                of the superset of data layers. Keys are `north`, `south`,
                `east`, and `west`. Units are in WGS84.
        """
        extent_query = ('SELECT ST_EXTENT(the_geom) AS the_geom '
                        'FROM ({query}) AS t{idx}\n')
        union_query = 'UNION ALL\n'.join(
            [extent_query.format(query=layer.orig_query, idx=idx)
             for idx, layer in enumerate(layers)
             if not layer.is_basemap])

        extent = self.sql_client.send(
            '''
            SELECT
              ST_XMIN(ext) AS west,
              ST_YMIN(ext) AS south,
              ST_XMAX(ext) AS east,
              ST_YMAX(ext) AS north
            FROM (
                SELECT ST_Extent(the_geom) AS ext
                FROM ({union_query}) AS _wrap1
            ) AS _wrap2'''.format(union_query=union_query),
            do_post=False)

        return extent['rows'][0]

    def _debug_print(self, **kwargs):
        if self._verbose <= 0:
            return

        for key, value in dict_items(kwargs):
            if isinstance(value, requests.Response):
                str_value = ("status_code: {status_code}, "
                             "content: {content}").format(
                                 status_code=value.status_code,
                                 content=value.content)
            else:
                str_value = str(value)
            if self._verbose < 2 and len(str_value) > 300:
                str_value = '{}\n\n...\n\n{}'.format(str_value[:250],
                                                     str_value[-50:])
            print('{key}: {value}'.format(key=key,
                                          value=str_value))


def _add_encoded_geom(df, geom_col):
    """Add encoded geometry to DataFrame"""
    # None if not a GeoDataFrame
    is_geopandas = getattr(df, '_geometry_column_name', None)
    if is_geopandas is None and geom_col is None:
        warn('`encode_geom` works best with Geopandas '
             '(http://geopandas.org/) and/or shapely '
             '(https://pypi.python.org/pypi/Shapely).')
        geom_col = 'geometry' if 'geometry' in df.columns else None
        if geom_col is None:
            raise KeyError('Geometries were requested to be encoded '
                           'but a geometry column was not found in the '
                           'DataFrame.'.format(geom_col=geom_col))
    elif is_geopandas and geom_col:
        warn('Geometry column of the input DataFrame does not '
             'match the geometry column supplied. Using user-supplied '
             'column...\n'
             '\tGeopandas geometry column: {}\n'
             '\tSupplied `geom_col`: {}'.format(is_geopandas,
                                                geom_col))
    elif is_geopandas and geom_col is None:
        geom_col = is_geopandas
    # updates in place
    df['the_geom'] = df[geom_col].apply(_encode_geom)
    return None


def _encode_decode_decorator(func):
    """decorator for encoding and decoding geoms"""
    def wrapper(*args):
        """error catching"""
        try:
            processed_geom = func(*args)
            return processed_geom
        except ImportError as err:
            raise ImportError('The Python package `shapely` needs to be '
                              'installed to encode or decode geometries. '
                              '({})'.format(err))
    return wrapper


@_encode_decode_decorator
def _encode_geom(geom):
    """Encode geometries into hex-encoded wkb
    """
    from shapely import wkb
    if geom:
        return ba.hexlify(wkb.dumps(geom)).decode()
    return None


@_encode_decode_decorator
def _decode_geom(ewkb):
    """Decode encoded wkb into a shapely geometry
    """
    from shapely import wkb
    if ewkb:
        return wkb.loads(ba.unhexlify(ewkb))
    return None


def _dtypes2pg(dtype):
    """Returns equivalent PostgreSQL type for input `dtype`"""
    mapping = {
        'float64': 'numeric',
        'int64': 'numeric',
        'float32': 'numeric',
        'int32': 'numeric',
        'object': 'text',
        'bool': 'boolean',
        'datetime64[ns]': 'timestamp',
    }
    return mapping.get(str(dtype), 'text')


def _pg2dtypes(pgtype):
    """Returns equivalent dtype for input `pgtype`."""
    mapping = {
        'date': 'datetime64[ns]',
        'number': 'float64',
        'string': 'object',
        'boolean': 'bool',
        'geometry': 'object',
    }
    return mapping.get(str(pgtype), 'object')


def _df2pg_schema(dataframe, pgcolnames):
    """Print column names with PostgreSQL schema for the SELECT statement of
    a SQL query"""
    schema = ', '.join([
        'NULLIF("{col}", \'\')::{t} AS {col}'.format(col=c,
                                                     t=_dtypes2pg(t))
        for c, t in zip(pgcolnames, dataframe.dtypes)
        if c not in ('the_geom', 'the_geom_webmercator', 'cartodb_id')])
    if 'the_geom' in pgcolnames:
        return '"the_geom", ' + schema
    return schema


class BatchJobStatus(object):
    """Status of a write or query operation. Read more at `Batch SQL API docs
    <https://carto.com/docs/carto-engine/sql-api/batch-queries/>`__ about
    responses and how to interpret them.

    Example:

        Poll for a job's status if you've caught the :obj:`BatchJobStatus`
        instance.

        .. code:: python

            import time
            job = cc.write(df, 'new_table',
                           lnglat=('lng_col', 'lat_col'))
            while True:
                curr_status = job.status()['status']
                if curr_status in ('done', 'failed', 'canceled', 'unknown', ):
                    print(curr_status)
                    break
                time.sleep(5)

        Create a :obj:`BatchJobStatus` instance if you have a `job_id` output
        from a `cc.write` operation.

        .. code:: python

            >>> from cartoframes import CartoContext, BatchJobStatus
            >>> cc = CartoContext(username='...', api_key='...')
            >>> cc.write(df, 'new_table', lnglat=('lng', 'lat'))
            'BatchJobStatus(job_id='job-id-string', ...)'
            >>> batch_job = BatchJobStatus(cc, 'job-id-string')

    Attrs:
        job_id (str): Job ID of the Batch SQL API job
        last_status (str): Status of ``job_id`` job when last polled
        created_at (str): Time and date when job was created

    Args:
        carto_context (carto.CartoContext): CartoContext instance
        job (dict or str): If a dict, job status dict returned after sending
            a Batch SQL API request. If str, a Batch SQL API job id.
    """
    def __init__(self, carto_context, job):
        if isinstance(job, dict):
            self.job_id = job.get('job_id')
            self.last_status = job.get('status')
            self.created_at = job.get('created_at')
        elif isinstance(job, str):
            self.job_id = job
            self.last_status = None
            self.created_at = None

        self._batch_client = BatchSQLClient(carto_context.auth_client)

    def __repr__(self):
        return ('BatchJobStatus(job_id=\'{job_id}\', '
                'last_status=\'{status}\', '
                'created_at=\'{created_at}\')'.format(
                    job_id=self.job_id,
                    status=self.last_status,
                    created_at=self.created_at
                    )
                )

    def _set_status(self, curr_status):
        self.last_status = curr_status

    def get_status(self):
        """return current status of job"""
        return self.last_status

    def status(self):
        """Checks the current status of job ``job_id``

        Returns:
            dict: Status and time it was updated

        Warns:
            UserWarning: If the job failed, a warning is raised with
                information about the failure
        """
        resp = self._batch_client.read(self.job_id)
        if 'failed_reason' in resp:
            warn('Job failed: {}'.format(resp.get('failed_reason')))
        self._set_status(resp.get('status'))
        return dict(status=resp.get('status'),
                    updated_at=resp.get('updated_at'),
                    created_at=resp.get('created_at'))<|MERGE_RESOLUTION|>--- conflicted
+++ resolved
@@ -206,18 +206,14 @@
             :obj:`BatchJobStatus` or None: If `lnglat` flag is set and the
             DataFrame has more than 100,000 rows, a :obj:`BatchJobStatus`
             instance is returned. Otherwise, None.
-<<<<<<< HEAD
 
         .. note::
             DataFrame indexes are changed to ordinary columns. CARTO creates
             an index called `cartodb_id` for every table that runs from 1 to
             the length of the DataFrame.
-        """
+        """  # noqa
         # work on a copy to avoid changing the original
         _df = df.copy()
-=======
-        """  # noqa
->>>>>>> 39c14bf3
         if not os.path.exists(temp_dir):
             self._debug_print(temp_dir='creating directory at ' + temp_dir)
             os.makedirs(temp_dir)
@@ -438,19 +434,12 @@
         tempfile = '{temp_dir}/{table_name}.csv'.format(temp_dir=temp_dir,
                                                         table_name=table_name)
         self._debug_print(tempfile=tempfile)
-<<<<<<< HEAD
-        df.drop(labels=[geom_col], axis=1, errors='ignore').to_csv(path_or_buf=tempfile,
-                                                          na_rep='',
-                                                          header=pgcolnames,
-                                                          index=False,
-                                                          encoding='utf-8')
-=======
         df.drop(labels=[geom_col], axis=1, errors='ignore').to_csv(
                 path_or_buf=tempfile,
                 na_rep='',
                 header=pgcolnames,
+                index=False,
                 encoding='utf-8')
->>>>>>> 39c14bf3
 
         with open(tempfile, 'rb') as f:
             params = {'type_guessing': False}
