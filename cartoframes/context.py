"""CartoContext and BatchJobStatus classes"""
import json
import os
import random
import sys
import time
import collections
import binascii as ba
from warnings import warn

import requests
import IPython
import pandas as pd
from tqdm import tqdm
from appdirs import user_cache_dir

from carto.auth import APIKeyAuthClient
from carto.sql import SQLClient, BatchSQLClient
from carto.exceptions import CartoException

from .credentials import Credentials
<<<<<<< HEAD
from .dataobs import get_countrytag
from . import utils
=======
from .utils import (dict_items, normalize_colnames, norm_colname,
                    importify_params, minify_sql, join_url)
>>>>>>> 1b3fef8c
from .layer import BaseMap
from .maps import non_basemap_layers, get_map_name, get_map_template
from .__version__ import __version__

if sys.version_info >= (3, 0):
    from urllib.parse import urlparse, urlencode
else:
    from urlparse import urlparse
    from urllib import urlencode
try:
    import matplotlib.image as mpi
    import matplotlib.pyplot as plt
    # set dpi based on CARTO Static Maps API dpi
    mpi.rcParams['figure.dpi'] = 72.0
except (ImportError, RuntimeError):
    mpi = None
    plt = None
HAS_MATPLOTLIB = plt is not None

# Choose constant to avoid overview generation which are triggered at a
# half million rows
MAX_IMPORT_ROWS = 499999

# threshold for using batch sql api or not for geometry creation
MAX_ROWS_LNGLAT = 100000

# Cache directory for temporary data operations
CACHE_DIR = user_cache_dir('cartoframes')

# cartoframes version
DEFAULT_SQL_ARGS = dict(client='cartoframes_{}'.format(__version__),
                        do_post=False)


class CartoContext(object):
    """CartoContext class for authentication with CARTO and high-level operations
    such as reading tables from CARTO into dataframes, writing dataframes to
    CARTO tables, creating custom maps from dataframes and CARTO tables, and
    augmenting data using CARTO's `Data Observatory
    <https://carto.com/data-observatory>`__. Future methods will interact with
    CARTO's services like `routing, geocoding, and isolines
    <https://carto.com/location-data-services/>`__, PostGIS backend for spatial
    processing, and much more.

    Manages connections with CARTO for data and map operations. Modeled
    after `SparkContext
    <https://jaceklaskowski.gitbooks.io/mastering-apache-spark/content/spark-sparkcontext.html>`__.

    Attributes:
        creds (cartoframes.Credentials): :obj:`Credentials` instance

    Args:
        base_url (str): Base URL of CARTO user account. Cloud-based accounts
            are of the form ``https://{username}.carto.com`` (e.g.,
            https://eschbacher.carto.com for user ``eschbacher``). On-premises
            installation users should ask their admin.
        api_key (str): CARTO API key.
        session (requests.Session, optional): requests session. See `requests
            documentation
            <http://docs.python-requests.org/en/master/user/advanced/>`__
            for more information.
        verbose (bool, optional): Output underlying process states (True), or
            suppress (False, default)

    Returns:
        :obj:`CartoContext`: A CartoContext object that is authenticated
        against the user's CARTO account.

    Example:
        Create a CartoContext object::

            import cartoframes
            cc = cartoframes.CartoContext(BASEURL, APIKEY)
    """
    def __init__(self, base_url=None, api_key=None, creds=None, session=None,
                 verbose=0):

        self.creds = Credentials(creds=creds, key=api_key, base_url=base_url)
        self.auth_client = APIKeyAuthClient(base_url=self.creds.base_url(),
                                            api_key=self.creds.key(),
                                            session=session)
        self.sql_client = SQLClient(self.auth_client)
        self.creds.username(self.auth_client.username)
        self.is_org = self._is_org_user()

        self._map_templates = {}
        self._srcdoc = None
        self._verbose = verbose

    def _is_org_user(self):
        """Report whether user is in a multiuser CARTO organization or not"""
        res = self.sql_client.send('SHOW search_path', **DEFAULT_SQL_ARGS)

        paths = [p.strip() for p in res['rows'][0]['search_path'].split(',')]
        # is an org user if first item is not `public`
        return paths[0] != 'public'

    def read(self, table_name, limit=None, index='cartodb_id',
             decode_geom=False):
        """Read a table from CARTO into a pandas DataFrames.

        Args:
            table_name (str): Name of table in user's CARTO account.
            limit (int, optional): Read only `limit` lines from
                `table_name`. Defaults to ``None``, which reads the full table.
            index (str, optional): Not currently in use.
            decode_geom (bool, optional): Decodes CARTO's geometries into a
              `Shapely <https://github.com/Toblerity/Shapely>`__
              object that can be used, for example, in `GeoPandas
              <http://geopandas.org/>`__.

        Returns:
            pandas.DataFrame: DataFrame representation of `table_name` from
            CARTO.

        Example:
            .. code:: python

                import cartoframes
                cc = cartoframes.CartoContext(BASEURL, APIKEY)
                df = cc.read('acadia_biodiversity')
        """
        query = 'SELECT * FROM "{table_name}"'.format(table_name=table_name)
        if limit is not None:
            if isinstance(limit, int) and (limit >= 0):
                query += ' LIMIT {limit}'.format(limit=limit)
            else:
                raise ValueError("`limit` parameter must an integer >= 0")

        return self.query(query, decode_geom=decode_geom)

    def write(self, df, table_name, temp_dir=CACHE_DIR,
              overwrite=False, lnglat=None, encode_geom=False, geom_col=None,
              **kwargs):
        """Write a DataFrame to a CARTO table.

        Example:
            Write a pandas DataFrame to CARTO.

            .. code:: python

                cc.write(df, 'brooklyn_poverty', overwrite=True)

            Scrape an HTML table from Wikipedia and send to CARTO with content
            guessing to create a geometry from the country column. This uses
            a CARTO Import API param `content_guessing` parameter.

            .. code:: python

                url = 'https://en.wikipedia.org/wiki/List_of_countries_by_life_expectancy'
                # retrieve first HTML table from that page
                df = pd.read_html(url, header=0)[0]
                # send to carto, let it guess polygons based on the 'country'
                #   column. Also set privacy to 'public'
                cc.write(df, 'life_expectancy',
                         content_guessing=True,
                         privacy='public')
                cc.map(layers=Layer('life_expectancy',
                                    color='both_sexes_life_expectancy'))

        Args:
            df (pandas.DataFrame): DataFrame to write to ``table_name`` in user
                CARTO account
            table_name (str): Table to write ``df`` to in CARTO.
            temp_dir (str, optional): Directory for temporary storage of data
                that is sent to CARTO. Default is ``/tmp`` (Unix-like systems).
            overwrite (bool, optional): Behavior for overwriting ``table_name``
                if it exits on CARTO. Defaults to ``False``.
            lnglat (tuple, optional): lng/lat pair that can be used for
                creating a geometry on CARTO. Defaults to ``None``. In some
                cases, geometry will be created without specifying this. See
                CARTO's `Import API
                <https://carto.com/docs/carto-engine/import-api/standard-tables>`__
                for more information.
            encode_geom (bool, optional): Whether to write `geom_col` to CARTO
                as `the_geom`.
            geom_col (str, optional): The name of the column where geometry
                information is stored. Used in conjunction with `encode_geom`.
            kwargs: Keyword arguments from CARTO's Import API. See the `params
                listed in the documentation
                <https://carto.com/docs/carto-engine/import-api/standard-tables/#params>`__
                for more information. For example, when using
                `content_guessing='true'`, a column named 'countries' with
                country names will be used to generate polygons for each
                country. To avoid unintended consequences, avoid `file`, `url`,
                and other similar arguments.

        Returns:
            :obj:`BatchJobStatus` or None: If `lnglat` flag is set and the
            DataFrame has more than 100,000 rows, a :obj:`BatchJobStatus`
            instance is returned. Otherwise, None.

        .. note::
            DataFrame indexes are changed to ordinary columns. CARTO creates
            an index called `cartodb_id` for every table that runs from 1 to
            the length of the DataFrame.
        """  # noqa
        # work on a copy to avoid changing the original
        _df = df.copy()
        if not os.path.exists(temp_dir):
            self._debug_print(temp_dir='creating directory at ' + temp_dir)
            os.makedirs(temp_dir)
        if encode_geom:
            _add_encoded_geom(_df, geom_col)

        if not overwrite:
            # error if table exists and user does not want to overwrite
            self._table_exists(table_name)

        # issue warning if the index is anything but the pandas default
        #  range index
        if not _df.index.equals(pd.RangeIndex(0, _df.shape[0], 1)):
            _df.reset_index(inplace=True)

        pgcolnames = utils.normalize_colnames(_df.columns)
        if table_name != utils.norm_colname(table_name):
            table_name = utils.norm_colname(table_name)
            warn('Table will be named `{}`'.format(table_name))

        if _df.shape[0] > MAX_IMPORT_ROWS:
            # NOTE: schema is set using different method than in _set_schema
            # send placeholder table
            final_table_name = self._send_dataframe(_df.iloc[0:0], table_name,
                                                    temp_dir, geom_col,
                                                    pgcolnames, kwargs)
            # send dataframe in batches, combine into placeholder table
            final_table_name = self._send_batches(_df, table_name, temp_dir,
                                                  geom_col, pgcolnames, kwargs)
        else:
            final_table_name = self._send_dataframe(_df, table_name, temp_dir,
                                                    geom_col, pgcolnames,
                                                    kwargs)
            self._set_schema(_df, final_table_name, pgcolnames)

        # create geometry column from long/lats if requested
        if lnglat:
<<<<<<< HEAD
            query = '''
                    UPDATE "{table_name}"
                    SET the_geom = CDB_LatLng("{lat}"::numeric,
                                              "{lng}"::numeric);
                    SELECT CDB_TableMetadataTouch('{table_name}'::regclass);
                    '''.format(table_name=final_table_name,
                               lng=utils.norm_colname(lnglat[0]),
                               lat=utils.norm_colname(lnglat[1]))
=======
            query = minify_sql((
                'UPDATE "{table_name}"',
                'SET the_geom = CDB_LatLng("{lat}"::numeric,',
                '                          "{lng}"::numeric);',
                'SELECT CDB_TableMetadataTouch(\'{table_name}\'::regclass);',
                )).format(table_name=final_table_name,
                          lng=norm_colname(lnglat[0]),
                          lat=norm_colname(lnglat[1]))
>>>>>>> 1b3fef8c
            if _df.shape[0] > MAX_ROWS_LNGLAT:
                batch_client = BatchSQLClient(self.auth_client)
                status = batch_client.create([query, ])
                tqdm.write(
                    'Table successfully written to CARTO: {table_url}\n'
                    '`the_geom` column is being populated from `{lnglat}`. '
                    'Check the status of the operation with:\n'
                    '    \033[1mBatchJobStatus(CartoContext(), \'{job_id}\''
                    ').status()\033[0m\n'
                    'or try reading the table from CARTO in a couple of '
                    'minutes.\n'
                    '\033[1mNote:\033[0m `CartoContext.map` will not work on '
                    'this table until its geometries are created.'.format(
                               table_url=utils.join_url(self.creds.base_url(),
                                                        'dataset',
                                                        final_table_name),
                               job_id=status.get('job_id'),
                               lnglat=str(lnglat)))
                return BatchJobStatus(self, status)

            self.sql_client.send(query, do_post=False)

        tqdm.write('Table successfully written to CARTO: {table_url}'.format(
                       table_url=utils.join_url(self.creds.base_url(),
                                                'dataset',
                                                final_table_name)))

    def delete(self, table_name):
        """Delete a table in user's CARTO account.

        Args:
            table_name (str): Name of table to delete

        Returns:
            None
        """
        try:
            resp = self.auth_client.send(
                'api/v1/viz/{table_name}'.format(table_name=table_name),
                http_method='DELETE'
            )
            resp.raise_for_status()
        except requests.exceptions.HTTPError as err:
            warn('Failed to delete the following table from CARTO '
                 'account: `{table_name}`. ({err})'.format(
                     table_name=table_name,
                     err=err))
        return None

    def _table_exists(self, table_name):
        """Checks to see if table exists"""
        try:
            self.sql_client.send('''
                EXPLAIN SELECT * FROM "{table_name}"
                '''.format(table_name=table_name),
                do_post=False)
            raise NameError(
                'Table `{table_name}` already exists. '
                'Run with `overwrite=True` if you wish to replace the '
                'table.'.format(table_name=table_name))
        except CartoException as err:
            # If table doesn't exist, we get an error from the SQL API
            self._debug_print(err=err)
            return False

    def _send_batches(self, df, table_name, temp_dir, geom_col, pgcolnames,
                      kwargs):
        """Batch sending a dataframe in chunks that are then recombined.

        Args:
            df (pandas.DataFrame): DataFrame that will be batched up for
                sending to CARTO
            table_name (str): Name of table to send DataFrame to
            temp_dir (str): Local directory for temporary storage of DataFrame
                written to file that will be sent to CARTO
            geom_col (str): Name of encoded geometry column (if any) that will
                be dropped or converted to `the_geom` column
            pgcolnames (list of str): List of SQL-normalized column names

        Returns:
            final_table_name (str): Final table name on CARTO that the
            DataFrame is stored in
        """
        subtables = []
        # generator for accessing chunks of original dataframe
        df_gen = df.groupby(list(i // MAX_IMPORT_ROWS
                                 for i in range(df.shape[0])))
        for chunk_num, chunk in tqdm(df_gen.__iter__(),
                                     total=df.shape[0] // MAX_IMPORT_ROWS + 1,
                                     desc='Uploading in batches'):
            temp_table = '{orig}_cartoframes_temp_{chunk}'.format(
                orig=table_name[:40],
                chunk=chunk_num)
            try:
                # send dataframe chunk, get new name if collision
                temp_table = self._send_dataframe(chunk, temp_table, temp_dir,
                                                  geom_col, pgcolnames, kwargs)
            except CartoException as err:
                for table in subtables:
                    self.delete(table)
                self.delete(table_name)
                raise CartoException(err)

            if temp_table:
                subtables.append(temp_table)
            self._debug_print(chunk_num=chunk_num,
                              chunk_shape=str(chunk.shape),
                              temp_table=temp_table)

        # combine chunks into final table
        try:
            select_base = 'SELECT {schema} FROM "{{table}}"'.format(
                schema=_df2pg_schema(df, pgcolnames))
            unioned_tables = '\nUNION ALL\n'.join([select_base.format(table=t)
                                                   for t in subtables])
            self._debug_print(unioned=unioned_tables)
            drop_tables = '\n'.join(
                    'DROP TABLE IF EXISTS "{table}";'.format(table=table)
                    for table in subtables)
            # 1. create temp table for all the data
            # 2. drop all previous temp tables
            # 3. drop placeholder table and move temp table into it's place
            # 4. cartodb-fy table, register it with metadata
            # TODO: use Import API here instead with a combo of sql/table_name
            #       and collision_strategy=overwrite?
            query = minify_sql((
                'CREATE TABLE "{table_name}_temp" As {unioned_tables};',
                'ALTER TABLE "{table_name}_temp"',
                '      DROP COLUMN IF EXISTS cartodb_id;',
                '{drop_tables}',
                'DROP TABLE IF EXISTS "{table_name}";',
                'ALTER TABLE "{table_name}_temp" RENAME TO "{table_name}";',
                'SELECT CDB_CartoDBFYTable(\'{org}\', \'{table_name}\');',
                'SELECT CDB_TableMetadataTouch(\'{table_name}\'::regclass);',
            )).format(table_name=table_name,
                      unioned_tables=unioned_tables,
                      org=(self.creds.username()
                           if self.is_org else 'public'),
                      drop_tables=drop_tables)
            self._debug_print(query=query)
            batch_client = BatchSQLClient(self.auth_client)
            status = batch_client.create([query, ])
            batchjob = BatchJobStatus(self, status)
            while batchjob.status()['status'] in ('running', 'pending', ):
                time.sleep(1)
        except CartoException as err:
            for table in subtables:
                self.delete(table)
            self.delete(table_name)
            raise Exception('Failed to upload dataframe: {}'.format(err))

        return table_name

    def _send_dataframe(self, df, table_name, temp_dir, geom_col, pgcolnames,
                        kwargs):
        """Send a DataFrame to CARTO to be imported as a SQL table. Index of
            DataFrame not included.

        Note:
            Schema from ``df`` is not enforced with this method. Use
            ``self._set_schema`` to enforce the schema.

        Args:
            df (pandas.DataFrame): DataFrame that is will be sent to CARTO
            table_name (str): Name on CARTO for the table that will have the
                data from ``df``
            temp_dir (str): Name of directory used for temporarily storing the
                DataFrame file to sent to CARTO
            geom_col (str): Name of geometry column

        Returns:
            final_table_name (str): Name of final table. This method will
            overwrite the table `table_name` if it already exists.
        """
        def remove_tempfile(filepath):
            """removes temporary file"""
            os.remove(filepath)

        tempfile = '{temp_dir}/{table_name}.csv'.format(temp_dir=temp_dir,
                                                        table_name=table_name)
        self._debug_print(tempfile=tempfile)
        df.drop(labels=[geom_col], axis=1, errors='ignore').to_csv(
                path_or_buf=tempfile,
                na_rep='',
                header=pgcolnames,
                index=False,
                encoding='utf-8')

        with open(tempfile, 'rb') as f:
            params = {'type_guessing': False}
            params.update(kwargs)
            params = {k: utils.importify_params(v)
                      for k, v in utils.dict_items(params)}
            res = self._auth_send('api/v1/imports', 'POST',
                                  files={'file': f},
                                  params=params,
                                  stream=True)
            self._debug_print(res=res)

            if not res.get('success'):
                remove_tempfile(tempfile)
                raise CartoException('Failed to send DataFrame')
            import_id = res['item_queue_id']

        remove_tempfile(tempfile)
        final_table_name = table_name
        while True:
            import_job = self._check_import(import_id)
            self._debug_print(import_job=import_job)
            final_table_name = self._handle_import(import_job, table_name)
            if import_job['state'] == 'complete':
                break
            # Wait a second before doing another request
            time.sleep(1.0)

        return final_table_name

    def _set_schema(self, dataframe, table_name, pgcolnames):
        """Update a table associated with a dataframe to have the equivalent
        schema

        Args:
            dataframe (pandas.DataFrame): Dataframe that CARTO table is cloned
                from
            table_name (str): Table name where schema is being altered
            pgcolnames (list of str): List of column names from ``dataframe``
                as they appear in the database
        Returns:
            None
        """
        # if there's nothing to change, exit
        if set(str(s) for s in dataframe.dtypes) == set(('object', )):
            return None
        util_cols = ('the_geom', 'the_geom_webmercator', 'cartodb_id', )
        alter_temp = ('ALTER COLUMN "{col}" TYPE {ctype} USING '
                      'NULLIF("{col}", \'\')::{ctype}')
        # alter non-util columns that are not type text
        alter_cols = ', '.join(alter_temp.format(col=c,
                                                 ctype=_dtypes2pg(t))
                               for c, t in zip(pgcolnames,
                                               dataframe.dtypes)
                               if c not in util_cols and t != 'object')
        alter_query = 'ALTER TABLE "{table}" {alter_cols};'.format(
            table=table_name,
            alter_cols=alter_cols)
        self._debug_print(alter_query=alter_query)
        try:
            self.sql_client.send(alter_query, **DEFAULT_SQL_ARGS)
        except CartoException as err:
            warn('DataFrame written to CARTO but the table schema failed to '
                 'update to match DataFrame. All columns in CARTO table have '
                 'data type `text`. CARTO error: `{err}`.'.format(
                     err=err,
                     query=alter_query))

    def _check_import(self, import_id):
        """Check the status of an Import API job"""

        res = self._auth_send('api/v1/imports/{}'.format(import_id),
                              'GET')
        return res

    def _handle_import(self, import_job, table_name):
        """Handle state of import job"""
        if import_job['state'] == 'failure':
            if import_job['error_code'] == 8001:
                raise CartoException('Over CARTO account storage limit for '
                                     'user `{}`. Try subsetting your '
                                     'DataFrame or dropping columns to reduce '
                                     'the data size.'.format(
                                         self.creds.username()))
            elif import_job['error_code'] == 6668:
                raise CartoException('Too many rows in DataFrame. Try '
                                     'subsetting DataFrame before writing to '
                                     'CARTO.')
            else:
                raise CartoException('Error code: `{}`. See CARTO Import '
                                     'API error documentation for more '
                                     'information: https://carto.com/docs/'
                                     'carto-engine/import-api/import-errors'
                                     ''.format(import_job['error_code']))
        elif import_job['state'] == 'complete':
            import_job_table_name = import_job['table_name']
            self._debug_print(final_table=import_job_table_name)
            if import_job_table_name != table_name:
                try:
                    res = self.sql_client.send('''
                            DROP TABLE IF EXISTS {orig_table};
                            ALTER TABLE {dupe_table} RENAME TO {orig_table};
                            SELECT CDB_TableMetadataTouch(
                                       '{orig_table}'::regclass);
                            '''.format(
                                orig_table=table_name,
                                dupe_table=import_job_table_name),
                            do_post=False)

                    self._debug_print(res=res)
                except Exception as err:
                    self._debug_print(err=err)
                    raise Exception('Cannot overwrite table `{table_name}` '
                                    '({err}). DataFrame was written to '
                                    '`{new_table}` instead.'.format(
                                        table_name=table_name,
                                        err=err,
                                        new_table=import_job_table_name))
                finally:
                    self.delete(import_job_table_name)
        return table_name

    def sync(self, dataframe, table_name):
        """Depending on the size of the DataFrame or CARTO table, perform
        granular operations on a DataFrame to only update the changed cells
        instead of a bulk upload. If on the large side, perform granular
        operations, if on the smaller side use Import API.

        Note:
            Not yet implemented.
        """
        pass

    def query(self, query, table_name=None, decode_geom=False):
        """Pull the result from an arbitrary SQL query from a CARTO account
        into a pandas DataFrame. Can also be used to perform database
        operations (creating/dropping tables, adding columns, updates, etc.).

        Args:
            query (str): Query to run against CARTO user database. This data
              will then be converted into a pandas DataFrame.
            table_name (str, optional): If set, this will create a new
              table in the user's CARTO account that is the result of the
              query. Defaults to None (no table created).
            decode_geom (bool, optional): Decodes CARTO's geometries into a
              `Shapely <https://github.com/Toblerity/Shapely>`__
              object that can be used, for example, in `GeoPandas
              <http://geopandas.org/>`__.

        Returns:
            pandas.DataFrame: DataFrame representation of query supplied.
            Pandas data types are inferred from PostgreSQL data types.
            In the case of PostgreSQL date types, dates are attempted to be
            converted, but on failure a data type 'object' is used.
        """
        self._debug_print(query=query)
        if table_name:
            # TODO: replace the following error catching with Import API
            #  checking once Import API sql/table_name collision_strategy=skip
            #  bug is fixed ref: support/1127
            try:
                self.sql_client.send('''
                    create table {0} as SELECT 1;
                    drop table {0};
                '''.format(table_name))
                resp = self._auth_send(
                        'api/v1/imports', 'POST',
                        params=dict(sql=query,
                                    # collision_strategy='',
                                    table_name=table_name),
                        headers={'Content-Type': 'application/json'})
            except CartoException:
                raise CartoException('Table `{0}` already exists. Delete it '
                                     'before creating a table from this '
                                     'query'.format(table_name))

            while True:
                import_job = self._check_import(resp['item_queue_id'])
                self._debug_print(import_job=import_job)
                final_table_name = self._handle_import(import_job, table_name)
                if import_job['state'] == 'complete':

                    print('Table successfully written to CARTO: '
                          '{table_url}'.format(
                              table_url=utils.join_url(self.creds.base_url(),
                                                       'dataset',
                                                       final_table_name)))
                    break
                time.sleep(1.0)

            select_res = self.sql_client.send(
                    'SELECT * FROM {table_name}'.format(
                        table_name=final_table_name),
                    skipfields='the_geom_webmercator',
                    **DEFAULT_SQL_ARGS)
        else:
            select_res = self.sql_client.send(
                    query,
                    skipfields='the_geom_webmercator',
                    **DEFAULT_SQL_ARGS)

        self._debug_print(select_res=select_res)

        fields = select_res['fields']
        if select_res['total_rows'] == 0:
            return pd.DataFrame(columns=set(fields.keys()) - {'cartodb_id'})

        df = pd.DataFrame(data=select_res['rows'])
        for field in fields:
            if fields[field]['type'] == 'date':
                df[field] = pd.to_datetime(df[field], errors='ignore')

        self._debug_print(columns=df.columns,
                          dtypes=df.dtypes)

        if 'cartodb_id' in fields:
            df.set_index('cartodb_id', inplace=True)

        if decode_geom:
            df['geometry'] = df.the_geom.apply(_decode_geom)

        return df

    def map(self, layers=None, interactive=True,
            zoom=None, lat=None, lng=None, size=(800, 400),
            ax=None):
        """Produce a CARTO map visualizing data layers.

        Examples:
            Create a map with two data layers, and one BaseMap layer::

                import cartoframes
                from cartoframes import Layer, BaseMap, styling
                cc = cartoframes.CartoContext(BASEURL, APIKEY)
                cc.map(layers=[BaseMap(),
                               Layer('acadia_biodiversity',
                                     color={'column': 'simpson_index',
                                            'scheme': styling.tealRose(7)}),
                               Layer('peregrine_falcon_nest_sites',
                                     size='num_eggs',
                                     color={'column': 'bird_id',
                                            'scheme': styling.vivid(10))],
                       interactive=True)

            Create a snapshot of a map at a specific zoom and center::

                cc.map(layers=Layer('acadia_biodiversity',
                                    color='simpson_index'),
                       interactive=False,
                       zoom=14,
                       lng=-68.3823549,
                       lat=44.3036906)
        Args:
            layers (list, optional): List of one or more of the following:

                - Layer: cartoframes Layer object for visualizing data from a
                  CARTO table. See `layer.Layer <#layer.Layer>`__ for all
                  styling options.
                - BaseMap: Basemap for contextualizng data layers. See
                  `layer.BaseMap <#layer.BaseMap>`__ for all styling options.
                - QueryLayer: Layer from an arbitrary query. See
                  `layer.QueryLayer <#layer.QueryLayer>`__ for all styling
                  options.

            interactive (bool, optional): Defaults to ``True`` to show an
                interactive slippy map. Setting to ``False`` creates a static
                map.
            zoom (int, optional): Zoom level of map. Acceptable values are
                usually in the range 0 to 19. 0 has the entire earth on a
                single tile (256px square). Zoom 19 is the size of a city
                block. Must be used in conjunction with ``lng`` and ``lat``.
                Defaults to a view to have all data layers in view.
            lat (float, optional): Latitude value for the center of the map.
                Must be used in conjunction with ``zoom`` and ``lng``. Defaults
                to a view to have all data layers in view.
            lng (float, optional): Longitude value for the center of the map.
                Must be used in conjunction with ``zoom`` and ``lat``. Defaults
                to a view to have all data layers in view.
            size (tuple, optional): List of pixel dimensions for the map.
                Format is ``(width, height)``. Defaults to ``(800, 400)``.
            ax: matplotlib axis on which to draw the image. Only used when
                ``interactive`` is ``False``.

        Returns:
            IPython.display.HTML or matplotlib Axes: Interactive maps are
            rendered as HTML in an `iframe`, while static maps are returned as
            matplotlib Axes objects or IPython Image.
        """
        # TODO: add layers preprocessing method like
        #       layers = process_layers(layers)
        #       that uses up to layer limit value error
        if layers is None:
            layers = []
        elif not isinstance(layers, collections.Iterable):
            layers = [layers]
        else:
            layers = list(layers)

        if len(layers) > 8:
            raise ValueError('Map can have at most 8 layers')

        nullity = [zoom is None, lat is None, lng is None]
        if any(nullity) and not all(nullity):
            raise ValueError('Zoom, lat, and lng must all or none be provided')

        # When no layers are passed, set default zoom
        if ((len(layers) == 0 and zoom is None) or
                (len(layers) == 1 and layers[0].is_basemap)):
            [zoom, lat, lng] = [1, 0, 0]
        has_zoom = zoom is not None

        # Check for a time layer, if it exists move it to the front
        time_layers = [idx for idx, layer in enumerate(layers)
                       if not layer.is_basemap and layer.time]
        time_layer = layers[time_layers[0]] if len(time_layers) > 0 else None
        if len(time_layers) > 1:
            raise ValueError('Map can at most take 1 Layer with time '
                             'column/field')
        if time_layer:
            if not interactive:
                raise ValueError('Map cannot display a static image with a '
                                 'time column')
            layers.append(layers.pop(time_layers[0]))

        base_layers = [idx for idx, layer in enumerate(layers)
                       if layer.is_basemap]

        # Check basemaps, add one if none exist
        if len(base_layers) > 1:
            raise ValueError('Map can at most take one BaseMap layer')
        elif len(base_layers) == 1:
            layers.insert(0, layers.pop(base_layers[0]))
            if layers[0].is_basic() and layers[0].labels == 'front':
                if time_layers:
                    warn('Basemap labels on top are not currently supported '
                         'for animated maps')
                else:
                    layers.append(BaseMap(layers[0].source,
                                          labels=layers[0].labels,
                                          only_labels=True))
        elif not base_layers:
            # default basemap is dark with labels in back
            # labels will be changed if all geoms are non-point
            layers.insert(0, BaseMap())
            geoms = set()

        # Setup layers
        for idx, layer in enumerate(layers):
            if not layer.is_basemap:
                # get schema of style columns
                resp = self.sql_client.send(minify_sql((
                    'SELECT {cols}',
                    'FROM ({query}) AS _wrap',
                    'LIMIT 0',
                )).format(cols=','.join(layer.style_cols),
                          comma=',' if layer.style_cols else '',
                          query=layer.orig_query),
                   **DEFAULT_SQL_ARGS)
                self._debug_print(layer_fields=resp)
                for k, v in utils.dict_items(resp['fields']):
                    layer.style_cols[k] = v['type']
                layer.geom_type = self._geom_type(layer)
                if not base_layers:
                    geoms.add(layer.geom_type)
                # update local style schema to help build proper defaults
            layer._setup(layers, idx)

        # set labels on top if there are no point geometries and a basemap
        #  is not specified
        if not base_layers and 'point' not in geoms:
            layers[0] = BaseMap(labels='front')

        # If basemap labels are on front, add labels layer
        basemap = layers[0]
        if basemap.is_basic() and basemap.labels == 'front':
            layers.append(BaseMap(basemap.source,
                                  labels=basemap.labels,
                                  only_labels=True))

        nb_layers = non_basemap_layers(layers)
        if time_layer and len(nb_layers) > 1:
            raise ValueError('Maps with a time element can only consist of a '
                             'time layer and a basemap. This constraint will '
                             'be removed in the future.')
        options = {'basemap_url': basemap.url}

        for idx, layer in enumerate(nb_layers):
            self._check_query(layer.query,
                              style_cols=layer.style_cols)
            options['cartocss_' + str(idx)] = layer.cartocss
            options['sql_' + str(idx)] = layer.query

        params = {
            'config': json.dumps(options),
            'anti_cache': random.random(),
        }

        if has_zoom:
            params.update({'zoom': zoom, 'lat': lat, 'lon': lng})
            options.update({'zoom': zoom, 'lat': lat, 'lng': lng})
        else:
            bounds = self._get_bounds(nb_layers)
            options.update(bounds)
            bbox = '{west},{south},{east},{north}'.format(**bounds)
            params.update(dict(bbox=bbox))

        map_name = self._send_map_template(layers, has_zoom=has_zoom)
        api_url = utils.join_url(self.creds.base_url(), 'api/v1/map')

        static_url = ('{api_url}/static/named/{map_name}'
                      '/{width}/{height}.png?{params}').format(
                          api_url=api_url,
                          map_name=map_name,
                          width=size[0],
                          height=size[1],
                          params=urlencode(params))

        html = '<img src="{url}" />'.format(url=static_url)

        # TODO: write this as a private method
        if interactive:
            netloc = urlparse(self.creds.base_url()).netloc
            domain = 'carto.com' if netloc.endswith('.carto.com') else netloc

            def safe_quotes(text, escape_single_quotes=False):
                """htmlify string"""
                if isinstance(text, str):
                    safe_text = text.replace('"', "&quot;")
                    if escape_single_quotes:
                        safe_text = safe_text.replace("'", "&#92;'")
                    return safe_text.replace('True', 'true')
                return text

            config = {
                'user_name': self.creds.username(),
                'maps_api_template': self.creds.base_url(),
                'sql_api_template': self.creds.base_url(),
                'tiler_protocol': 'https',
                'tiler_domain': domain,
                'tiler_port': '80',
                'type': 'torque' if time_layer else 'namedmap',
                'named_map': {
                    'name': map_name,
                    'params': {
                        k: safe_quotes(v, escape_single_quotes=True)
                        for k, v in utils.dict_items(options)
                    },
                },
            }

            map_options = {
                'filter': ['mapnik', 'torque', ],
                'https': True,
            }

            if time_layer:
                # get turbo-carto processed cartocss
                resp = self._auth_send(
                        'api/v1/map/named/{}'.format(map_name),
                        'POST',
                        data=params['config'],
                        headers={'Content-Type': 'application/json'})

                # check if errors in cartocss (already turbo-carto processed)
                if 'errors' not in resp:
                    # replace previous cartocss with turbo-carto processed
                    #  version
                    layer.cartocss = (resp['metadata']
                                          ['layers']
                                          [1]
                                          ['meta']
                                          ['cartocss'])
                config.update({
                    'order': 1,
                    'options': {
                        'query': time_layer.query,
                        'user_name': self.creds.username(),
                        'tile_style': layer.cartocss
                    }
                })
                config['named_map'].update({
                    'layers': [{
                        'layer_name': 't',
                    }],
                })
                map_options.update({
                    'time_slider': True,
                    'loop': True,
                })
            bounds = [] if has_zoom else [[options['north'], options['east']],
                                          [options['south'], options['west']]]

            content = self._get_iframe_srcdoc(config=config,
                                              bounds=bounds,
                                              options=options,
                                              map_options=map_options)

            img_html = html
            html = (
                '<iframe srcdoc="{content}" width={width} height={height}>'
                '  Preview image: {img_html}'
                '</iframe>'
            ).format(content=safe_quotes(content),
                     width=size[0],
                     height=size[1],
                     img_html=img_html)
            return IPython.display.HTML(html)
        elif HAS_MATPLOTLIB:
            raw_data = mpi.imread(static_url, format='png')
            if ax is None:
                dpi = mpi.rcParams['figure.dpi']
                mpl_size = (size[0] / dpi, size[1] / dpi)
                fig = plt.figure(figsize=mpl_size, dpi=dpi, frameon=False)
                fig.subplots_adjust(left=0, right=1, top=1, bottom=0)
                ax = plt.gca()
            ax.imshow(raw_data)
            ax.axis('off')
            return ax
        else:
            return IPython.display.Image(url=static_url,
                                         embed=True,
                                         format='png',
                                         width=size[0],
                                         height=size[1],
                                         metadata=dict(origin_url=static_url))

    def _geom_type(self, layer):
        """gets geometry type(s) of specified layer"""
        resp = self.sql_client.send(minify_sql((
            'SELECT',
            '    CASE WHEN ST_GeometryType(the_geom)',
            '               in (\'ST_Point\', \'ST_MultiPoint\')',
            '         THEN \'point\'',
            '         WHEN ST_GeometryType(the_geom)',
            '              in (\'ST_LineString\', \'ST_MultiLineString\')',
            '         THEN \'line\'',
            '         WHEN ST_GeometryType(the_geom)',
            '              in (\'ST_Polygon\', \'ST_MultiPolygon\')',
            '         THEN \'polygon\'',
            '         ELSE null END AS geom_type,',
            '    count(*) as cnt',
            'FROM ({query}) AS _wrap',
            'WHERE the_geom IS NOT NULL',
            'GROUP BY 1',
            'ORDER BY 2 DESC',
        )).format(query=layer.orig_query),
            **DEFAULT_SQL_ARGS)
        if len(resp['rows']) > 1:
            warn('There are multiple geometry types in {query}: '
                 '{geoms}. Styling by `{common_geom}`, the most common'.format(
                    query=layer.orig_query,
                    geoms=','.join(g['geom_type'] for g in resp['rows']),
                    common_geom=resp['rows'][0]['geom_type']))
        return resp['rows'][0]['geom_type']

    def data_boundaries(self, df=None, table_name=None):
        """Not currently implemented"""
        pass

    def data_discovery(self, region, keywords=None, regex=None, time=None,
                       boundaries=None):
        """Discover Data Observatory measures. This method returns the full
        Data Observatory metadata model for each measure or measures that
        match the conditions from the inputs. The full metadata in each row
        uniquely defines a measure based on the timespan, geographic
        resolution, and normalization (if any). Read more about the metadata
        response in `Data Observatory
        <https://carto.com/docs/carto-engine/data/measures-functions/#obs_getmetaextent-geometry-metadata-json-max_timespan_rank-max_score_rank-target_geoms>`__
        documentation.

        Internally, this method finds all measures in `region` that match the
        conditions set in `keywords`, `regex`, `time`, and `boundaries` (if
        any of them are specified). Then, if `boundaries` is not specified, a
        geographical resolution for that measure will be chosen subject to the
        type of region specified:

          1. If `region` is a table name, then a geographical resolution that
             is roughly equal to `region size / number of subunits`.
          2. If `region` is a country name or bounding box, then a geographical
             resolution will be chosen roughly equal to `region size / 500`.

        Since different measures are in some geographic resolutions and not
        others, different geographical resolutions for different measures are
        oftentimes returned.

        .. tip::

            To remove the guesswork in how geographical resolutions are
            selected, specify one or more boundaries in `boundaries`. See
            the boundaries section for each region in the `Data Observatory
            catalog <http://cartodb.github.io/bigmetadata/>`__.

        The metadata returned from this method can then be used to create raw
        tables or for augmenting an existing table from these measures using
        `CartoContext.data`. For the full Data Observatory catalog, visit
        https://cartodb.github.io/bigmetadata/. When working with the metadata
        DataFrame returned from this method, be careful to only remove rows not
        columns as `CartoContext.data <#context.CartoContext.data>`__ generally
        needs the full metadata.

        .. note::
            Narrowing down a discovery query using the `keywords`, `regex`, and
            `time` filters is important for getting a manageable metadata
            set. Besides there being a large number of measures in the DO, a
            metadata response has acceptable combinations of measures with
            demonimators (normalization and density), the same measure from
            other years, and quantiles measurements.

            For example, setting the region to be United States counties with
            no filter values set will result in many thousands of measures.

        Example:

        Get all European Union measures that mention ``freight``.
        .. code::

            meta = cc.data_discovery('European Union',
                                     keywords='freight',
                                     time='2010')
            print(meta['numer_name'].values)

        Arguments:
            region (str or list of float): Information about the region of
              interest. `region` can be one of three types:

                - region name (str): Name of region of interest. Acceptable
                  values are limited to: 'Australia', 'Brazil', 'Canada',
                  'European Union', 'France', 'Mexico', 'Spain',
                  'United Kingdom', 'United States'.
                - table name (str): Name of a table in user's CARTO account
                  with geometries. The region will be the bounding box of
                  the table.

                  .. Note:: If a table name is also a valid Data Observatory
                      region name, the Data Observatory name will be chosen
                      over the table.

                - bounding box (list of float): List of four values (two
                  lng/lat pairs) in the following order: western longitude,
                  southern latitude, eastern longitude, and northern latitude.
                  For example, Switzerland fits in
                  ``[5.9559111595,45.8179931641,10.4920501709,47.808380127]``

                .. Note:: Geometry levels are generally chosen by subdividing
                    the region into the next smallest administrative unit. To
                    override this behavior, specify the `boundaries` flag. For
                    example, set `boundaries` to
                    ``'us.census.tiger.census_tract'`` to choose US census
                    tracts.

            keywords (str or list of str, optional): Keyword or list of
              keywords in measure description or name. Response will be matched
              on all keywords listed (boolean `or`).
            regex (str, optional): A regular expression to search the measure
              descriptions and names. Note that this relies on PostgreSQL's
              case insensitive operator ``~*``. See `PostgreSQL docs
              <https://www.postgresql.org/docs/9.5/static/functions-matching.html>`__
              for more information.
            boundaries (str or list of str, optional): Boundary or list of
              boundaries that specify the measure resolution. See the
              boundaries section for each region in the `Data Observatory
              catalog <http://cartodb.github.io/bigmetadata/>`__.

        Returns:
            pandas.DataFrame: A dataframe of the complete metadata model for
            specific measures based on the search parameters.

        Raises:
            ValueError: If `region` is a :obj:`list` and does not consist of
              four elements, or if `region` is neither an acceptable region
              nor a table in user account.
        """
        if (isinstance(region, collections.Iterable) and
                not isinstance(region, str)):
            # TODO: should this also check to see if each item is a number?
            if len(region) != 4:
                raise ValueError('`region` should be a list of the geographic '
                                 'bounds of a region in the following order: '
                                 'western longitude, southern latitude, '
                                 'eastern longitude, and northern latitude. '
                                 'For example, Switerland fits in '
                                 '``[5.9559111595,45.8179931641,10.4920501709,'
                                 '47.808380127]``.')
            boundary = ('SELECT ST_MakeEnvelope({0}, {1}, {2}, {3}, 4326) AS '
                        'env, 500::int AS cnt'.format(*region))
        elif isinstance(region, str):
            try:
                # see if it's a DO region
                countrytag = '\'{{{0}}}\''.format(
                        get_countrytag(region.lower()))
                boundary = ('SELECT ST_MakeEnvelope(-180.0, -85.0, 180.0, '
                            '85.0, 4326) AS env, 500::int AS cnt')
            except ValueError as regiontag_err:
                try:
                    # TODO: make this work for general queries
                    # see if it's a table
                    self.sql_client.send('''
                        EXPLAIN SELECT * FROM {0} LIMIT 0
                    '''.format(region).strip())
                    boundary = ('SELECT ST_SetSRID(ST_Extent(the_geom), '
                                '4326) AS env, count(*)::int AS cnt '
                                'FROM {table_name}').format(
                                        table_name=region)
                except CartoException:
                    raise ValueError('`{0}` is neither a table in user '
                                     'account nor an available Data '
                                     'Observatory region. {1}'.format(
                                             region, regiontag_err))

        if locals().get('countrytag') is None:
            countrytag = 'null'

        if keywords:
            if isinstance(keywords, str):
                keywords = [keywords, ]
            kwsearch = ' OR '.join(
                    ('numer_description ilike \'%{kw}%\' OR '
                     'numer_name ilike \'%{kw}%\'').format(kw=kw)
                    for kw in keywords)
            kwsearch = '({})'.format(kwsearch)

        if regex:
            regexsearch = ('(numer_description ~* \'{regex}\' OR '
                           'numer_name ~* \'{regex}\')').format(regex=regex)

        if keywords or regex:
            subjectfilters = '{kw} {op} {regex}'.format(
                    kw=kwsearch if keywords else '',
                    op='OR' if (keywords and regex) else '',
                    regex=regexsearch if regex else ''
                )
        else:
            subjectfilters = ''

        if isinstance(time, str):
            time = [time, ]
        elif time is None:
            time = [None, ]
        if isinstance(boundaries, str):
            boundaries = [boundaries, ]
        elif boundaries is None:
            boundaries = [None, ]

        if all(time) and all(boundaries):
            bt_filters = 'valid_geom AND valid_timespan'
        elif all(time) or all(boundaries):
            bt_filters = 'valid_geom' if all(boundaries) else 'valid_timespan'
        else:
            bt_filters = ''

        if bt_filters and subjectfilters:
            filters = 'WHERE ({s}) AND ({bt})'.format(s=subjectfilters,
                                                      bt=bt_filters)
        elif bt_filters or subjectfilters:
            filters = 'WHERE {f}'.format(f=subjectfilters or bt_filters)
        else:
            filters = ''

        numer_query = '\n'.join(s.strip() for s in (
            'SELECT',
            '    numer_id,',
            '    {geom_id} AS geom_id,',
            '    {timespan} AS numer_timespan',
            '  FROM',
            '    OBS_GetAvailableNumerators(',
            '        (SELECT env FROM envelope),',
            '        {countrytag},',
            '        null,',
            '        {geom_id},',
            '        {timespan}',
            '    )',
            '{filters}', ))

        numers = '\nUNION\n'.join(
                numer_query.format(
                    timespan=('\'{}\''.format(t) if t else 'null'),
                    geom_id=('\'{}\''.format(b) if b else 'null'),
                    countrytag=countrytag,
                    filters=filters
                )
                for t in time
                for b in boundaries
            )

        query = '\n'.join(s.strip() for s in (
           'WITH envelope AS (',
           '    {boundary}',
           '), numers AS (',
           '  {numers}',
           ')',
           'SELECT *',
           'FROM json_to_recordset(',
           '    (SELECT OBS_GetMeta(',
           '        envelope.env,',
           '        json_agg(numers),',
           '        10, 10, envelope.cnt',
           '    ) AS meta',
           'FROM numers, envelope',
           'GROUP BY env, cnt)) as data(',
           '    denom_aggregate text, denom_colname text,',
           '    denom_description text, denom_geomref_colname text,',
           '    denom_id text, denom_name text, denom_reltype text,',
           '    denom_t_description text, denom_tablename text,',
           '    denom_type text, geom_colname text, geom_description text,',
           '    geom_geomref_colname text, geom_id text, geom_name text,',
           '    geom_t_description text, geom_tablename text,',
           '    geom_timespan text, geom_type text, id numeric,',
           '    max_score_rank text, max_timespan_rank text,',
           '    normalization text, num_geoms numeric, numer_aggregate text,',
           '    numer_colname text, numer_description text,',
           '    numer_geomref_colname text, numer_id text,',
           '    numer_name text, numer_t_description text,',
           '    numer_tablename text, numer_timespan text,',
           '    numer_type text, score numeric, score_rank numeric,',
           '    score_rownum numeric, suggested_name text,',
           '    target_area text, target_geoms text, timespan_rank numeric,',
           '    timespan_rownum numeric)', )).format(
                   boundary=boundary,
                   numers=numers)
        self._debug_print(query=query)
        resp = self.sql_client.send(query)
        return pd.DataFrame(resp['rows'])

    def data(self, table_name, metadata, persist_as=None, how='the_geom'):
        """Get an augmented CARTO dataset with `Data Observatory
        <https://carto.com/data-observatory>`__ measures. Use
        `CartoContext.data_discovery
        <#context.CartoContext.data_discovery>`__ to search for available
        measures, or see the full `Data Observatory catalog
        <https://cartodb.github.io/bigmetadata/index.html>`__. Optionally
        persist the data as a new table.

        Example:
            Get a DataFrame with Data Observatory measures based on the
            geometries in a CARTO table.

            .. code::

                cc = cartoframes.CartoContext(BASEURL, APIKEY)
                median_income = cc.data_discovery('transaction_events',
                                                  regex='.*median income.*',
                                                  time='2011 - 2015')
                df = cc.data(median_income,
                             'transaction_event')

            Pass in cherry-picked measures from the Data Observatory catalog.
            The rest of the metadata will be filled in, but it's important to
            specify the geographic level as this will not show up in the column
            name.

            .. code::

                median_income = [{'numer_id': 'us.census.acs.B19013001',
                                  'geom_id': 'us.census.tiger.block_group',
                                  'numer_timespan': '2011 - 2015'}]
                df = cc.data('transaction_events', median_income)

        Args:
            table_name (str): Name of table on CARTO account that Data
                Observatory measures are to be added to.
            metadata (pandas.DataFrame): List of all measures to add to
                `table_name`. See `CartoContext.data_discovery` outputs
                for a full list of metadata columns.
            persist_as (str, optional): Output the results of augmenting
                `table_name` to `persist_as` as a persistent table on CARTO.
                Defaults to ``None``, which will not create a table.
            how (str, optional): Column name for identifying the geometry from
                which to fetch the data. Defaults to `the_geom`, which results
                in measures that are spatially interpolated (e.g., a
                neighborhood boundary's population will be calculated from
                underlying census tracts). Specifying a column that has the
                geometry identifier (for example, GEOID for US Census
                boundaries), results in measures directly from the Census for
                that GEOID but normalized how it is specified in the metadata.

        Returns:
            pandas.DataFrame: A DataFrame representation of `table_name` which
            has new columns for each measure in `metadata`.

        Raises:
            NameError: If the columns in `table_name` are in the
              ``suggested_name`` column of `metadata`.
            ValueError: If metadata object is invalid or empty, or if the
              number of requested measures exceeds 50.
        """
        if how != 'the_geom':
            raise NotImplementedError('Data gathering currently only works if '
                                      'a geometry is present')
        if isinstance(metadata, pd.DataFrame):
            _meta = metadata.copy().reset_index()
        elif isinstance(metadata, collections.Iterable):
            query = '''
              WITH envelope AS (
                SELECT ST_SetSRID(ST_Extent(the_geom)::geometry, 4326) AS env,
                       count(*)::int AS cnt
                  FROM {table_name}
              )
              SELECT *
                FROM json_to_recordset(
                    (SELECT OBS_GetMeta(
                        envelope.env,
                        ('{meta}')::json,
                        10, 1, envelope.cnt
                    ) AS meta
                FROM envelope
                GROUP BY env, cnt)) as data(
                    denom_aggregate text, denom_colname text,
                    denom_description text, denom_geomref_colname text,
                    denom_id text, denom_name text, denom_reltype text,
                    denom_t_description text, denom_tablename text,
                    denom_type text, geom_colname text, geom_description text,
                    geom_geomref_colname text, geom_id text, geom_name text,
                    geom_t_description text, geom_tablename text,
                    geom_timespan text, geom_type text, id numeric,
                    max_score_rank text, max_timespan_rank text,
                    normalization text, num_geoms numeric,numer_aggregate text,
                    numer_colname text, numer_description text,
                    numer_geomref_colname text, numer_id text,
                    numer_name text, numer_t_description text,
                    numer_tablename text, numer_timespan text,
                    numer_type text, score numeric, score_rank numeric,
                    score_rownum numeric, suggested_name text,
                    target_area text, target_geoms text, timespan_rank numeric,
                    timespan_rownum numeric)
            '''.format(
                    table_name=table_name,
                    meta=json.dumps(metadata).replace('\'', '\'\''))
            resp = self.sql_client.send(query)
            _meta = pd.DataFrame(resp['rows'])

        if _meta.shape[0] == 0:
            raise ValueError('There are no valid metadata entries. Check '
                             'inputs.')
        elif _meta.shape[0] > 50:
            raise ValueError('The number of metadata entries exceeds 50. Tip: '
                             'If `metadata` is a pandas.DataFrame, iterate '
                             'over this object using `metadata.groupby`. If '
                             'it is a list, iterate over chunks of it. Then '
                             'combine resulting DataFrames using '
                             '`pandas.concat`')

        tablecols = self.sql_client.send('''
                SELECT * FROM {table_name} LIMIT 0
                '''.format(table_name=table_name),
                **DEFAULT_SQL_ARGS)['fields'].keys()

        if set(tablecols) & set(_meta['suggested_name']):
            commoncols = set(tablecols) & set(_meta['suggested_name'])
            raise NameError('Column name collision for column(s): {cols}. '
                            'Rename table column(s) to resolve.'.format(
                                cols=', '.join(commoncols)))

        cols = ', '.join(
                '(data->{n}->>\'value\')::{pgtype} AS {col}'.format(
                    n=row[0],
                    pgtype=row[1]['numer_type'],
                    col=row[1]['suggested_name'])
                for row in _meta.iterrows()
            )
        query = '''
            SELECT t.*, {cols}
              FROM OBS_GetData(
                   (SELECT array_agg((the_geom, cartodb_id)::geomval)
                    FROM "{tablename}"),
                   (SELECT \'{meta}\'::json)) as m,
                   {tablename} as t
             WHERE t.cartodb_id = m.id
        '''.format(tablename=table_name,
                   cols=cols,
                   meta=_meta.to_json(orient='records').replace(
                       '\'', '\'\''))
        return self.query(query,
                          table_name=persist_as)

    # backwards compatibility
    def data_augment(self, table_name, metadata):
        warn('This function is being deprecated. Use `CartoContext.data` '
             'instead.', DeprecationWarning)
        return self.data(table_name, metadata, persist_as=table_name)

    def _auth_send(self, relative_path, http_method, **kwargs):
        self._debug_print(relative_path=relative_path,
                          http_method=http_method,
                          kwargs=kwargs)
        res = self.auth_client.send(relative_path, http_method, **kwargs)
        if isinstance(res.content, str):
            return json.loads(res.content)
        return json.loads(res.content.decode('utf-8'))

    def _check_query(self, query, style_cols=None):
        """Checks if query from Layer or QueryLayer is valid"""
        try:
            self.sql_client.send(
                    minify_sql((
                        'EXPLAIN',
                        'SELECT',
                        '  {style_cols}{comma}',
                        '  the_geom, the_geom_webmercator',
                        'FROM ({query}) _wrap;',
                    )).format(query=query,
                              comma=',' if style_cols else '',
                              style_cols=(','.join(style_cols)
                                          if style_cols else '')),
                    do_post=False)
        except Exception as err:
            raise ValueError(('Layer query `{query}` and/or style column(s) '
                              '{cols} are not valid: {err}.'
                              '').format(query=query,
                                         cols=', '.join(['`{}`'.format(c)
                                                         for c in style_cols]),
                                         err=err))

    def _send_map_template(self, layers, has_zoom):
        map_name = get_map_name(layers, has_zoom=has_zoom)
        if map_name not in self._map_templates:
            resp = self._auth_send(
                    'api/v1/map/named', 'POST',
                    headers={'Content-Type': 'application/json'},
                    data=get_map_template(layers, has_zoom=has_zoom))
            # TODO: remove this after testing
            if 'errors' in resp:
                resp = self._auth_send(
                        'api/v1/map/named/{}'.format(map_name),
                        'PUT',
                        headers={'Content-Type': 'application/json'},
                        data=get_map_template(layers, has_zoom=has_zoom))

            self._map_templates[map_name] = True
        return map_name

    def _get_iframe_srcdoc(self, config, bounds, options, map_options):
        if not hasattr(self, '_srcdoc') or self._srcdoc is None:
            with open(os.path.join(os.path.dirname(__file__),
                                   'assets/cartoframes.html'), 'r') as f:
                self._srcdoc = f.read()

        return (self._srcdoc
                .replace('@@CONFIG@@', json.dumps(config))
                .replace('@@BOUNDS@@', json.dumps(bounds))
                .replace('@@OPTIONS@@', json.dumps(map_options))
                .replace('@@ZOOM@@', str(options.get('zoom', 3)))
                .replace('@@LAT@@', str(options.get('lat', 0)))
                .replace('@@LNG@@', str(options.get('lng', 0))))

    def _get_bounds(self, layers):
        """Return the bounds of all data layers involved in a cartoframes map.

        Args:
            layers (list): List of cartoframes layers. See `cartoframes.layers`
                for all types.

        Returns:
            dict: Dictionary of northern, southern, eastern, and western bounds
                of the superset of data layers. Keys are `north`, `south`,
                `east`, and `west`. Units are in WGS84.
        """
        extent_query = ('SELECT ST_EXTENT(the_geom) AS the_geom '
                        'FROM ({query}) AS t{idx}\n')
        union_query = 'UNION ALL\n'.join(
            [extent_query.format(query=layer.orig_query, idx=idx)
             for idx, layer in enumerate(layers)
             if not layer.is_basemap])

        extent = self.sql_client.send(
                minify_sql((
                    'SELECT',
                    '    ST_XMIN(ext) AS west,',
                    '    ST_YMIN(ext) AS south,',
                    '    ST_XMAX(ext) AS east,',
                    '    ST_YMAX(ext) AS north',
                    'FROM (',
                    '    SELECT ST_Extent(the_geom) AS ext',
                    '    FROM ({union_query}) AS _wrap1',
                    ') AS _wrap2',
                )).format(union_query=union_query),
                do_post=False)

        return extent['rows'][0]

    def _debug_print(self, **kwargs):
        if self._verbose <= 0:
            return

        for key, value in utils.dict_items(kwargs):
            if isinstance(value, requests.Response):
                str_value = ("status_code: {status_code}, "
                             "content: {content}").format(
                                 status_code=value.status_code,
                                 content=value.content)
            else:
                str_value = str(value)
            if self._verbose < 2 and len(str_value) > 300:
                str_value = '{}\n\n...\n\n{}'.format(str_value[:250],
                                                     str_value[-50:])
            print('{key}: {value}'.format(key=key,
                                          value=str_value))


def _add_encoded_geom(df, geom_col):
    """Add encoded geometry to DataFrame"""
    # None if not a GeoDataFrame
    is_geopandas = getattr(df, '_geometry_column_name', None)
    if is_geopandas is None and geom_col is None:
        warn('`encode_geom` works best with Geopandas '
             '(http://geopandas.org/) and/or shapely '
             '(https://pypi.python.org/pypi/Shapely).')
        geom_col = 'geometry' if 'geometry' in df.columns else None
        if geom_col is None:
            raise KeyError('Geometries were requested to be encoded '
                           'but a geometry column was not found in the '
                           'DataFrame.'.format(geom_col=geom_col))
    elif is_geopandas and geom_col:
        warn('Geometry column of the input DataFrame does not '
             'match the geometry column supplied. Using user-supplied '
             'column...\n'
             '\tGeopandas geometry column: {}\n'
             '\tSupplied `geom_col`: {}'.format(is_geopandas,
                                                geom_col))
    elif is_geopandas and geom_col is None:
        geom_col = is_geopandas
    # updates in place
    df['the_geom'] = df[geom_col].apply(_encode_geom)
    return None


def _encode_decode_decorator(func):
    """decorator for encoding and decoding geoms"""
    def wrapper(*args):
        """error catching"""
        try:
            processed_geom = func(*args)
            return processed_geom
        except ImportError as err:
            raise ImportError('The Python package `shapely` needs to be '
                              'installed to encode or decode geometries. '
                              '({})'.format(err))
    return wrapper


@_encode_decode_decorator
def _encode_geom(geom):
    """Encode geometries into hex-encoded wkb
    """
    from shapely import wkb
    if geom:
        return ba.hexlify(wkb.dumps(geom)).decode()
    return None


@_encode_decode_decorator
def _decode_geom(ewkb):
    """Decode encoded wkb into a shapely geometry
    """
    from shapely import wkb
    if ewkb:
        return wkb.loads(ba.unhexlify(ewkb))
    return None


def _dtypes2pg(dtype):
    """Returns equivalent PostgreSQL type for input `dtype`"""
    mapping = {
        'float64': 'numeric',
        'int64': 'numeric',
        'float32': 'numeric',
        'int32': 'numeric',
        'object': 'text',
        'bool': 'boolean',
        'datetime64[ns]': 'timestamp',
    }
    return mapping.get(str(dtype), 'text')


def _pg2dtypes(pgtype):
    """Returns equivalent dtype for input `pgtype`."""
    mapping = {
        'date': 'datetime64[ns]',
        'number': 'float64',
        'string': 'object',
        'boolean': 'bool',
        'geometry': 'object',
    }
    return mapping.get(str(pgtype), 'object')


def _df2pg_schema(dataframe, pgcolnames):
    """Print column names with PostgreSQL schema for the SELECT statement of
    a SQL query"""
    schema = ', '.join([
        'NULLIF("{col}", \'\')::{t} AS {col}'.format(col=c,
                                                     t=_dtypes2pg(t))
        for c, t in zip(pgcolnames, dataframe.dtypes)
        if c not in ('the_geom', 'the_geom_webmercator', 'cartodb_id')])
    if 'the_geom' in pgcolnames:
        return '"the_geom", ' + schema
    return schema


class BatchJobStatus(object):
    """Status of a write or query operation. Read more at `Batch SQL API docs
    <https://carto.com/docs/carto-engine/sql-api/batch-queries/>`__ about
    responses and how to interpret them.

    Example:

        Poll for a job's status if you've caught the :obj:`BatchJobStatus`
        instance.

        .. code:: python

            import time
            job = cc.write(df, 'new_table',
                           lnglat=('lng_col', 'lat_col'))
            while True:
                curr_status = job.status()['status']
                if curr_status in ('done', 'failed', 'canceled', 'unknown', ):
                    print(curr_status)
                    break
                time.sleep(5)

        Create a :obj:`BatchJobStatus` instance if you have a `job_id` output
        from a `cc.write` operation.

        .. code:: python

            >>> from cartoframes import CartoContext, BatchJobStatus
            >>> cc = CartoContext(username='...', api_key='...')
            >>> cc.write(df, 'new_table', lnglat=('lng', 'lat'))
            'BatchJobStatus(job_id='job-id-string', ...)'
            >>> batch_job = BatchJobStatus(cc, 'job-id-string')

    Attrs:
        job_id (str): Job ID of the Batch SQL API job
        last_status (str): Status of ``job_id`` job when last polled
        created_at (str): Time and date when job was created

    Args:
        carto_context (carto.CartoContext): CartoContext instance
        job (dict or str): If a dict, job status dict returned after sending
            a Batch SQL API request. If str, a Batch SQL API job id.
    """
    def __init__(self, carto_context, job):
        if isinstance(job, dict):
            self.job_id = job.get('job_id')
            self.last_status = job.get('status')
            self.created_at = job.get('created_at')
        elif isinstance(job, str):
            self.job_id = job
            self.last_status = None
            self.created_at = None

        self._batch_client = BatchSQLClient(carto_context.auth_client)

    def __repr__(self):
        return ('BatchJobStatus(job_id=\'{job_id}\', '
                'last_status=\'{status}\', '
                'created_at=\'{created_at}\')'.format(
                    job_id=self.job_id,
                    status=self.last_status,
                    created_at=self.created_at
                    )
                )

    def _set_status(self, curr_status):
        self.last_status = curr_status

    def get_status(self):
        """return current status of job"""
        return self.last_status

    def status(self):
        """Checks the current status of job ``job_id``

        Returns:
            dict: Status and time it was updated

        Warns:
            UserWarning: If the job failed, a warning is raised with
                information about the failure
        """
        resp = self._batch_client.read(self.job_id)
        if 'failed_reason' in resp:
            warn('Job failed: {}'.format(resp.get('failed_reason')))
        self._set_status(resp.get('status'))
        return dict(status=resp.get('status'),
                    updated_at=resp.get('updated_at'),
                    created_at=resp.get('created_at'))<|MERGE_RESOLUTION|>--- conflicted
+++ resolved
@@ -19,13 +19,8 @@
 from carto.exceptions import CartoException
 
 from .credentials import Credentials
-<<<<<<< HEAD
 from .dataobs import get_countrytag
 from . import utils
-=======
-from .utils import (dict_items, normalize_colnames, norm_colname,
-                    importify_params, minify_sql, join_url)
->>>>>>> 1b3fef8c
 from .layer import BaseMap
 from .maps import non_basemap_layers, get_map_name, get_map_template
 from .__version__ import __version__
@@ -203,7 +198,8 @@
             encode_geom (bool, optional): Whether to write `geom_col` to CARTO
                 as `the_geom`.
             geom_col (str, optional): The name of the column where geometry
-                information is stored. Used in conjunction with `encode_geom`.
+                information is stored. Used in conjunction with 
+                `encode_geom`.
             kwargs: Keyword arguments from CARTO's Import API. See the `params
                 listed in the documentation
                 <https://carto.com/docs/carto-engine/import-api/standard-tables/#params>`__
@@ -262,16 +258,6 @@
 
         # create geometry column from long/lats if requested
         if lnglat:
-<<<<<<< HEAD
-            query = '''
-                    UPDATE "{table_name}"
-                    SET the_geom = CDB_LatLng("{lat}"::numeric,
-                                              "{lng}"::numeric);
-                    SELECT CDB_TableMetadataTouch('{table_name}'::regclass);
-                    '''.format(table_name=final_table_name,
-                               lng=utils.norm_colname(lnglat[0]),
-                               lat=utils.norm_colname(lnglat[1]))
-=======
             query = minify_sql((
                 'UPDATE "{table_name}"',
                 'SET the_geom = CDB_LatLng("{lat}"::numeric,',
@@ -280,7 +266,6 @@
                 )).format(table_name=final_table_name,
                           lng=norm_colname(lnglat[0]),
                           lat=norm_colname(lnglat[1]))
->>>>>>> 1b3fef8c
             if _df.shape[0] > MAX_ROWS_LNGLAT:
                 batch_client = BatchSQLClient(self.auth_client)
                 status = batch_client.create([query, ])
