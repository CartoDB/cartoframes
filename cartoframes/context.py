"""CartoContext and BatchJobStatus classes"""
from __future__ import absolute_import
import json
import os
import random
import sys
import time
import collections
import binascii as ba
from warnings import warn

import requests
from IPython.display import HTML, Image
import pandas as pd
from tqdm import tqdm
from appdirs import user_cache_dir

from carto.auth import APIKeyAuthClient, AuthAPIClient
from carto.sql import SQLClient, BatchSQLClient
from carto.exceptions import CartoException
from carto.datasets import DatasetManager
from pyrestcli.exceptions import NotFoundException

from .credentials import Credentials
from .dataobs import get_countrytag
from . import utils
from .layer import BaseMap, AbstractLayer
from .maps import (non_basemap_layers, get_map_name,
                   get_map_template, top_basemap_layer_url)
from .analysis import Table
from .__version__ import __version__

if sys.version_info >= (3, 0):
    from urllib.parse import urlparse, urlencode
else:
    from urlparse import urlparse
    from urllib import urlencode
try:
    import matplotlib.image as mpi
    import matplotlib.pyplot as plt
    # set dpi based on CARTO Static Maps API dpi
    mpi.rcParams['figure.dpi'] = 72.0
except (ImportError, RuntimeError):
    mpi = None
    plt = None
HAS_MATPLOTLIB = plt is not None

# Choose constant to avoid overview generation which are triggered at a
# half million rows
MAX_IMPORT_ROWS = 499999

# threshold for using batch sql api or not for geometry creation
MAX_ROWS_LNGLAT = 1000

# Cache directory for temporary data operations
CACHE_DIR = user_cache_dir('cartoframes')

# cartoframes version
DEFAULT_SQL_ARGS = dict(client='cartoframes_{}'.format(__version__),
                        do_post=False)


class CartoContext(object):
    """CartoContext class for authentication with CARTO and high-level
    operations such as reading tables from CARTO into dataframes, writing
    dataframes to CARTO tables, creating custom maps from dataframes and CARTO
    tables, and augmenting data using CARTO's `Data Observatory
    <https://carto.com/data-observatory>`__. Future methods will interact with
    CARTO's services like `routing, geocoding, and isolines
    <https://carto.com/location-data-services/>`__, PostGIS backend for spatial
    processing, and much more.

    Manages connections with CARTO for data and map operations. Modeled
    after `SparkContext
    <http://spark.apache.org/docs/2.1.0/api/python/pyspark.html#pyspark.SparkContext>`__.

    There are two ways of authenticating against a CARTO account:

      1. Setting the `base_url` and `api_key` directly in
         :py:class:`CartoContext`. This method is easier.::

            cc = CartoContext(
                base_url='https://eschbacher.carto.com',
                api_key='abcdefg')

      2. By passing a :py:class:`Credentials` instance in :py:attr:`creds`
         keyword argument. This method is more flexible.::

            from cartoframes import Credentials
            creds = Credentials(user='eschbacher', key='abcdefg')
            cc = CartoContext(creds=creds)

    Attributes:
        creds (:py:class:`Credentials`): :py:class:`Credentials` instance

    Args:
        base_url (str): Base URL of CARTO user account. Cloud-based accounts
            should use the form ``https://{username}.carto.com`` (e.g.,
            https://eschbacher.carto.com for user ``eschbacher``) whether on
            a personal or multi-user account. On-premises installation users
            should ask their admin.
        api_key (str): CARTO API key.
        creds (:py:class:`Credentials`): A :py:class:`Credentials` instance can
          be used in place of a `base_url`/`api_key` combination.
        session (requests.Session, optional): requests session. See `requests
            documentation
            <http://docs.python-requests.org/en/master/user/advanced/>`__
            for more information.
        verbose (bool, optional): Output underlying process states (True), or
            suppress (False, default)

    Returns:
        :py:class:`CartoContext`: A :py:class:`CartoContext` object that is
        authenticated against the user's CARTO account.

    Example:
        Create a :py:class:`CartoContext` object::

            import cartoframes
            cc = cartoframes.CartoContext(BASEURL, APIKEY)
    """
    def __init__(self, base_url=None, api_key=None, creds=None, session=None,
                 verbose=0):

        self.creds = Credentials(creds=creds, key=api_key, base_url=base_url)
        self.auth_client = APIKeyAuthClient(base_url=self.creds.base_url(),
                                            api_key=self.creds.key(),
                                            session=session)
        self.auth_api_client = AuthAPIClient(base_url=self.creds.base_url(),
                                             api_key=self.creds.key(),
                                             session=session)
        self.sql_client = SQLClient(self.auth_client)
        self.creds.username(self.auth_client.username)
        self._is_authenticated()
        self.is_org = self._is_org_user()

        self._map_templates = {}
        self._srcdoc = None
        self._verbose = verbose

    def _is_authenticated(self):
        """Checks if credentials allow for authenticated carto access"""
        if not self.auth_api_client.is_valid_api_key():
            raise CartoException(
                'Cannot authenticate user `{}`. Check credentials.'.format(
                    self.creds.username()))

    def _is_org_user(self):
        """Report whether user is in a multiuser CARTO organization or not"""
        res = self.sql_client.send("select unnest(current_schemas('f'))",
                                   **DEFAULT_SQL_ARGS)
        # is an org user if first item is not `public`
        return res['rows'][0]['unnest'] != 'public'

    def read(self, table_name, limit=None, index='cartodb_id',
             decode_geom=False, shared_user=None):
        """Read a table from CARTO into a pandas DataFrames.

        Args:
            table_name (str): Name of table in user's CARTO account.
            limit (int, optional): Read only `limit` lines from
                `table_name`. Defaults to ``None``, which reads the full table.
            index (str, optional): Not currently in use.
            decode_geom (bool, optional): Decodes CARTO's geometries into a
              `Shapely <https://github.com/Toblerity/Shapely>`__
              object that can be used, for example, in `GeoPandas
              <http://geopandas.org/>`__.
            shared_user (str, optional): If a table has been shared with you,
              specify the user name (schema) who shared it.

        Returns:
            pandas.DataFrame: DataFrame representation of `table_name` from
            CARTO.

        Example:
            .. code:: python

                import cartoframes
                cc = cartoframes.CartoContext(BASEURL, APIKEY)
                df = cc.read('acadia_biodiversity')
        """
        # choose schema (default user - org or standalone - or shared)
        schema = 'public' if not self.is_org else (
            shared_user or self.creds.username())
        query = 'SELECT * FROM "{schema}"."{table_name}"'.format(
            table_name=table_name,
            schema=schema)
        if limit is not None:
            if isinstance(limit, int) and (limit >= 0):
                query += ' LIMIT {limit}'.format(limit=limit)
            else:
                raise ValueError("`limit` parameter must an integer >= 0")

        return self.query(query, decode_geom=decode_geom)

    @utils.temp_ignore_warnings
    def tables(self):
        """List all tables in user's CARTO account

        Returns:
            :obj:`list` of :py:class:`Table <cartoframes.analysis.Table>`

        """
        datasets = DatasetManager(self.auth_client).filter(
            show_table_size_and_row_count='false',
            show_table='false',
            show_stats='false',
            show_likes='false',
            show_liked='false',
            show_permission='false',
            show_uses_builder_features='false',
            show_synchronization='false',
            load_totals='false')
        return [Table.from_dataset(d) for d in datasets]

    def write(self, df, table_name, temp_dir=CACHE_DIR, overwrite=False,
              lnglat=None, encode_geom=False, geom_col=None, **kwargs):
        """Write a DataFrame to a CARTO table.

        Examples:
            Write a pandas DataFrame to CARTO.

            .. code:: python

                cc.write(df, 'brooklyn_poverty', overwrite=True)

            Scrape an HTML table from Wikipedia and send to CARTO with content
            guessing to create a geometry from the country column. This uses
            a CARTO Import API param `content_guessing` parameter.

            .. code:: python

                url = 'https://en.wikipedia.org/wiki/List_of_countries_by_life_expectancy'
                # retrieve first HTML table from that page
                df = pd.read_html(url, header=0)[0]
                # send to carto, let it guess polygons based on the 'country'
                #   column. Also set privacy to 'public'
                cc.write(df, 'life_expectancy',
                         content_guessing=True,
                         privacy='public')
                cc.map(layers=Layer('life_expectancy',
                                    color='both_sexes_life_expectancy'))

        Args:
            df (pandas.DataFrame): DataFrame to write to ``table_name`` in user
                CARTO account
            table_name (str): Table to write ``df`` to in CARTO.
            temp_dir (str, optional): Directory for temporary storage of data
                that is sent to CARTO. Defaults are defined by `appdirs
                <https://github.com/ActiveState/appdirs/blob/master/README.rst>`__.
            overwrite (bool, optional): Behavior for overwriting ``table_name``
                if it exits on CARTO. Defaults to ``False``.
            lnglat (tuple, optional): lng/lat pair that can be used for
                creating a geometry on CARTO. Defaults to ``None``. In some
                cases, geometry will be created without specifying this. See
                CARTO's `Import API
                <https://carto.com/docs/carto-engine/import-api/standard-tables>`__
                for more information.
            encode_geom (bool, optional): Whether to write `geom_col` to CARTO
                as `the_geom`.
            geom_col (str, optional): The name of the column where geometry
                information is stored. Used in conjunction with `encode_geom`.
            **kwargs: Keyword arguments to control write operations. Options
                are:

                - `compression` to set compression for files sent to CARTO.
                  This will cause write speedups depending on the dataset.
                  Options are ``None`` (no compression, default) or ``gzip``.
                - Some arguments from CARTO's Import API. See the `params
                  listed in the documentation
                  <https://carto.com/docs/carto-engine/import-api/standard-tables/#params>`__
                  for more information. For example, when using
                  `content_guessing='true'`, a column named 'countries' with
                  country names will be used to generate polygons for each
                  country. Another use is setting the privacy of a dataset. To
                  avoid unintended consequences, avoid `file`, `url`, and other
                  similar arguments.

        Returns:
            :py:class:`BatchJobStatus` or None: If `lnglat` flag is set and the
            DataFrame has more than 100,000 rows, a :py:class:`BatchJobStatus`
            instance is returned. Otherwise, None.

        .. note::
            DataFrame indexes are changed to ordinary columns. CARTO creates
            an index called `cartodb_id` for every table that runs from 1 to
            the length of the DataFrame.
        """  # noqa
        # work on a copy to avoid changing the original
        _df = df.copy()
        if not os.path.exists(temp_dir):
            self._debug_print(temp_dir='creating directory at ' + temp_dir)
            os.makedirs(temp_dir)
        if encode_geom:
            _add_encoded_geom(_df, geom_col)

        if not overwrite:
            # error if table exists and user does not want to overwrite
            self._table_exists(table_name)
        elif kwargs.get('privacy') is None:
            # get privacy so it's not overwritten on write
            privacy = self._get_privacy(table_name)
            if privacy:
                kwargs['privacy'] = privacy

        # issue warning if the index is anything but the pandas default
        #  range index
        if not _df.index.equals(pd.RangeIndex(0, _df.shape[0], 1)):
            _df.reset_index(inplace=True)

        pgcolnames = utils.normalize_colnames(_df.columns)
        if table_name != utils.norm_colname(table_name):
            table_name = utils.norm_colname(table_name)
            warn('Table will be named `{}`'.format(table_name))

        if _df.shape[0] > MAX_IMPORT_ROWS:
            # NOTE: schema is set using different method than in _set_schema
            # send placeholder table
            final_table_name = self._send_dataframe(_df.iloc[0:0], table_name,
                                                    temp_dir, geom_col,
                                                    pgcolnames, kwargs)
            # send dataframe in batches, combine into placeholder table
            final_table_name = self._send_batches(_df, table_name, temp_dir,
                                                  geom_col, pgcolnames, kwargs)
        else:
            final_table_name = self._send_dataframe(_df, table_name, temp_dir,
                                                    geom_col, pgcolnames,
                                                    kwargs)
            self._set_schema(_df, final_table_name, pgcolnames)

        if kwargs.get('privacy'):
            self._update_privacy(final_table_name, kwargs.get('privacy'))

        # create geometry column from long/lats if requested
        if lnglat:
            query = utils.minify_sql((
                'UPDATE "{table_name}"',
                'SET the_geom = CDB_LatLng("{lat}"::numeric,',
                '                          "{lng}"::numeric);',
                'SELECT CDB_TableMetadataTouch(\'{table_name}\'::regclass);',
                )).format(table_name=final_table_name,
                          lng=utils.norm_colname(lnglat[0]),
                          lat=utils.norm_colname(lnglat[1]))
            if _df.shape[0] > MAX_ROWS_LNGLAT:
                batch_client = BatchSQLClient(self.auth_client)
                status = batch_client.create([query, ])
                tqdm.write(
                    'Table successfully written to CARTO: {table_url}\n'
                    '`the_geom` column is being populated from `{lnglat}`. '
                    'Check the status of the operation with:\n'
                    '    \033[1mBatchJobStatus(CartoContext(), \'{job_id}\''
                    ').status()\033[0m\n'
                    'or try reading the table from CARTO in a couple of '
                    'minutes.\n'
                    '\033[1mNote:\033[0m `CartoContext.map` will not work on '
                    'this table until its geometries are created.'.format(
                        table_url=utils.join_url(self.creds.base_url(),
                                                 'dataset',
                                                 final_table_name),
                        job_id=status.get('job_id'),
                        lnglat=str(lnglat)))
                return BatchJobStatus(self, status)

            self.sql_client.send(query, do_post=False)

        tqdm.write('Table successfully written to CARTO: {table_url}'.format(
            table_url=utils.join_url(self.creds.base_url(),
                                     'dataset',
                                     final_table_name)))

    def _get_privacy(self, table_name):
        """gets current privacy of a table"""
        ds_manager = DatasetManager(self.auth_client)
        try:
            dataset = ds_manager.get(table_name)
            return dataset.privacy.lower()
        except NotFoundException:
            return None

    def _update_privacy(self, table_name, privacy):
        """Updates the privacy of a dataset"""
        ds_manager = DatasetManager(self.auth_client)
        dataset = ds_manager.get(table_name)
        dataset.privacy = privacy
        dataset.save()

    def delete(self, table_name):
        """Delete a table in user's CARTO account.

        Args:
            table_name (str): Name of table to delete

        Returns:
            None
        """
        try:
            resp = self.auth_client.send(
                'api/v1/viz/{table_name}'.format(table_name=table_name),
                http_method='DELETE'
            )
            resp.raise_for_status()
        except requests.exceptions.HTTPError as err:
            warn('Failed to delete the following table from CARTO '
                 'account: `{table_name}`. ({err})'.format(
                     table_name=table_name,
                     err=err))
        return None

    def _table_exists(self, table_name):
        """Checks to see if table exists"""
        try:
            self.sql_client.send(
                'EXPLAIN SELECT * FROM "{table_name}"'.format(
                    table_name=table_name),
                do_post=False)
            raise NameError(
                'Table `{table_name}` already exists. '
                'Run with `overwrite=True` if you wish to replace the '
                'table.'.format(table_name=table_name))
        except CartoException as err:
            # If table doesn't exist, we get an error from the SQL API
            self._debug_print(err=err)
            return False

    def _send_batches(self, df, table_name, temp_dir, geom_col, pgcolnames,
                      kwargs):
        """Batch sending a dataframe in chunks that are then recombined.

        Args:
            df (pandas.DataFrame): DataFrame that will be batched up for
                sending to CARTO
            table_name (str): Name of table to send DataFrame to
            temp_dir (str): Local directory for temporary storage of DataFrame
                written to file that will be sent to CARTO
            geom_col (str): Name of encoded geometry column (if any) that will
                be dropped or converted to `the_geom` column
            pgcolnames (list of str): List of SQL-normalized column names

        Returns:
            final_table_name (str): Final table name on CARTO that the
            DataFrame is stored in
        """
        subtables = []
        # generator for accessing chunks of original dataframe
        df_gen = df.groupby(list(i // MAX_IMPORT_ROWS
                                 for i in range(df.shape[0])))
        for chunk_num, chunk in tqdm(df_gen.__iter__(),
                                     total=df.shape[0] // MAX_IMPORT_ROWS + 1,
                                     desc='Uploading in batches'):
            temp_table = '{orig}_cartoframes_temp_{chunk}'.format(
                orig=table_name[:40],
                chunk=chunk_num)
            try:
                # send dataframe chunk, get new name if collision
                temp_table = self._send_dataframe(chunk, temp_table, temp_dir,
                                                  geom_col, pgcolnames, kwargs)
            except CartoException as err:
                for table in subtables:
                    self.delete(table)
                self.delete(table_name)
                raise CartoException(err)

            if temp_table:
                subtables.append(temp_table)
            self._debug_print(chunk_num=chunk_num,
                              chunk_shape=str(chunk.shape),
                              temp_table=temp_table)

        # combine chunks into final table
        try:
            select_base = 'SELECT {schema} FROM "{{table}}"'.format(
                schema=_df2pg_schema(df, pgcolnames))
            unioned_tables = '\nUNION ALL\n'.join([select_base.format(table=t)
                                                   for t in subtables])
            self._debug_print(unioned=unioned_tables)
            drop_tables = '\n'.join(
                'DROP TABLE IF EXISTS "{table}";'.format(table=table)
                for table in subtables)
            # 1. create temp table for all the data
            # 2. drop all previous temp tables
            # 3. drop placeholder table and move temp table into it's place
            # 4. cartodb-fy table, register it with metadata
            # TODO: use Import API here instead with a combo of sql/table_name
            #       and collision_strategy=overwrite?
            query = utils.minify_sql((
                'CREATE TABLE "{table_name}_temp" As {unioned_tables};',
                'ALTER TABLE "{table_name}_temp"',
                '      DROP COLUMN IF EXISTS cartodb_id;',
                '{drop_tables}',
                'DROP TABLE IF EXISTS "{table_name}";',
                'ALTER TABLE "{table_name}_temp" RENAME TO "{table_name}";',
                'SELECT CDB_CartoDBFYTable(\'{org}\', \'{table_name}\');',
                'SELECT CDB_TableMetadataTouch(\'{table_name}\'::regclass);',
            )).format(table_name=table_name,
                      unioned_tables=unioned_tables,
                      org=(self.creds.username()
                           if self.is_org else 'public'),
                      drop_tables=drop_tables)
            self._debug_print(query=query)
            batch_client = BatchSQLClient(self.auth_client)
            status = batch_client.create([query, ])
            batchjob = BatchJobStatus(self, status)
            while batchjob.status()['status'] in ('running', 'pending', ):
                time.sleep(1)
        except CartoException as err:
            for table in subtables:
                self.delete(table)
            self.delete(table_name)
            raise Exception('Failed to upload dataframe: {}'.format(err))

        return table_name

    def _send_dataframe(self, df, table_name, temp_dir, geom_col, pgcolnames,
                        kwargs):
        """Send a DataFrame to CARTO to be imported as a SQL table. Index of
            DataFrame not included.

        Note:
            Schema from ``df`` is not enforced with this method. Use
            ``self._set_schema`` to enforce the schema.

        Args:
            df (pandas.DataFrame): DataFrame that is will be sent to CARTO
            table_name (str): Name on CARTO for the table that will have the
                data from ``df``
            temp_dir (str): Name of directory used for temporarily storing the
                DataFrame file to sent to CARTO
            geom_col (str): Name of geometry column

        Returns:
            final_table_name (str): Name of final table. This method will
            overwrite the table `table_name` if it already exists.
        """
        def remove_tempfile(filepath):
            """removes temporary file"""
            os.remove(filepath)

        file_name = '{table_name}.{ext}'.format(
            table_name=table_name,
            ext='csv.gz' if kwargs.get('compression') else 'csv')
        tempfile = os.path.join(temp_dir, file_name)

        self._debug_print(tempfile=tempfile)
        df.drop(labels=[geom_col], axis=1, errors='ignore')\
            .to_csv(
                path_or_buf=tempfile,
                na_rep='',
                header=pgcolnames,
                index=False,
                encoding='utf-8',
                compression='gzip' if kwargs.get('compression') else None)

        with open(tempfile, 'rb') as f:
            params = {'type_guessing': False}
            params.update(kwargs)
            params = {k: utils.importify_params(v)
                      for k, v in utils.dict_items(params)}
            res = self._auth_send('api/v1/imports', 'POST',
                                  files={'file': f},
                                  params=params,
                                  stream=True)
            self._debug_print(res=res)

            if not res.get('success'):
                remove_tempfile(tempfile)
                raise CartoException('Failed to send DataFrame')
            import_id = res['item_queue_id']

        remove_tempfile(tempfile)
        final_table_name = table_name
        while True:
            import_job = self._check_import(import_id)
            self._debug_print(import_job=import_job)
            final_table_name = self._handle_import(import_job, table_name)
            if import_job['state'] == 'complete':
                break
            # Wait a second before doing another request
            time.sleep(1.0)

        return final_table_name

    def _set_schema(self, dataframe, table_name, pgcolnames):
        """Update a table associated with a dataframe to have the equivalent
        schema

        Args:
            dataframe (pandas.DataFrame): Dataframe that CARTO table is cloned
                from
            table_name (str): Table name where schema is being altered
            pgcolnames (list of str): List of column names from ``dataframe``
                as they appear in the database
        Returns:
            None
        """
        # if there's nothing to change, exit
        if set(str(s) for s in dataframe.dtypes) == set(('object', )):
            return None
        util_cols = ('the_geom', 'the_geom_webmercator', 'cartodb_id', )
        alter_temp = ('ALTER COLUMN "{col}" TYPE {ctype} USING '
                      'NULLIF("{col}", \'\')::{ctype}')
        # alter non-util columns that are not type text
        alter_cols = ', '.join(alter_temp.format(col=c,
                                                 ctype=_dtypes2pg(t))
                               for c, t in zip(pgcolnames,
                                               dataframe.dtypes)
                               if c not in util_cols and t != 'object')
        alter_query = 'ALTER TABLE "{table}" {alter_cols};'.format(
            table=table_name,
            alter_cols=alter_cols)
        self._debug_print(alter_query=alter_query)
        try:
            self.sql_client.send(alter_query, **DEFAULT_SQL_ARGS)
        except CartoException as err:
            warn('DataFrame written to CARTO but the table schema failed to '
                 'update to match DataFrame. All columns in CARTO table have '
                 'data type `text`. CARTO error: `{err}`.'.format(
                     err=err))

    def _check_import(self, import_id):
        """Check the status of an Import API job"""

        res = self._auth_send('api/v1/imports/{}'.format(import_id),
                              'GET')
        return res

    def _handle_import(self, import_job, table_name):
        """Handle state of import job"""
        if import_job['state'] == 'failure':
            if import_job['error_code'] == 8001:
                raise CartoException('Over CARTO account storage limit for '
                                     'user `{}`. Try subsetting your '
                                     'DataFrame or dropping columns to reduce '
                                     'the data size.'.format(
                                         self.creds.username()))
            elif import_job['error_code'] == 6668:
                raise CartoException('Too many rows in DataFrame. Try '
                                     'subsetting DataFrame before writing to '
                                     'CARTO.')
            else:
                raise CartoException('Error code: `{}`. See CARTO Import '
                                     'API error documentation for more '
                                     'information: https://carto.com/docs/'
                                     'carto-engine/import-api/import-errors'
                                     ''.format(import_job['error_code']))
        elif import_job['state'] == 'complete':
            import_job_table_name = import_job['table_name']
            self._debug_print(final_table=import_job_table_name)
            if import_job_table_name != table_name:
                try:
                    res = self.sql_client.send(
                        utils.minify_sql((
                            'DROP TABLE IF EXISTS {orig_table};',
                            'ALTER TABLE {dupe_table} RENAME TO {orig_table};',
                            'SELECT CDB_TableMetadataTouch(',
                            '           \'{orig_table}\'::regclass);',
                            )).format(
                                orig_table=table_name,
                                dupe_table=import_job_table_name),
                        do_post=False)

                    self._debug_print(res=res)
                except Exception as err:
                    self._debug_print(err=err)
                    raise Exception('Cannot overwrite table `{table_name}` '
                                    '({err}). DataFrame was written to '
                                    '`{new_table}` instead.'.format(
                                        table_name=table_name,
                                        err=err,
                                        new_table=import_job_table_name))
                finally:
                    self.delete(import_job_table_name)
        return table_name

    def sync(self, dataframe, table_name):
        """Depending on the size of the DataFrame or CARTO table, perform
        granular operations on a DataFrame to only update the changed cells
        instead of a bulk upload. If on the large side, perform granular
        operations, if on the smaller side use Import API.

        Note:
            Not yet implemented.
        """
        pass

    def query(self, query, table_name=None, decode_geom=False):
        """Pull the result from an arbitrary SQL query from a CARTO account
        into a pandas DataFrame. Can also be used to perform database
        operations (creating/dropping tables, adding columns, updates, etc.).

        Args:
            query (str): Query to run against CARTO user database. This data
              will then be converted into a pandas DataFrame.
            table_name (str, optional): If set, this will create a new
              table in the user's CARTO account that is the result of the
              query. Defaults to None (no table created).
            decode_geom (bool, optional): Decodes CARTO's geometries into a
              `Shapely <https://github.com/Toblerity/Shapely>`__
              object that can be used, for example, in `GeoPandas
              <http://geopandas.org/>`__.

        Returns:
            pandas.DataFrame: DataFrame representation of query supplied.
            Pandas data types are inferred from PostgreSQL data types.
            In the case of PostgreSQL date types, dates are attempted to be
            converted, but on failure a data type 'object' is used.
        """
        self._debug_print(query=query)
        if table_name:
            # TODO: replace the following error catching with Import API
            #  checking once Import API sql/table_name collision_strategy=skip
            #  bug is fixed ref: support/1127
            try:
                self.sql_client.send('''
                    CREATE TABLE {0} AS SELECT 1;
                    DROP TABLE {0};
                '''.format(table_name))
                resp = self._auth_send(
                    'api/v1/imports', 'POST',
                    params=dict(table_name=table_name),
                    json=dict(sql=query),
                    # collision_strategy='',
                    headers={'Content-Type': 'application/json'})
            except CartoException as err:
                raise CartoException(
                    'Cannot create table `{0}`: {1}'.format(table_name, err))

            while True:
                import_job = self._check_import(resp['item_queue_id'])
                self._debug_print(import_job=import_job)
                final_table_name = self._handle_import(import_job, table_name)
                if import_job['state'] == 'complete':

                    print('Table successfully written to CARTO: '
                          '{table_url}'.format(
                              table_url=utils.join_url(self.creds.base_url(),
                                                       'dataset',
                                                       final_table_name)))
                    break
                time.sleep(1.0)

            select_res = self.sql_client.send(
                'SELECT * FROM {table_name}'.format(
                    table_name=final_table_name),
                skipfields='the_geom_webmercator',
                **DEFAULT_SQL_ARGS)
        else:
            select_res = self.sql_client.send(
                query,
                skipfields='the_geom_webmercator',
                **DEFAULT_SQL_ARGS)
            if 'error' in select_res:
                raise CartoException(str(select_res['error']))

        self._debug_print(select_res=select_res)

        fields = select_res['fields']
        if select_res['total_rows'] == 0:
            return pd.DataFrame(columns=set(fields.keys()) - {'cartodb_id'})

        df = pd.DataFrame(data=select_res['rows'])
        for field in fields:
            if fields[field]['type'] == 'date':
                df[field] = pd.to_datetime(df[field], errors='ignore')

        self._debug_print(columns=df.columns,
                          dtypes=df.dtypes)

        if 'cartodb_id' in fields:
            df.set_index('cartodb_id', inplace=True)

        if decode_geom:
            df['geometry'] = df.the_geom.apply(_decode_geom)

        return df

    def map(self, layers=None, interactive=True,
            zoom=None, lat=None, lng=None, size=(800, 400),
            ax=None):
        """Produce a CARTO map visualizing data layers.

        Examples:
            Create a map with two data layers, and one BaseMap layer::

                import cartoframes
                from cartoframes import Layer, BaseMap, styling
                cc = cartoframes.CartoContext(BASEURL, APIKEY)
                cc.map(layers=[BaseMap(),
                               Layer('acadia_biodiversity',
                                     color={'column': 'simpson_index',
                                            'scheme': styling.tealRose(7)}),
                               Layer('peregrine_falcon_nest_sites',
                                     size='num_eggs',
                                     color={'column': 'bird_id',
                                            'scheme': styling.vivid(10))],
                       interactive=True)

            Create a snapshot of a map at a specific zoom and center::

                cc.map(layers=Layer('acadia_biodiversity',
                                    color='simpson_index'),
                       interactive=False,
                       zoom=14,
                       lng=-68.3823549,
                       lat=44.3036906)
        Args:
            layers (list, optional): List of one or more of the following:

                - Layer: cartoframes Layer object for visualizing data from a
                  CARTO table. See `layer.Layer <#layer.Layer>`__ for all
                  styling options.
                - BaseMap: Basemap for contextualizng data layers. See
                  `layer.BaseMap <#layer.BaseMap>`__ for all styling options.
                - QueryLayer: Layer from an arbitrary query. See
                  `layer.QueryLayer <#layer.QueryLayer>`__ for all styling
                  options.

            interactive (bool, optional): Defaults to ``True`` to show an
                interactive slippy map. Setting to ``False`` creates a static
                map.
            zoom (int, optional): Zoom level of map. Acceptable values are
                usually in the range 0 to 19. 0 has the entire earth on a
                single tile (256px square). Zoom 19 is the size of a city
                block. Must be used in conjunction with ``lng`` and ``lat``.
                Defaults to a view to have all data layers in view.
            lat (float, optional): Latitude value for the center of the map.
                Must be used in conjunction with ``zoom`` and ``lng``. Defaults
                to a view to have all data layers in view.
            lng (float, optional): Longitude value for the center of the map.
                Must be used in conjunction with ``zoom`` and ``lat``. Defaults
                to a view to have all data layers in view.
            size (tuple, optional): List of pixel dimensions for the map.
                Format is ``(width, height)``. Defaults to ``(800, 400)``.
            ax: matplotlib axis on which to draw the image. Only used when
                ``interactive`` is ``False``.

        Returns:
            IPython.display.HTML or matplotlib Axes: Interactive maps are
            rendered as HTML in an `iframe`, while static maps are returned as
            matplotlib Axes objects or IPython Image.
        """
        # TODO: add layers preprocessing method like
        #       layers = process_layers(layers)
        #       that uses up to layer limit value error
        if layers is None:
            layers = []
        elif not isinstance(layers, collections.Iterable):
            layers = [layers]
        else:
            layers = list(layers)

        if len(layers) > 8:
            raise ValueError('Map can have at most 8 layers')

        nullity = [zoom is None, lat is None, lng is None]
        if any(nullity) and not all(nullity):
            raise ValueError('Zoom, lat, and lng must all or none be provided')

        # When no layers are passed, set default zoom
        if ((len(layers) == 0 and zoom is None) or
                (len(layers) == 1 and layers[0].is_basemap)):
            [zoom, lat, lng] = [1, 0, 0]
        has_zoom = zoom is not None

        # Check for a time layer, if it exists move it to the front
        time_layers = [idx for idx, layer in enumerate(layers)
                       if not layer.is_basemap and layer.time]
        time_layer = layers[time_layers[0]] if len(time_layers) > 0 else None
        if len(time_layers) > 1:
            raise ValueError('Map can at most take 1 Layer with time '
                             'column/field')
        if time_layer:
            if not interactive:
                raise ValueError('Map cannot display a static image with a '
                                 'time column')
            layers.append(layers.pop(time_layers[0]))

        base_layers = [idx for idx, layer in enumerate(layers)
                       if layer.is_basemap]
        # Check basemaps, add one if none exist
        if len(base_layers) > 1:
            raise ValueError('Map can at most take one BaseMap layer')
        elif len(base_layers) == 1:
            # move baselayer to first position
            layers.insert(0, layers.pop(base_layers[0]))

            # add labels layer if requested
            if layers[0].is_basic() and layers[0].labels == 'front':
                layers.append(BaseMap(layers[0].source,
                                      labels='front',
                                      only_labels=True))
                layers[0].labels = None
        elif not base_layers:
            # default basemap is dark with labels in back
            # labels will be changed if all geoms are non-point
            layers.insert(0, BaseMap())
            geoms = set()

        # Setup layers
        for idx, layer in enumerate(layers):
            if not layer.is_basemap:
                # get schema of style columns
                if layer.style_cols:
                    resp = self.sql_client.send(
                        utils.minify_sql((
                            'SELECT {cols}',
                            'FROM ({query}) AS _wrap',
                            'LIMIT 0',
                        )).format(cols=','.join(layer.style_cols),
                                  comma=',' if layer.style_cols else '',
                                  query=layer.orig_query),
                        **DEFAULT_SQL_ARGS)
                    self._debug_print(layer_fields=resp)
                    for stylecol, coltype in utils.dict_items(resp['fields']):
                        layer.style_cols[stylecol] = coltype['type']
                layer.geom_type = self._geom_type(layer)
                if not base_layers:
                    geoms.add(layer.geom_type)
                # update local style schema to help build proper defaults
            layer._setup(layers, idx)

        # set labels on top if there are no point geometries and a basemap
        #  is not specified
        if not base_layers and 'point' not in geoms:
            layers[0] = BaseMap(labels='front')

        # If basemap labels are on front, add labels layer
        basemap = layers[0]
        if basemap.is_basic() and basemap.labels == 'front':
            layers.append(BaseMap(basemap.source,
                                  labels=basemap.labels,
                                  only_labels=True))

        nb_layers = non_basemap_layers(layers)
        if time_layer and len(nb_layers) > 1:
            raise ValueError('Maps with a time element can only consist of a '
                             'time layer and a basemap. This constraint will '
                             'be removed in the future.')
        options = {'basemap_url': basemap.url}

        for idx, layer in enumerate(nb_layers):
            self._check_query(layer.query,
                              style_cols=layer.style_cols)
            options['cartocss_' + str(idx)] = layer.cartocss
            options['sql_' + str(idx)] = layer.query

        params = {
            'config': json.dumps(options),
            'anti_cache': random.random(),
        }

        if has_zoom:
            params.update({'zoom': zoom, 'lat': lat, 'lon': lng})
            options.update({'zoom': zoom, 'lat': lat, 'lng': lng})
        else:
            bounds = self._get_bounds(nb_layers)
            options.update(bounds)
            bbox = '{west},{south},{east},{north}'.format(**bounds)
            params.update(dict(bbox=bbox))

        map_name = self._send_map_template(layers, has_zoom=has_zoom)
        api_url = utils.join_url(self.creds.base_url(), 'api/v1/map')

        static_url = ('{url}.png?{params}').format(
            url=utils.join_url(api_url, 'static/named',
                               map_name, size[0], size[1]),
            params=urlencode(params))

        html = '<img src="{url}" />'.format(url=static_url)
        self._debug_print(static_url=static_url)

        # TODO: write this as a private method
        if interactive:
            netloc = urlparse(self.creds.base_url()).netloc
            domain = 'carto.com' if netloc.endswith('.carto.com') else netloc

            config = {
                'user_name': self.creds.username(),
                'maps_api_template': self.creds.base_url(),
                'sql_api_template': self.creds.base_url(),
                'tiler_protocol': 'https',
                'tiler_domain': domain,
                'tiler_port': '80',
                'type': 'torque' if time_layer else 'namedmap',
                'named_map': {
                    'name': map_name,
                    'params': {
                        k: utils.safe_quotes(v, escape_single_quotes=True)
                        for k, v in utils.dict_items(options)
                    },
                },
            }

            map_options = {
                'filter': ['mapnik', 'torque', ],
                'https': True,
            }

            if time_layer:
                # get turbo-carto processed cartocss
                resp = self._auth_send(
                    'api/v1/map/named/{}'.format(map_name),
                    'POST',
                    data=params['config'],
                    headers={'Content-Type': 'application/json'})

                # check if errors in cartocss (already turbo-carto processed)
                if 'errors' not in resp:
                    # replace previous cartocss with turbo-carto processed
                    #  version
                    layer.cartocss = (resp['metadata']
                                          ['layers']
                                          [1]
                                          ['meta']
                                          ['cartocss'])
                config.update({
                    'order': 1,
                    'options': {
                        'query': time_layer.query,
                        'user_name': self.creds.username(),
                        'tile_style': layer.cartocss
                    }
                })
                config['named_map'].update({
                    'layers': [{
                        'layer_name': 't',
                    }],
                })
                map_options.update({
                    'time_slider': True,
                    'loop': True,
                })
            bounds = [] if has_zoom else [[options['north'], options['east']],
                                          [options['south'], options['west']]]

            content = self._get_iframe_srcdoc(
                config=config,
                bounds=bounds,
                options=options,
                map_options=map_options,
                top_layer_url=top_basemap_layer_url(layers)
            )

            img_html = html
            html = (
                '<iframe srcdoc="{content}" width={width} height={height}>'
                '  Preview image: {img_html}'
                '</iframe>'
            ).format(content=utils.safe_quotes(content),
                     width=size[0],
                     height=size[1],
                     img_html=img_html)
            return HTML(html)
        elif HAS_MATPLOTLIB:
            raw_data = mpi.imread(static_url, format='png')
            if ax is None:
                dpi = mpi.rcParams['figure.dpi']
                mpl_size = (size[0] / dpi, size[1] / dpi)
                fig = plt.figure(figsize=mpl_size, dpi=dpi, frameon=False)
                fig.subplots_adjust(left=0, right=1, top=1, bottom=0)
                ax = plt.gca()
            ax.imshow(raw_data)
            ax.axis('off')
            return ax
        else:
            return Image(url=static_url,
                         embed=True,
                         format='png',
                         width=size[0],
                         height=size[1],
                         metadata=dict(origin_url=static_url))

    def _geom_type(self, source):
        """gets geometry type(s) of specified layer"""
        if isinstance(source, AbstractLayer):
            query = source.orig_query
        else:
            query = 'SELECT * FROM "{table}"'.format(table=source)
        resp = self.sql_client.send(
            utils.minify_sql((
                'SELECT',
                '    CASE WHEN ST_GeometryType(the_geom)',
                '               in (\'ST_Point\', \'ST_MultiPoint\')',
                '         THEN \'point\'',
                '         WHEN ST_GeometryType(the_geom)',
                '              in (\'ST_LineString\', \'ST_MultiLineString\')',
                '         THEN \'line\'',
                '         WHEN ST_GeometryType(the_geom)',
                '              in (\'ST_Polygon\', \'ST_MultiPolygon\')',
                '         THEN \'polygon\'',
                '         ELSE null END AS geom_type,',
                '    count(*) as cnt',
                'FROM ({query}) AS _wrap',
                'WHERE the_geom IS NOT NULL',
                'GROUP BY 1',
                'ORDER BY 2 DESC',
            )).format(query=query),
            **DEFAULT_SQL_ARGS)
        if resp['total_rows'] > 1:
            warn('There are multiple geometry types in {query}: '
                 '{geoms}. Styling by `{common_geom}`, the most common'.format(
                     query=query,
                     geoms=','.join(g['geom_type'] for g in resp['rows']),
                     common_geom=resp['rows'][0]['geom_type']))
        elif resp['total_rows'] == 0:
            raise ValueError('No geometry for layer. Check all layer tables '
                             'and queries to ensure there are geometries.')
        return resp['rows'][0]['geom_type']

    def data_boundaries(self, boundary=None, region=None, decode_geom=False,
                        timespan=None, include_nonclipped=False):
        """
        Find all boundaries available for the world or a `region`. If
        `boundary` is specified, get all available boundary polygons for the
<<<<<<< HEAD
        region specified (if any). This method is especially useful for getting
        boundaries for a region and, with `CartoContext.data` and
        `CartoContext.data_discovery`, getting tables of geometries and the
=======
        region specified (if any). This method is espeically useful for getting
        boundaries for a region and, with :py:meth:`CartoContext.data` and
        :py:meth:`CartoContext.data_discovery`, getting tables of geometries and the
>>>>>>> fac6a1e0
        corresponding raw measures. For example, if you want to analyze
        how median income has changed in a region (see examples section for
        more).

        Examples:

            Find all boundaries available for Australia. The columns
            `geom_name` gives us the name of the boundary and `geom_id`
            is what we need for the `boundary` argument.

            .. code:: python

                import cartoframes
                cc = cartoframes.CartoContext('base url', 'api key')
                au_boundaries = cc.data_boundaries(region='Australia')
                au_boundaries[['geom_name', 'geom_id']]

            Get the boundaries for Australian Postal Areas and map them.

            .. code:: python

                from cartoframes import Layer
                au_postal_areas = cc.data_boundaries(boundary='au.geo.POA')
                cc.write(au_postal_areas, 'au_postal_areas')
                cc.map(Layer('au_postal_areas'))

            Get census tracts around Idaho Falls, Idaho, USA, and add median
            income from the US census. Without limiting the metadata, we get
            median income measures for each census in the Data Observatory.

            .. code:: python

                cc = cartoframes.CartoContext('base url', 'api key')
                # will return DataFrame with columns `the_geom` and `geom_ref`
                tracts = cc.data_boundaries(
                    boundary='us.census.tiger.census_tract',
                    region=[-112.096642,43.429932,-111.974213,43.553539])
                # write geometries to a CARTO table
                cc.write(tracts, 'idaho_falls_tracts')
                # gather metadata needed to look up median income
                median_income_meta = cc.data_discovery(
                    'idaho_falls_tracts',
                    keywords='median income',
                    boundaries='us.census.tiger.census_tract')
                # get median income data and original table as new dataframe
                idaho_falls_income = cc.data(
                    'idaho_falls_tracts',
                    median_income_meta,
                    how='geom_refs')
                # overwrite existing table with newly-enriched dataframe
                cc.write(idaho_falls_income,
                         'idaho_falls_tracts',
                         overwrite=True)

        Args:
            boundary (str, optional): Boundary identifier for the boundaries
              that are of interest. For example, US census tracts have a
              boundary ID of ``us.census.tiger.census_tract``, and Brazilian
              Municipios have an ID of ``br.geo.municipios``. Find IDs by
              running `CartoContext.data_boundaries` without any arguments,
              or by looking in the `Data Observatory catalog
              <http://cartodb.github.io/bigmetadata/>`__.
            region (str, optional): Region where boundary information or,
              if `boundary` is specified, boundary polygons are of interest.
              `region` can be one of the following:

                - table name (str): Name of a table in user's CARTO account
                - bounding box (list of float): List of four values (two
                  lng/lat pairs) in the following order: western longitude,
                  southern latitude, eastern longitude, and northern latitude.
                  For example, Switzerland fits in
                  ``[5.9559111595,45.8179931641,10.4920501709,47.808380127]``
            timespan (str, optional): Specific timespan to get geometries from.
              Defaults to use the most recent. See the Data Observatory catalog
              for more information.
            decode_geom (bool, optional): Whether to return the geometries as
              Shapely objects or keep them encoded as EWKB strings. Defaults
              to False.
            include_nonclipped (bool, optional): Optionally include
              non-shoreline-clipped boundaries. These boundaries are the raw
              boundaries provided by, for example, US Census Tiger.

        Returns:
            pandas.DataFrame: If `boundary` is specified, then all available
            boundaries and accompanying `geom_refs` in `region` (or the world
            if `region` is ``None`` or not specified) are returned. If
            `boundary` is not specified, then a DataFrame of all available
            boundaries in `region` (or the world if `region` is ``None``)
        """
        # TODO: create a function out of this?
        if (isinstance(region, collections.Iterable)
                and not isinstance(region, str)):
            if len(region) != 4:
                raise ValueError(
                    '`region` should be a list of the geographic bounds of a '
                    'region in the following order: western longitude, '
                    'southern latitude, eastern longitude, and northern '
                    'latitude. For example, Switerland fits in '
                    '``[5.9559111595,45.8179931641,10.4920501709,'
                    '47.808380127]``.')
            bounds = ('ST_MakeEnvelope({0}, {1}, {2}, {3}, 4326)').format(
                *region)
        elif isinstance(region, str):
            # see if it's a table
            try:
                geom_type = self._geom_type(region)
                if geom_type in ('point', 'line', ):
                    bounds = ('(SELECT ST_ConvexHull(ST_Collect(the_geom)) '
                              'FROM {table})').format(table=region)
                else:
                    bounds = ('(SELECT ST_Union(the_geom) '
                              'FROM {table})').format(table=region)
            except CartoException:
                # see if it's a Data Obs region tag
                regionsearch = '"geom_tags"::text ilike \'%{}%\''.format(
                    get_countrytag(region))
                bounds = 'ST_MakeEnvelope(-180.0, -85.0, 180.0, 85.0, 4326)'

        elif region is None:
            bounds = 'ST_MakeEnvelope(-180.0, -85.0, 180.0, 85.0, 4326)'
        else:
            raise ValueError('`region` must be a str, a list of two lng/lat '
                             'pairs, or ``None`` (which defaults to the '
                             'world)')
        if include_nonclipped:
            clipped = None
        else:
            clipped = (r"(geom_id ~ '^us\.census\..*_clipped$' OR "
                       r"geom_id !~ '^us\.census\..*')")

        if boundary is None:
            regionsearch = locals().get('regionsearch')
            filters = ' AND '.join(r for r in [regionsearch, clipped] if r)
            query = utils.minify_sql((
                'SELECT *',
                'FROM OBS_GetAvailableGeometries(',
                '  {bounds}, null, null, null, {timespan})',
                '{filters}')).format(
                    bounds=bounds,
                    timespan=utils.pgquote(timespan),
                    filters='WHERE {}'.format(filters) if filters else ''
                )
            return self.query(query)

        query = utils.minify_sql((
            'SELECT the_geom, geom_refs',
            'FROM OBS_GetBoundariesByGeometry(',
            '    {bounds},',
            '    {boundary},',
            '    {time})', )).format(
                bounds=bounds,
                boundary=utils.pgquote(boundary),
                time=utils.pgquote(timespan))
        return self.query(query, decode_geom=decode_geom)

    def data_discovery(self, region, keywords=None, regex=None, time=None,
                       boundaries=None, include_quantiles=False):
        """Discover Data Observatory measures. This method returns the full
        Data Observatory metadata model for each measure or measures that
        match the conditions from the inputs. The full metadata in each row
        uniquely defines a measure based on the timespan, geographic
        resolution, and normalization (if any). Read more about the metadata
        response in `Data Observatory
        <https://carto.com/docs/carto-engine/data/measures-functions/#obs_getmetaextent-geometry-metadata-json-max_timespan_rank-max_score_rank-target_geoms>`__
        documentation.

        Internally, this method finds all measures in `region` that match the
        conditions set in `keywords`, `regex`, `time`, and `boundaries` (if
        any of them are specified). Then, if `boundaries` is not specified, a
        geographical resolution for that measure will be chosen subject to the
        type of region specified:

          1. If `region` is a table name, then a geographical resolution that
             is roughly equal to `region size / number of subunits`.
          2. If `region` is a country name or bounding box, then a geographical
             resolution will be chosen roughly equal to `region size / 500`.

        Since different measures are in some geographic resolutions and not
        others, different geographical resolutions for different measures are
        oftentimes returned.

        .. tip::

            To remove the guesswork in how geographical resolutions are
            selected, specify one or more boundaries in `boundaries`. See
            the boundaries section for each region in the `Data Observatory
            catalog <http://cartodb.github.io/bigmetadata/>`__.

        The metadata returned from this method can then be used to create raw
        tables or for augmenting an existing table from these measures using
        `CartoContext.data`. For the full Data Observatory catalog, visit
        https://cartodb.github.io/bigmetadata/. When working with the metadata
        DataFrame returned from this method, be careful to only remove rows not
        columns as `CartoContext.data <#context.CartoContext.data>`__ generally
        needs the full metadata.

        .. note::
            Narrowing down a discovery query using the `keywords`, `regex`, and
            `time` filters is important for getting a manageable metadata
            set. Besides there being a large number of measures in the DO, a
            metadata response has acceptable combinations of measures with
            demonimators (normalization and density), and the same measure from
            other years.

            For example, setting the region to be United States counties with
            no filter values set will result in many thousands of measures.

        Examples:

            Get all European Union measures that mention ``freight``.

            .. code::

                meta = cc.data_discovery('European Union',
                                         keywords='freight',
                                         time='2010')
                print(meta['numer_name'].values)

        Arguments:
            region (str or list of float): Information about the region of
              interest. `region` can be one of three types:

                - region name (str): Name of region of interest. Acceptable
                  values are limited to: 'Australia', 'Brazil', 'Canada',
                  'European Union', 'France', 'Mexico', 'Spain',
                  'United Kingdom', 'United States'.
                - table name (str): Name of a table in user's CARTO account
                  with geometries. The region will be the bounding box of
                  the table.

                  .. Note:: If a table name is also a valid Data Observatory
                      region name, the Data Observatory name will be chosen
                      over the table.

                - bounding box (list of float): List of four values (two
                  lng/lat pairs) in the following order: western longitude,
                  southern latitude, eastern longitude, and northern latitude.
                  For example, Switzerland fits in
                  ``[5.9559111595,45.8179931641,10.4920501709,47.808380127]``

                .. Note:: Geometry levels are generally chosen by subdividing
                    the region into the next smallest administrative unit. To
                    override this behavior, specify the `boundaries` flag. For
                    example, set `boundaries` to
                    ``'us.census.tiger.census_tract'`` to choose US census
                    tracts.

            keywords (str or list of str, optional): Keyword or list of
              keywords in measure description or name. Response will be matched
              on all keywords listed (boolean `or`).
            regex (str, optional): A regular expression to search the measure
              descriptions and names. Note that this relies on PostgreSQL's
              case insensitive operator ``~*``. See `PostgreSQL docs
              <https://www.postgresql.org/docs/9.5/static/functions-matching.html>`__
              for more information.
            boundaries (str or list of str, optional): Boundary or list of
              boundaries that specify the measure resolution. See the
              boundaries section for each region in the `Data Observatory
              catalog <http://cartodb.github.io/bigmetadata/>`__.
            include_quantiles (bool, optional): Include quantiles calculations
              which are a calculation of how a measure compares to all measures
              in the full dataset. Defaults to ``False``. If ``True``,
              quantiles columns will be returned for each column which has it
              pre-calculated.

        Returns:
            pandas.DataFrame: A dataframe of the complete metadata model for
            specific measures based on the search parameters.

        Raises:
            ValueError: If `region` is a :obj:`list` and does not consist of
              four elements, or if `region` is not an acceptable region
            CartoException: If `region` is not a table in user account
        """
        if isinstance(region, str):
            try:
                # see if it's a DO region, nest in {}
                countrytag = '\'{{{0}}}\''.format(
                    get_countrytag(region))
                boundary = ('SELECT ST_MakeEnvelope(-180.0, -85.0, 180.0, '
                            '85.0, 4326) AS env, 500::int AS cnt')
            except ValueError:
                # TODO: make this work for general queries
                # see if it's a table
                self.sql_client.send(
                    'EXPLAIN SELECT * FROM {}'.format(region))
                boundary = (
                    'SELECT ST_SetSRID(ST_Extent(the_geom), 4326) AS env, '
                    'count(*)::int AS cnt FROM {table_name}').format(
                        table_name=region)
        elif isinstance(region, collections.Iterable):
            if len(region) != 4:
                raise ValueError(
                    '`region` should be a list of the geographic bounds of a '
                    'region in the following order: western longitude, '
                    'southern latitude, eastern longitude, and northern '
                    'latitude. For example, Switerland fits in '
                    '``[5.9559111595,45.8179931641,10.4920501709,47.808380127]``.')
            boundary = ('SELECT ST_MakeEnvelope({0}, {1}, {2}, {3}, 4326) AS '
                        'env, 500::int AS cnt'.format(*region))

        if locals().get('countrytag') is None:
            countrytag = 'null'

        if keywords:
            if isinstance(keywords, str):
                keywords = [keywords, ]
            kwsearch = ' OR '.join(
                ('numer_description ILIKE \'%{kw}%\' OR '
                 'numer_name ILIKE \'%{kw}%\'').format(kw=kw)
                for kw in keywords)
            kwsearch = '({})'.format(kwsearch)

        if regex:
            regexsearch = ('(numer_description ~* {regex} OR numer_name '
                           '~* {regex})').format(regex=utils.pgquote(regex))

        if keywords or regex:
            subjectfilters = '{kw} {op} {regex}'.format(
                kw=kwsearch if keywords else '',
                op='OR' if (keywords and regex) else '',
                regex=regexsearch if regex else '').strip()
        else:
            subjectfilters = ''

        if isinstance(time, str) or time is None:
            time = [time, ]
        if isinstance(boundaries, str) or boundaries is None:
            boundaries = [boundaries, ]

        if all(time) and all(boundaries):
            bt_filters = 'valid_geom AND valid_timespan'
        elif all(time) or all(boundaries):
            bt_filters = 'valid_geom' if all(boundaries) else 'valid_timespan'
        else:
            bt_filters = ''

        if bt_filters and subjectfilters:
            filters = 'WHERE ({s}) AND ({bt})'.format(
                s=subjectfilters, bt=bt_filters)
        elif bt_filters or subjectfilters:
            filters = 'WHERE {f}'.format(f=subjectfilters or bt_filters)
        else:
            filters = ''

        quantiles = ('WHERE numer_aggregate <> \'quantile\''
                     if not include_quantiles else '')

        numer_query = utils.minify_sql((
            'SELECT',
            '    numer_id,',
            '    {geom_id} AS geom_id,',
            '    {timespan} AS numer_timespan,',
            '    {normalization} AS normalization',
            '  FROM',
            '    OBS_GetAvailableNumerators(',
            '        (SELECT env FROM envelope),',
            '        {countrytag},',
            '        null,',  # denom_id
            '        {geom_id},',
            '        {timespan})',
            '{filters}', )).strip()

        # query all numerators for all `time`, `boundaries`, and raw/derived
        numers = '\nUNION\n'.join(
            numer_query.format(
                timespan=utils.pgquote(t),
                geom_id=utils.pgquote(b),
                normalization=utils.pgquote(n),
                countrytag=countrytag,
                filters=filters)
            for t in time
            for b in boundaries
            for n in ('predenominated', None))

        query = utils.minify_sql((
            'WITH envelope AS (',
            '    {boundary}',
            '), numers AS (',
            '  {numers}',
            ')',
            'SELECT *',
            'FROM json_to_recordset(',
            '    (SELECT OBS_GetMeta(',
            '        envelope.env,',
            '        json_agg(numers),',
            '        10, 10, envelope.cnt',
            '    ) AS meta',
            'FROM numers, envelope',
            'GROUP BY env, cnt)) as data(',
            '    denom_aggregate text, denom_colname text,',
            '    denom_description text, denom_geomref_colname text,',
            '    denom_id text, denom_name text, denom_reltype text,',
            '    denom_t_description text, denom_tablename text,',
            '    denom_type text, geom_colname text, geom_description text,',
            '    geom_geomref_colname text, geom_id text, geom_name text,',
            '    geom_t_description text, geom_tablename text,',
            '    geom_timespan text, geom_type text, id numeric,',
            '    max_score_rank text, max_timespan_rank text,',
            '    normalization text, num_geoms numeric, numer_aggregate text,',
            '    numer_colname text, numer_description text,',
            '    numer_geomref_colname text, numer_id text,',
            '    numer_name text, numer_t_description text,',
            '    numer_tablename text, numer_timespan text,',
            '    numer_type text, score numeric, score_rank numeric,',
            '    score_rownum numeric, suggested_name text,',
            '    target_area text, target_geoms text, timespan_rank numeric,',
            '    timespan_rownum numeric)',
            '{quantiles}', )).format(
                boundary=boundary,
                numers=numers,
                quantiles=quantiles).strip()
        self._debug_print(query=query)
        resp = self.sql_client.send(query)
        return pd.DataFrame(resp['rows'])

    def data(self, table_name, metadata, persist_as=None, how='the_geom'):
        """Get an augmented CARTO dataset with `Data Observatory
        <https://carto.com/data-observatory>`__ measures. Use
        `CartoContext.data_discovery
        <#context.CartoContext.data_discovery>`__ to search for available
        measures, or see the full `Data Observatory catalog
        <https://cartodb.github.io/bigmetadata/index.html>`__. Optionally
        persist the data as a new table.

        Example:
            Get a DataFrame with Data Observatory measures based on the
            geometries in a CARTO table.

            .. code::

                cc = cartoframes.CartoContext(BASEURL, APIKEY)
                median_income = cc.data_discovery('transaction_events',
                                                  regex='.*median income.*',
                                                  time='2011 - 2015')
                df = cc.data('transaction_events',
                             median_income)

            Pass in cherry-picked measures from the Data Observatory catalog.
            The rest of the metadata will be filled in, but it's important to
            specify the geographic level as this will not show up in the column
            name.

            .. code::

                median_income = [{'numer_id': 'us.census.acs.B19013001',
                                  'geom_id': 'us.census.tiger.block_group',
                                  'numer_timespan': '2011 - 2015'}]
                df = cc.data('transaction_events', median_income)

        Args:
            table_name (str): Name of table on CARTO account that Data
                Observatory measures are to be added to.
            metadata (pandas.DataFrame): List of all measures to add to
                `table_name`. See `CartoContext.data_discovery` outputs
                for a full list of metadata columns.
            persist_as (str, optional): Output the results of augmenting
                `table_name` to `persist_as` as a persistent table on CARTO.
                Defaults to ``None``, which will not create a table.
            how (str, optional): **Not fully implemented**. Column name for
                identifying the geometry from which to fetch the data. Defaults
                to `the_geom`, which results in measures that are spatially
                interpolated (e.g., a neighborhood boundary's population will
                be calculated from underlying census tracts). Specifying a
                column that has the geometry identifier (for example, GEOID for
                US Census boundaries), results in measures directly from the
                Census for that GEOID but normalized how it is specified in the
                metadata.

        Returns:
            pandas.DataFrame: A DataFrame representation of `table_name` which
            has new columns for each measure in `metadata`.

        Raises:
            NameError: If the columns in `table_name` are in the
              ``suggested_name`` column of `metadata`.
            ValueError: If metadata object is invalid or empty, or if the
              number of requested measures exceeds 50.
            CartoException: If user account consumes all of Data Observatory
              quota
        """
        # if how != 'the_geom':
        #   raise NotImplementedError('Data gathering currently only works if '
        #                             'a geometry is present')
        if isinstance(metadata, pd.DataFrame):
            _meta = metadata.copy().reset_index()
        elif isinstance(metadata, collections.Iterable):
            query = utils.minify_sql((
                'WITH envelope AS (',
                '  SELECT',
                '    ST_SetSRID(ST_Extent(the_geom)::geometry, 4326) AS env,',
                '    count(*)::int AS cnt',
                '  FROM {table_name}',
                ')',
                'SELECT *',
                '  FROM json_to_recordset(',
                '      (SELECT OBS_GetMeta(',
                '          envelope.env,',
                '          (\'{meta}\')::json,',
                '          10, 1, envelope.cnt',
                '      ) AS meta',
                '  FROM envelope',
                '  GROUP BY env, cnt)) as data(',
                '      denom_aggregate text, denom_colname text,',
                '      denom_description text, denom_geomref_colname text,',
                '      denom_id text, denom_name text, denom_reltype text,',
                '      denom_t_description text, denom_tablename text,',
                '      denom_type text, geom_colname text,',
                '      geom_description text,geom_geomref_colname text,',
                '      geom_id text, geom_name text, geom_t_description text,',
                '      geom_tablename text, geom_timespan text,',
                '      geom_type text, id numeric, max_score_rank text,',
                '      max_timespan_rank text, normalization text, num_geoms',
                '      numeric,numer_aggregate text, numer_colname text,',
                '      numer_description text, numer_geomref_colname text,',
                '      numer_id text, numer_name text, numer_t_description',
                '      text, numer_tablename text, numer_timespan text,',
                '      numer_type text, score numeric, score_rank numeric,',
                '      score_rownum numeric, suggested_name text,',
                '      target_area text, target_geoms text, timespan_rank',
                '      numeric, timespan_rownum numeric)',
            )).format(table_name=table_name,
                      meta=json.dumps(metadata).replace('\'', '\'\''))
            resp = self.sql_client.send(query)
            _meta = pd.DataFrame(resp['rows'])

        if _meta.shape[0] == 0:
            raise ValueError('There are no valid metadata entries. Check '
                             'inputs.')
        elif _meta.shape[0] > 50:
            raise ValueError('The number of metadata entries exceeds 50. Tip: '
                             'If `metadata` is a pandas.DataFrame, iterate '
                             'over this object using `metadata.groupby`. If '
                             'it is a list, iterate over chunks of it. Then '
                             'combine resulting DataFrames using '
                             '`pandas.concat`')

        tablecols = self.sql_client.send(
            'SELECT * FROM {table_name} LIMIT 0'.format(table_name=table_name),
            **DEFAULT_SQL_ARGS
        )['fields'].keys()

        names = {}
        for suggested in _meta['suggested_name']:
            if suggested in tablecols:
                names[suggested] = utils.unique_colname(suggested, tablecols)
                warn('{s0} was augmented as {s1} because of name collision'. \
                    format(s0=suggested, s1=names[suggested]))
            else:
                names[suggested] = suggested

        cols = ', '.join(
            '(data->{n}->>\'value\')::{pgtype} AS {col}'.format(
                n=row[0],
                pgtype=row[1]['numer_type'],
                col=names[row[1]['suggested_name']])
            for row in _meta.iterrows())
        query = utils.minify_sql((
            'SELECT t.*, {cols}',
            '  FROM OBS_GetData(',
            '       (SELECT array_agg({how})',
            '        FROM "{tablename}"),',
            '       (SELECT \'{meta}\'::json)) as m,',
            '       {tablename} as t',
            ' WHERE t."{rowid}" = m.id',)).format(
                how=('(the_geom, cartodb_id)::geomval'
                     if how == 'the_geom' else how),
                tablename=table_name,
                rowid='cartodb_id' if how == 'the_geom' else how,
                cols=cols,
                meta=_meta.to_json(orient='records').replace('\'', '\'\''))
        return self.query(query,
                          table_name=persist_as)

    # backwards compatibility
    def data_augment(self, table_name, metadata):
        """DEPRECATED. Use `CartoContext.data` instead"""
        warn('This function is being deprecated. Use `CartoContext.data` '
             'instead.', DeprecationWarning)
        return self.data(table_name, metadata, persist_as=table_name)

    def _auth_send(self, relative_path, http_method, **kwargs):
        self._debug_print(relative_path=relative_path,
                          http_method=http_method,
                          kwargs=kwargs)
        res = self.auth_client.send(relative_path, http_method, **kwargs)
        if isinstance(res.content, str):
            return json.loads(res.content)
        try:
            return json.loads(res.content.decode('utf-8'))
        except json.JSONDecodeError as err:
            raise CartoException(err)

    def _check_query(self, query, style_cols=None):
        """Checks if query from Layer or QueryLayer is valid"""
        try:
            self.sql_client.send(
                utils.minify_sql((
                    'EXPLAIN',
                    'SELECT',
                    '  {style_cols}{comma}',
                    '  the_geom, the_geom_webmercator',
                    'FROM ({query}) _wrap;',
                )).format(query=query,
                          comma=',' if style_cols else '',
                          style_cols=(','.join(style_cols)
                                      if style_cols else '')),
                do_post=False)
        except Exception as err:
            raise ValueError(('Layer query `{query}` and/or style column(s) '
                              '{cols} are not valid: {err}.'
                              '').format(query=query,
                                         cols=', '.join(['`{}`'.format(c)
                                                         for c in style_cols]),
                                         err=err))

    def _send_map_template(self, layers, has_zoom):
        map_name = get_map_name(layers, has_zoom=has_zoom)
        if map_name not in self._map_templates:
            resp = self._auth_send(
                'api/v1/map/named', 'POST',
                headers={'Content-Type': 'application/json'},
                data=get_map_template(layers, has_zoom=has_zoom))
            # TODO: remove this after testing
            if 'errors' in resp:
                resp = self._auth_send(
                    'api/v1/map/named/{}'.format(map_name),
                    'PUT',
                    headers={'Content-Type': 'application/json'},
                    data=get_map_template(layers, has_zoom=has_zoom))

            self._map_templates[map_name] = True
        return map_name

    def _get_iframe_srcdoc(self, config, bounds, options, map_options,
                           top_layer_url=None):
        if not hasattr(self, '_srcdoc') or self._srcdoc is None:
            html_template = os.path.join(
                os.path.dirname(__file__),
                'assets',
                'cartoframes.html')
            with open(html_template, 'r') as html_file:
                self._srcdoc = html_file.read()

        return (self._srcdoc
                .replace('@@CONFIG@@', json.dumps(config))
                .replace('@@BOUNDS@@', json.dumps(bounds))
                .replace('@@OPTIONS@@', json.dumps(map_options))
                .replace('@@LABELS@@', top_layer_url or '')
                .replace('@@ZOOM@@', str(options.get('zoom', 3)))
                .replace('@@LAT@@', str(options.get('lat', 0)))
                .replace('@@LNG@@', str(options.get('lng', 0))))

    def _get_bounds(self, layers):
        """Return the bounds of all data layers involved in a cartoframes map.

        Args:
            layers (list): List of cartoframes layers. See `cartoframes.layers`
                for all types.

        Returns:
            dict: Dictionary of northern, southern, eastern, and western bounds
                of the superset of data layers. Keys are `north`, `south`,
                `east`, and `west`. Units are in WGS84.
        """
        extent_query = ('SELECT ST_EXTENT(the_geom) AS the_geom '
                        'FROM ({query}) AS t{idx}\n')
        union_query = 'UNION ALL\n'.join(
            [extent_query.format(query=layer.orig_query, idx=idx)
             for idx, layer in enumerate(layers)
             if not layer.is_basemap])

        extent = self.sql_client.send(
            utils.minify_sql((
                'SELECT',
                '    ST_XMIN(ext) AS west,',
                '    ST_YMIN(ext) AS south,',
                '    ST_XMAX(ext) AS east,',
                '    ST_YMAX(ext) AS north',
                'FROM (',
                '    SELECT ST_Extent(the_geom) AS ext',
                '    FROM ({union_query}) AS _wrap1',
                ') AS _wrap2',
            )).format(union_query=union_query),
            do_post=False)

        return extent['rows'][0]

    def _debug_print(self, **kwargs):
        if self._verbose <= 0:
            return

        for key, value in utils.dict_items(kwargs):
            if isinstance(value, requests.Response):
                str_value = ("status_code: {status_code}, "
                             "content: {content}").format(
                                 status_code=value.status_code,
                                 content=value.content)
            else:
                str_value = str(value)
            if self._verbose < 2 and len(str_value) > 300:
                str_value = '{}\n\n...\n\n{}'.format(str_value[:250],
                                                     str_value[-50:])
            print('{key}: {value}'.format(key=key,
                                          value=str_value))


def _add_encoded_geom(df, geom_col):
    """Add encoded geometry to DataFrame"""
    # None if not a GeoDataFrame
    is_geopandas = getattr(df, '_geometry_column_name', None)
    if is_geopandas is None and geom_col is None:
        warn('`encode_geom` works best with Geopandas '
             '(http://geopandas.org/) and/or shapely '
             '(https://pypi.python.org/pypi/Shapely).')
        geom_col = 'geometry' if 'geometry' in df.columns else None
        if geom_col is None:
            raise KeyError('Geometries were requested to be encoded '
                           'but a geometry column was not found in the '
                           'DataFrame.'.format(geom_col=geom_col))
    elif is_geopandas and geom_col:
        warn('Geometry column of the input DataFrame does not '
             'match the geometry column supplied. Using user-supplied '
             'column...\n'
             '\tGeopandas geometry column: {}\n'
             '\tSupplied `geom_col`: {}'.format(is_geopandas,
                                                geom_col))
    elif is_geopandas and geom_col is None:
        geom_col = is_geopandas
    # updates in place
    df['the_geom'] = df[geom_col].apply(_encode_geom)
    return None


def _encode_decode_decorator(func):
    """decorator for encoding and decoding geoms"""
    def wrapper(*args):
        """error catching"""
        try:
            processed_geom = func(*args)
            return processed_geom
        except ImportError as err:
            raise ImportError('The Python package `shapely` needs to be '
                              'installed to encode or decode geometries. '
                              '({})'.format(err))
    return wrapper


@_encode_decode_decorator
def _encode_geom(geom):
    """Encode geometries into hex-encoded wkb
    """
    from shapely import wkb
    if geom:
        return ba.hexlify(wkb.dumps(geom)).decode()
    return None


@_encode_decode_decorator
def _decode_geom(ewkb):
    """Decode encoded wkb into a shapely geometry
    """
    from shapely import wkb
    if ewkb:
        return wkb.loads(ba.unhexlify(ewkb))
    return None


def _dtypes2pg(dtype):
    """Returns equivalent PostgreSQL type for input `dtype`"""
    mapping = {
        'float64': 'numeric',
        'int64': 'numeric',
        'float32': 'numeric',
        'int32': 'numeric',
        'object': 'text',
        'bool': 'boolean',
        'datetime64[ns]': 'timestamp',
    }
    return mapping.get(str(dtype), 'text')


def _pg2dtypes(pgtype):
    """Returns equivalent dtype for input `pgtype`."""
    mapping = {
        'date': 'datetime64[ns]',
        'number': 'float64',
        'string': 'object',
        'boolean': 'bool',
        'geometry': 'object',
    }
    return mapping.get(str(pgtype), 'object')


def _df2pg_schema(dataframe, pgcolnames):
    """Print column names with PostgreSQL schema for the SELECT statement of
    a SQL query"""
    schema = ', '.join([
        'NULLIF("{col}", \'\')::{t} AS {col}'.format(col=c,
                                                     t=_dtypes2pg(t))
        for c, t in zip(pgcolnames, dataframe.dtypes)
        if c not in ('the_geom', 'the_geom_webmercator', 'cartodb_id')])
    if 'the_geom' in pgcolnames:
        return '"the_geom", ' + schema
    return schema


class BatchJobStatus(object):
    """Status of a write or query operation. Read more at `Batch SQL API docs
    <https://carto.com/docs/carto-engine/sql-api/batch-queries/>`__ about
    responses and how to interpret them.

    Example:

        Poll for a job's status if you've caught the :py:class:`BatchJobStatus`
        instance.

        .. code:: python

            import time
            job = cc.write(df, 'new_table',
                           lnglat=('lng_col', 'lat_col'))
            while True:
                curr_status = job.status()['status']
                if curr_status in ('done', 'failed', 'canceled', 'unknown', ):
                    print(curr_status)
                    break
                time.sleep(5)

        Create a :py:class:`BatchJobStatus` instance if you have a `job_id`
        output from a `cc.write` operation.

        .. code:: python

            >>> from cartoframes import CartoContext, BatchJobStatus
            >>> cc = CartoContext(username='...', api_key='...')
            >>> cc.write(df, 'new_table', lnglat=('lng', 'lat'))
            'BatchJobStatus(job_id='job-id-string', ...)'
            >>> batch_job = BatchJobStatus(cc, 'job-id-string')

    Attrs:
        job_id (str): Job ID of the Batch SQL API job
        last_status (str): Status of ``job_id`` job when last polled
        created_at (str): Time and date when job was created

    Args:
        carto_context (carto.CartoContext): CartoContext instance
        job (dict or str): If a dict, job status dict returned after sending
            a Batch SQL API request. If str, a Batch SQL API job id.
    """
    def __init__(self, carto_context, job):
        if isinstance(job, dict):
            self.job_id = job.get('job_id')
            self.last_status = job.get('status')
            self.created_at = job.get('created_at')
        elif isinstance(job, str):
            self.job_id = job
            self.last_status = None
            self.created_at = None

        self._batch_client = BatchSQLClient(carto_context.auth_client)

    def __repr__(self):
        return ('BatchJobStatus(job_id=\'{job_id}\', '
                'last_status=\'{status}\', '
                'created_at=\'{created_at}\')'.format(
                    job_id=self.job_id,
                    status=self.last_status,
                    created_at=self.created_at))

    def _set_status(self, curr_status):
        self.last_status = curr_status

    def get_status(self):
        """return current status of job"""
        return self.last_status

    def status(self):
        """Checks the current status of job ``job_id``

        Returns:
            dict: Status and time it was updated

        Warns:
            UserWarning: If the job failed, a warning is raised with
                information about the failure
        """
        resp = self._batch_client.read(self.job_id)
        if 'failed_reason' in resp:
            warn('Job failed: {}'.format(resp.get('failed_reason')))
        self._set_status(resp.get('status'))
        return dict(status=resp.get('status'),
                    updated_at=resp.get('updated_at'),
                    created_at=resp.get('created_at'))<|MERGE_RESOLUTION|>--- conflicted
+++ resolved
@@ -1111,15 +1111,9 @@
         """
         Find all boundaries available for the world or a `region`. If
         `boundary` is specified, get all available boundary polygons for the
-<<<<<<< HEAD
         region specified (if any). This method is especially useful for getting
         boundaries for a region and, with `CartoContext.data` and
         `CartoContext.data_discovery`, getting tables of geometries and the
-=======
-        region specified (if any). This method is espeically useful for getting
-        boundaries for a region and, with :py:meth:`CartoContext.data` and
-        :py:meth:`CartoContext.data_discovery`, getting tables of geometries and the
->>>>>>> fac6a1e0
         corresponding raw measures. For example, if you want to analyze
         how median income has changed in a region (see examples section for
         more).
