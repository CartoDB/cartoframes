"""
This class is the workhorse of CARTOframes by providing all functionality related to
data access to CARTO, map creation, and Data Observatory functionality.
"""
from __future__ import absolute_import
import json
import os
import random
import sys
import collections
from warnings import warn

import requests
from IPython.display import HTML, Image
import pandas as pd
from tqdm import tqdm
from appdirs import user_cache_dir

from carto.auth import APIKeyAuthClient, AuthAPIClient
from carto.sql import SQLClient, BatchSQLClient, CopySQLClient
from carto.exceptions import CartoException
from carto.datasets import DatasetManager
from pyrestcli.exceptions import NotFoundException

from .credentials import Credentials
from .dataobs import get_countrytag
from . import utils
from .layer import BaseMap, AbstractLayer
from .maps import (non_basemap_layers, get_map_name,
                   get_map_template, top_basemap_layer_url)
from .analysis import Table
from .__version__ import __version__
<<<<<<< HEAD
from .dataset import Dataset, recursive_read, postprocess_dataframe, get_columns
=======
from .columns import dtypes, date_columns_names
from .datasets import Dataset, recursive_read, _decode_geom, get_columns
>>>>>>> 5bd38b59

if sys.version_info >= (3, 0):
    from urllib.parse import urlparse, urlencode
else:
    from urlparse import urlparse
    from urllib import urlencode
try:
    import matplotlib.image as mpi
    import matplotlib.pyplot as plt
    # set dpi based on CARTO Static Maps API dpi
    mpi.rcParams['figure.dpi'] = 72.0
except (ImportError, RuntimeError):
    mpi = None
    plt = None
HAS_MATPLOTLIB = plt is not None

# Choose constant to avoid overview generation which are triggered at a
# half million rows
MAX_IMPORT_ROWS = 499999

# threshold for using batch sql api or not for geometry creation
MAX_ROWS_LNGLAT = 1000

# Cache directory for temporary data operations
CACHE_DIR = user_cache_dir('cartoframes')

# cartoframes version
DEFAULT_SQL_ARGS = dict(do_post=False)

# avoid _lock issue: https://github.com/tqdm/tqdm/issues/457
tqdm(disable=True, total=0)  # initialise internal lock


class CartoContext(object):
    """CartoContext class for authentication with CARTO and high-level
    operations such as reading tables from CARTO into dataframes, writing
    dataframes to CARTO tables, creating custom maps from dataframes and CARTO
    tables, and augmenting data using CARTO's `Data Observatory
    <https://carto.com/data-observatory>`__. Future methods will interact with
    CARTO's services like `routing, geocoding, and isolines
    <https://carto.com/location-data-services/>`__, PostGIS backend for spatial
    processing, and much more.

    Manages connections with CARTO for data and map operations. Modeled
    after `SparkContext
    <http://spark.apache.org/docs/2.1.0/api/python/pyspark.html#pyspark.SparkContext>`__.

    There are two ways of authenticating against a CARTO account:

      1. Setting the `base_url` and `api_key` directly in
         :py:class:`CartoContext`. This method is easier.::

            cc = CartoContext(
                base_url='https://eschbacher.carto.com',
                api_key='abcdefg')

      2. By passing a :py:class:`Credentials
         <cartoframes.credentials.Credentials>` instance in
         :py:class:`CartoContext <cartoframes.context.CartoContext>`'s
         :py:attr:`creds <cartoframes.credentials.Credentials.creds>`
         keyword argument. This method is more flexible.::

            from cartoframes import Credentials
            creds = Credentials(username='eschbacher', key='abcdefg')
            cc = CartoContext(creds=creds)

    Attributes:
        creds (:py:class:`Credentials <cartoframes.credentials.Credentials>`):
          :py:class:`Credentials <cartoframes.credentials.Credentials>`
          instance

    Args:
        base_url (str): Base URL of CARTO user account. Cloud-based accounts
            should use the form ``https://{username}.carto.com`` (e.g.,
            https://eschbacher.carto.com for user ``eschbacher``) whether on
            a personal or multi-user account. On-premises installation users
            should ask their admin.
        api_key (str): CARTO API key.
        creds (:py:class:`Credentials <cartoframes.credentials.Credentials>`):
          A :py:class:`Credentials <cartoframes.credentials.Credentials>`
          instance can be used in place of a `base_url`/`api_key` combination.
        session (requests.Session, optional): requests session. See `requests
            documentation
            <http://docs.python-requests.org/en/master/user/advanced/>`__
            for more information.
        verbose (bool, optional): Output underlying process states (True), or
            suppress (False, default)

    Returns:
        :py:class:`CartoContext <cartoframes.context.CartoContext>`: A
        CartoContext object that is authenticated against the user's CARTO
        account.

    Example:

        Create a :py:class:`CartoContext` object for a cloud-based CARTO
        account.

        .. code::

            import cartoframes
            # if on prem, format is '{host}/user/{username}'
            BASEURL = 'https://{}.carto.com/'.format('your carto username')
            APIKEY = 'your carto api key'
            cc = cartoframes.CartoContext(BASEURL, APIKEY)

    Tip:

        If using cartoframes with an `on premises CARTO installation
        <https://carto.com/developers/on-premises/guides/builder/basics/>`__,
        sometimes it is necessary to disable SSL verification depending on your
        system configuration. You can do this using a `requests Session
        <http://docs.python-requests.org/en/master/user/advanced/#session-objects>`__
        object as follows:

        .. code::

            import cartoframes
            from requests import Session
            session = Session()
            session.verify = False

            # on prem host (e.g., an IP address)
            onprem_host = 'your on prem carto host'

            cc = cartoframes.CartoContext(
                base_url='{host}/user/{user}'.format(
                    host=onprem_host,
                    user='your carto username'),
                api_key='your carto api key',
                session=session
            )

    """

    def __init__(self, base_url=None, api_key=None, creds=None, session=None,
                 verbose=0):

        self.creds = Credentials(creds=creds, key=api_key, base_url=base_url)
        self.auth_client = APIKeyAuthClient(
            base_url=self.creds.base_url(),
            api_key=self.creds.key(),
            session=session,
            client_id='cartoframes_{}'.format(__version__),
            user_agent='cartoframes_{}'.format(__version__)
        )
        self.auth_api_client = AuthAPIClient(
            base_url=self.creds.base_url(),
            api_key=self.creds.key(),
            session=session
        )
        self.sql_client = SQLClient(self.auth_client)
        self.copy_client = CopySQLClient(self.auth_client)
        self.batch_sql_client = BatchSQLClient(self.auth_client)
        self.creds.username(self.auth_client.username)
        self._is_authenticated()
        self.is_org = self._is_org_user()

        self._map_templates = {}
        self._srcdoc = None
        self._verbose = verbose

    def _is_authenticated(self):
        """Checks if credentials allow for authenticated carto access"""
        if not self.auth_api_client.is_valid_api_key():
            raise CartoException(
                'Cannot authenticate user `{}`. Check credentials.'.format(
                    self.creds.username()))

    def _is_org_user(self):
        """Report whether user is in a multiuser CARTO organization or not"""
        res = self.sql_client.send("select unnest(current_schemas('f'))",
                                   **DEFAULT_SQL_ARGS)
        # is an org user if first item is not `public`
        return res['rows'][0]['unnest'] != 'public'

    def read(self, table_name, limit=None, decode_geom=False, shared_user=None, retry_times=3):
        """Read a table from CARTO into a pandas DataFrames. Column types are inferred from database types, to
          avoid problems with integer columns with NA or null values, they are automatically retrieved as float64

        Args:
            table_name (str): Name of table in user's CARTO account.
            limit (int, optional): Read only `limit` lines from
                `table_name`. Defaults to ``None``, which reads the full table.
            decode_geom (bool, optional): Decodes CARTO's geometries into a
              `Shapely <https://github.com/Toblerity/Shapely>`__
              object that can be used, for example, in `GeoPandas
              <http://geopandas.org/>`__.
            shared_user (str, optional): If a table has been shared with you,
              specify the user name (schema) who shared it.
            retry_times (int, optional): If the read call is rate limited,
              number of retries to be made

        Returns:
            pandas.DataFrame: DataFrame representation of `table_name` from
            CARTO.

        Example:
            .. code:: python

                import cartoframes
                cc = cartoframes.CartoContext(BASEURL, APIKEY)
                df = cc.read('acadia_biodiversity')
        """
        # choose schema (default user - org or standalone - or shared)
        schema = 'public' if not self.is_org else (
            shared_user or self.creds.username())

        dataset = Dataset.from_table(table_name, schema=schema, context=self)
        return dataset.download(limit, decode_geom, retry_times)

    @utils.temp_ignore_warnings
    def tables(self):
        """List all tables in user's CARTO account

        Returns:
            :obj:`list` of :py:class:`Table <cartoframes.analysis.Table>`

        """
        datasets = DatasetManager(self.auth_client).filter(
            show_table_size_and_row_count='false',
            show_table='false',
            show_stats='false',
            show_likes='false',
            show_liked='false',
            show_permission='false',
            show_uses_builder_features='false',
            show_synchronization='false',
            load_totals='false')
        return [Table.from_dataset(d) for d in datasets]

    def write(self, df, table_name, temp_dir=CACHE_DIR, overwrite=False,
              lnglat=None, encode_geom=False, geom_col=None, **kwargs):
        """Write a DataFrame to a CARTO table.

        Examples:
            Write a pandas DataFrame to CARTO.

            .. code:: python

                cc.write(df, 'brooklyn_poverty', overwrite=True)

            Scrape an HTML table from Wikipedia and send to CARTO with content
            guessing to create a geometry from the country column. This uses
            a CARTO Import API param `content_guessing` parameter.

            .. code:: python

                url = 'https://en.wikipedia.org/wiki/List_of_countries_by_life_expectancy'
                # retrieve first HTML table from that page
                df = pd.read_html(url, header=0)[0]
                # send to carto, let it guess polygons based on the 'country'
                #   column. Also set privacy to 'public'
                cc.write(df, 'life_expectancy',
                         content_guessing=True,
                         privacy='public')
                cc.map(layers=Layer('life_expectancy',
                                    color='both_sexes_life_expectancy'))

        .. warning:: datetime64[ns] column will lose precision sending a dataframe to CARTO
                     because postgresql has millisecond resolution while pandas does nanoseconds

        Args:
            df (pandas.DataFrame): DataFrame to write to ``table_name`` in user
                CARTO account
            table_name (str): Table to write ``df`` to in CARTO.
            temp_dir (str, optional): Directory for temporary storage of data
                that is sent to CARTO. Defaults are defined by `appdirs
                <https://github.com/ActiveState/appdirs/blob/master/README.rst>`__.
            overwrite (bool, optional): Behavior for overwriting ``table_name``
                if it exits on CARTO. Defaults to ``False``.
            lnglat (tuple, optional): lng/lat pair that can be used for
                creating a geometry on CARTO. Defaults to ``None``. In some
                cases, geometry will be created without specifying this. See
                CARTO's `Import API
                <https://carto.com/developers/import-api/reference/#tag/Standard-Tables>`__
                for more information.
            encode_geom (bool, optional): Whether to write `geom_col` to CARTO
                as `the_geom`.
            geom_col (str, optional): The name of the column where geometry
                information is stored. Used in conjunction with `encode_geom`.
            **kwargs: Keyword arguments to control write operations. Options
                are:

                - `compression` to set compression for files sent to CARTO.
                  This will cause write speedups depending on the dataset.
                  Options are ``None`` (no compression, default) or ``gzip``.
                - Some arguments from CARTO's Import API. See the `params
                  listed in the documentation
                  <https://carto.com/developers/import-api/reference/#tag/Standard-Tables>`__
                  for more information. For example, when using
                  `content_guessing='true'`, a column named 'countries' with
                  country names will be used to generate polygons for each
                  country. Another use is setting the privacy of a dataset. To
                  avoid unintended consequences, avoid `file`, `url`, and other
                  similar arguments.

        Returns:
            :py:class:`Dataset <cartoframes.datasets.Dataset>`

        .. note::
            DataFrame indexes are changed to ordinary columns. CARTO creates
            an index called `cartodb_id` for every table that runs from 1 to
            the length of the DataFrame.
        """  # noqa
        tqdm.write('Params: encode_geom, geom_col and everything in kwargs are deprecated and not being used any more')
        dataset = Dataset.from_dataframe(df, table_name=table_name, context=self)

        if_exists = Dataset.FAIL
        if overwrite:
            if_exists = Dataset.REPLACE

        dataset = dataset.upload(with_lonlat=lnglat, if_exists=if_exists)

        tqdm.write('Table successfully written to CARTO: {table_url}'.format(
            table_url=utils.join_url(self.creds.base_url(),
                                     'dataset',
                                     dataset.table_name)))

        return dataset

    @utils.temp_ignore_warnings
    def _get_privacy(self, table_name):
        """gets current privacy of a table"""
        ds_manager = DatasetManager(self.auth_client)
        try:
            dataset = ds_manager.get(table_name)
            return dataset.privacy.lower()
        except NotFoundException:
            return None

    @utils.temp_ignore_warnings
    def _update_privacy(self, table_name, privacy):
        """Updates the privacy of a dataset"""
        ds_manager = DatasetManager(self.auth_client)
        dataset = ds_manager.get(table_name)
        dataset.privacy = privacy
        dataset.save()

    def delete(self, table_name):
        """Delete a table in user's CARTO account.

        Args:
            table_name (str): Name of table to delete

        Returns:
            bool: `True` if table is removed

        """
        dataset = Dataset.from_table(table_name, context=self)
        deleted = dataset.delete()
        if deleted:
            return deleted

        raise CartoException('''The table `{}` doesn't exist'''.format(table_name))

<<<<<<< HEAD
    def _check_import(self, import_id):
        """Check the status of an Import API job"""

        res = self._auth_send('api/v1/imports/{}'.format(import_id),
                              'GET')
        return res

    def _handle_import(self, import_job, table_name):
        """Handle state of import job"""
        if import_job['state'] == 'failure':
            if import_job['error_code'] == 8001:
                raise CartoException(
                    'Over CARTO account storage limit for user `{}`. Try '
                    'subsetting your DataFrame or dropping columns to reduce '
                    'the data size.'.format(self.creds.username())
                )
            elif import_job['error_code'] == 6668:
                raise CartoException(
                    'Too many rows in DataFrame. Try subsetting '
                    'DataFrame before writing to CARTO.'
                )
            else:
                raise CartoException(
                    'Error code: `{}`. See CARTO Import API error '
                    'documentation for more information: '
                    'https://carto.com/developers/import-api/support/'
                    'import-errors/'.format(import_job['error_code'])
                )
        elif import_job['state'] == 'complete':
            import_job_table_name = import_job['table_name']
            self._debug_print(final_table=import_job_table_name)
            if import_job_table_name != table_name:
                try:
                    res = self.sql_client.send(
                        utils.minify_sql((
                            'DROP TABLE IF EXISTS {orig_table};',
                            'ALTER TABLE {dupe_table} RENAME TO {orig_table};',
                            'SELECT CDB_TableMetadataTouch(',
                            '           \'{orig_table}\'::regclass);',
                        )).format(
                            orig_table=table_name,
                            dupe_table=import_job_table_name),
                        do_post=False)

                    self._debug_print(res=res)
                except Exception as err:
                    self._debug_print(err=err)
                    raise Exception(
                        'Cannot overwrite table `{table_name}` ({err}). '
                        'DataFrame was written to `{new_table}` '
                        'instead.'.format(
                            table_name=table_name,
                            err=err,
                            new_table=import_job_table_name)
                    )
                finally:
                    self.delete(import_job_table_name)
        return table_name

=======
>>>>>>> 5bd38b59
    def sync(self, dataframe, table_name):
        """Depending on the size of the DataFrame or CARTO table, perform
        granular operations on a DataFrame to only update the changed cells
        instead of a bulk upload. If on the large side, perform granular
        operations, if on the smaller side use Import API.

        Note:
            Not yet implemented.
        """
        pass

    def fetch(self, query, decode_geom=False):
        """Pull the result from an arbitrary SELECT SQL query from a CARTO account
        into a pandas DataFrame.

        Args:
            query (str): SELECT query to run against CARTO user database. This data
              will then be converted into a pandas DataFrame.
            decode_geom (bool, optional): Decodes CARTO's geometries into a
              `Shapely <https://github.com/Toblerity/Shapely>`__
              object that can be used, for example, in `GeoPandas
              <http://geopandas.org/>`__.

        Returns:
            pandas.DataFrame: DataFrame representation of query supplied.
            Pandas data types are inferred from PostgreSQL data types.
            In the case of PostgreSQL date types, dates are attempted to be
            converted, but on failure a data type 'object' is used.

        Examples:
            This query gets the 10 highest values from a table and
            returns a dataframe.

            .. code:: python

                topten_df = cc.query(
                    '''
                      SELECT * FROM
                      my_table
                      ORDER BY value_column DESC
                      LIMIT 10
                    '''
                )

            This query joins points to polygons based on intersection, and
            aggregates by summing the values of the points in each polygon. The
            query returns a dataframe, with a geometry column that contains
            polygons.

            .. code:: python

                points_aggregated_to_polygons = cc.query(
                    '''
                      SELECT polygons.*, sum(points.values)
                      FROM polygons JOIN points
                      ON ST_Intersects(points.the_geom, polygons.the_geom)
                      GROUP BY polygons.the_geom, polygons.cartodb_id
                    ''',
                    decode_geom=True
                )

        """
        copy_query = 'COPY ({query}) TO stdout WITH (FORMAT csv, HEADER true)'.format(query=query)
        result = recursive_read(self, copy_query)

        query_columns = get_columns(self, query)
        df_types = dtypes(query_columns, exclude_dates=True, exclude_the_geom=True)
        date_column_names = date_columns_names(query_columns)

        df = pd.read_csv(result, dtype=df_types,
                         parse_dates=date_column_names,
                         true_values=['t'],
                         false_values=['f'],
                         index_col='cartodb_id' if 'cartodb_id' in df_types else False,
                         converters={'the_geom': lambda x: _decode_geom(x) if decode_geom else x})

        if decode_geom:
            df.rename({'the_geom': 'geometry'}, axis='columns', inplace=True)

        return df

    def execute(self, query):
        """Runs an arbitrary query to a CARTO account.

           This method is specially useful for queries that do not return any data and just
           perform a database operation like:

             - INSERT, UPDATE, DROP, CREATE, ALTER, stored procedures, etc.

           Queries are run using a `Batch SQL API job
           <https://carto.com/developers/sql-api/guides/batch-queries/>`__
           in the user account

           The execution of the queries is asynchronous but this method automatically
           waits for its completion (or failure). The `job_id` of the Batch SQL API job
           will be printed. In case there's any issue you can contact the CARTO support team
           specifying that `job_id`.

        Args:
            query (str): An SQL query to run against CARTO user database.

        Returns:
            None

        Raises:
            CartoException: If the query fails to execute

        Examples:

            Drops `my_table`

            .. code:: python

                cc.execute(
                    '''
                      DROP TABLE my_table
                    '''
                )

            Updates the column `my_column` in the table `my_table`

            .. code:: python

                cc.query(
                    '''
                      UPDATE my_table SET my_column = 1
                    '''
                )

        """
        self.batch_sql_client.create_and_wait_for_completion(query)

    def query(self, query, table_name=None, decode_geom=False, is_select=None):
        """Pull the result from an arbitrary SQL SELECT query from a CARTO account
        into a pandas DataFrame. This is the default behavior, when `is_select=True`

        Can also be used to perform database operations (creating/dropping tables,
        adding columns, updates, etc.). In this case, you have to explicitly
        specify `is_select=False`

        This method is a helper for the `CartoContext.fetch` and `CartoContext.execute`
        methods. We strongly encourage you to use any of those methods depending on the
        type of query you want to run. If you want to get the results of a `SELECT` query
        into a pandas DataFrame, then use `CartoContext.fetch`. For any other query that
        performs an operation into the CARTO database, use `CartoContext.execute`

        Args:
            query (str): Query to run against CARTO user database. This data
              will then be converted into a pandas DataFrame.
            table_name (str, optional): If set (and `is_select=True`), this will create a new
              table in the user's CARTO account that is the result of the SELECT
              query provided. Defaults to None (no table created).
            decode_geom (bool, optional): Decodes CARTO's geometries into a
              `Shapely <https://github.com/Toblerity/Shapely>`__
              object that can be used, for example, in `GeoPandas
              <http://geopandas.org/>`__. It only works for SELECT queries when `is_select=True`
            is_select (bool, optional): This argument has to be set depending on the query
              performed. True for SELECT queries, False for any other query.
              For the case of a SELECT SQL query (`is_select=True`) the result will be stored into a
              pandas DataFrame.
              When an arbitrary SQL query (`is_select=False`) it will perform a database
              operation (UPDATE, DROP, INSERT, etc.)
              By default `is_select=None` that means that the method will return a dataframe if
              the `query` starts with a `select` clause, otherwise it will just execute the query
              and return `None`

        Returns:
            pandas.DataFrame: When `is_select=True` and the query is actually a SELECT query
            this method returns a pandas DataFrame representation of query supplied otherwise
            returns None.
            Pandas data types are inferred from PostgreSQL data types.
            In the case of PostgreSQL date types, dates are attempted to be
            converted, but on failure a data type 'object' is used.

        Raises:
            CartoException: If there's any error when executing the query

        Examples:
            Query a table in CARTO and write a new table that is result of
            query. This query gets the 10 highest values from a table and
            returns a dataframe, as well as creating a new table called
            'top_ten' in the CARTO account.

            .. code:: python

                topten_df = cc.query(
                    '''
                      SELECT * FROM
                      my_table
                      ORDER BY value_column DESC
                      LIMIT 10
                    ''',
                    table_name='top_ten'
                )

            This query joins points to polygons based on intersection, and
            aggregates by summing the values of the points in each polygon. The
            query returns a dataframe, with a geometry column that contains
            polygons and also creates a new table called
            'points_aggregated_to_polygons' in the CARTO account.

            .. code:: python

                points_aggregated_to_polygons = cc.query(
                    '''
                      SELECT polygons.*, sum(points.values)
                      FROM polygons JOIN points
                      ON ST_Intersects(points.the_geom, polygons.the_geom)
                      GROUP BY polygons.the_geom, polygons.cartodb_id
                    ''',
                    table_name='points_aggregated_to_polygons',
                    decode_geom=True
                )

            Drops `my_table`

            .. code:: python

                cc.query(
                    '''
                      DROP TABLE my_table
                    '''
                )

            Updates the column `my_column` in the table `my_table`

            .. code:: python

                cc.query(
                    '''
                      UPDATE my_table SET my_column = 1
                    '''
                )

        """
        dataframe = None

        is_select_query = is_select or (is_select is None and query.strip().lower().startswith('select'))
        if is_select_query:
            if table_name:
                dataset = Dataset.create_from_query(self, query, table_name)
                dataframe = dataset.download(decode_geom=decode_geom)
            else:
                dataframe = self.fetch(query, decode_geom=decode_geom)
        else:
            self.execute(query)

        return dataframe

    @utils.temp_ignore_warnings
    def map(self, layers=None, interactive=True,
            zoom=None, lat=None, lng=None, size=(800, 400),
            ax=None):
        """Produce a CARTO map visualizing data layers.

        Examples:
            Create a map with two data :py:class:`Layer
            <cartoframes.layer.Layer>`\\s, and one :py:class:`BaseMap
            <cartoframes.layer.BaseMap>` layer::

                import cartoframes
                from cartoframes import Layer, BaseMap, styling
                cc = cartoframes.CartoContext(BASEURL, APIKEY)
                cc.map(layers=[BaseMap(),
                               Layer('acadia_biodiversity',
                                     color={'column': 'simpson_index',
                                            'scheme': styling.tealRose(7)}),
                               Layer('peregrine_falcon_nest_sites',
                                     size='num_eggs',
                                     color={'column': 'bird_id',
                                            'scheme': styling.vivid(10))],
                       interactive=True)

            Create a snapshot of a map at a specific zoom and center::

                cc.map(layers=Layer('acadia_biodiversity',
                                    color='simpson_index'),
                       interactive=False,
                       zoom=14,
                       lng=-68.3823549,
                       lat=44.3036906)
        Args:
            layers (list, optional): List of zero or more of the following:

                - :py:class:`Layer <cartoframes.layer.Layer>`: cartoframes
                  :py:class:`Layer <cartoframes.layer.Layer>` object for
                  visualizing data from a CARTO table. See :py:class:`Layer
                  <cartoframes.layer.Layer>` for all styling options.
                - :py:class:`BaseMap <cartoframes.layer.BaseMap>`: Basemap for
                  contextualizng data layers. See :py:class:`BaseMap
                  <cartoframes.layer.BaseMap>` for all styling options.
                - :py:class:`QueryLayer <cartoframes.layer.QueryLayer>`: Layer
                  from an arbitrary query. See :py:class:`QueryLayer
                  <cartoframes.layer.QueryLayer>` for all styling options.

            interactive (bool, optional): Defaults to ``True`` to show an
                interactive slippy map. Setting to ``False`` creates a static
                map.
            zoom (int, optional): Zoom level of map. Acceptable values are
                usually in the range 0 to 19. 0 has the entire earth on a
                single tile (256px square). Zoom 19 is the size of a city
                block. Must be used in conjunction with ``lng`` and ``lat``.
                Defaults to a view to have all data layers in view.
            lat (float, optional): Latitude value for the center of the map.
                Must be used in conjunction with ``zoom`` and ``lng``. Defaults
                to a view to have all data layers in view.
            lng (float, optional): Longitude value for the center of the map.
                Must be used in conjunction with ``zoom`` and ``lat``. Defaults
                to a view to have all data layers in view.
            size (tuple, optional): List of pixel dimensions for the map.
                Format is ``(width, height)``. Defaults to ``(800, 400)``.
            ax: matplotlib axis on which to draw the image. Only used when
                ``interactive`` is ``False``.

        Returns:
            IPython.display.HTML or matplotlib Axes: Interactive maps are
            rendered as HTML in an `iframe`, while static maps are returned as
            matplotlib Axes objects or IPython Image.
        """
        # TODO: add layers preprocessing method like
        #       layers = process_layers(layers)
        #       that uses up to layer limit value error
        if layers is None:
            layers = []
        elif not isinstance(layers, collections.Iterable):
            layers = [layers]
        else:
            layers = list(layers)

        if len(layers) > 8:
            raise ValueError('Map can have at most 8 layers')

        nullity = [zoom is None, lat is None, lng is None]
        if any(nullity) and not all(nullity):
            raise ValueError('Zoom, lat, and lng must all or none be provided')

        # When no layers are passed, set default zoom
        if ((len(layers) == 0 and zoom is None) or
                (len(layers) == 1 and layers[0].is_basemap)):
            [zoom, lat, lng] = [1, 0, 0]
        has_zoom = zoom is not None

        # Check for a time layer, if it exists move it to the front
        time_layers = [idx for idx, layer in enumerate(layers)
                       if not layer.is_basemap and layer.time]
        time_layer = layers[time_layers[0]] if len(time_layers) > 0 else None
        if len(time_layers) > 1:
            raise ValueError('Map can at most take 1 Layer with time '
                             'column/field')
        if time_layer:
            if not interactive:
                raise ValueError('Map cannot display a static image with a '
                                 'time column')
            layers.append(layers.pop(time_layers[0]))

        base_layers = [idx for idx, layer in enumerate(layers)
                       if layer.is_basemap]
        # Check basemaps, add one if none exist
        if len(base_layers) > 1:
            raise ValueError('Map can at most take one BaseMap layer')
        elif len(base_layers) == 1:
            # move baselayer to first position
            layers.insert(0, layers.pop(base_layers[0]))

            # add labels layer if requested
            if layers[0].is_basic() and layers[0].labels == 'front':
                layers.append(BaseMap(layers[0].source,
                                      labels='front',
                                      only_labels=True))
                layers[0].labels = None
        elif not base_layers:
            # default basemap is dark with labels in back
            # labels will be changed if all geoms are non-point
            layers.insert(0, BaseMap())
            geoms = set()

        # Setup layers
        for idx, layer in enumerate(layers):
            if not layer.is_basemap:
                # get schema of style columns
                if layer.style_cols:
                    resp = self.sql_client.send(
                        utils.minify_sql((
                            'SELECT {cols}',
                            'FROM ({query}) AS _wrap',
                            'LIMIT 0',
                        )).format(cols=','.join(layer.style_cols),
                                  comma=',' if layer.style_cols else '',
                                  query=layer.orig_query),
                        **DEFAULT_SQL_ARGS)
                    self._debug_print(layer_fields=resp)
                    for stylecol, coltype in utils.dict_items(resp['fields']):
                        layer.style_cols[stylecol] = coltype['type']
                layer.geom_type = self._geom_type(layer)
                if not base_layers:
                    geoms.add(layer.geom_type)
                # update local style schema to help build proper defaults
            layer._setup(layers, idx)

        # set labels on top if there are no point geometries and a basemap
        #  is not specified
        if not base_layers and 'point' not in geoms:
            layers[0] = BaseMap(labels='front')

        # If basemap labels are on front, add labels layer
        basemap = layers[0]
        if basemap.is_basic() and basemap.labels == 'front':
            layers.append(BaseMap(basemap.source,
                                  labels=basemap.labels,
                                  only_labels=True))

        nb_layers = non_basemap_layers(layers)
        if time_layer and len(nb_layers) > 1:
            raise ValueError('Maps with a time element can only consist of a '
                             'time layer and a basemap. This constraint will '
                             'be removed in the future.')
        options = {'basemap_url': basemap.url}

        for idx, layer in enumerate(nb_layers):
            self._check_query(layer.query,
                              style_cols=layer.style_cols)
            options['cartocss_' + str(idx)] = layer.cartocss
            options['sql_' + str(idx)] = layer.query

        params = {
            'config': json.dumps(options),
            'anti_cache': random.random(),
        }

        if has_zoom:
            params.update({'zoom': zoom, 'lat': lat, 'lon': lng})
            options.update({'zoom': zoom, 'lat': lat, 'lng': lng})
        else:
            bounds = self._get_bounds(nb_layers)
            options.update(bounds)
            bbox = '{west},{south},{east},{north}'.format(**bounds)
            params.update(dict(bbox=bbox))

        map_name = self._send_map_template(layers, has_zoom=has_zoom)
        api_url = utils.join_url(self.creds.base_url(), 'api/v1/map')

        static_url = ('{url}.png?{params}').format(
            url=utils.join_url(api_url, 'static/named',
                               map_name, size[0], size[1]),
            params=urlencode(params))

        html = '<img src="{url}" />'.format(url=static_url)
        self._debug_print(static_url=static_url)

        # TODO: write this as a private method
        if interactive:
            netloc = urlparse(self.creds.base_url()).netloc
            domain = 'carto.com' if netloc.endswith('.carto.com') else netloc

            config = {
                'user_name': self.creds.username(),
                'maps_api_template': self.creds.base_url(),
                'sql_api_template': self.creds.base_url(),
                'tiler_protocol': 'https',
                'tiler_domain': domain,
                'tiler_port': '80',
                'type': 'torque' if time_layer else 'namedmap',
                'named_map': {
                    'name': map_name,
                    'params': {
                        k: utils.safe_quotes(v, escape_single_quotes=True)
                        for k, v in utils.dict_items(options)
                    },
                },
            }

            map_options = {
                'filter': ['mapnik', 'torque', ],
                'https': True,
            }

            if time_layer:
                # get turbo-carto processed cartocss
                resp = self._auth_send(
                    'api/v1/map/named/{}'.format(map_name),
                    'POST',
                    data=params['config'],
                    headers={'Content-Type': 'application/json'})

                # check if errors in cartocss (already turbo-carto processed)
                if 'errors' not in resp:
                    # replace previous cartocss with turbo-carto processed
                    #  version
                    layer.cartocss = (resp['metadata']
                                          ['layers']
                                          [1]
                                          ['meta']
                                          ['cartocss'])
                config.update({
                    'order': 1,
                    'options': {
                        'query': time_layer.query,
                        'user_name': self.creds.username(),
                        'tile_style': layer.cartocss
                    }
                })
                config['named_map'].update({
                    'layers': [{
                        'layer_name': 't',
                    }],
                })
                map_options.update({
                    'time_slider': True,
                    'loop': True,
                })
            bounds = [] if has_zoom else [[options['north'], options['east']],
                                          [options['south'], options['west']]]

            content = self._get_iframe_srcdoc(
                config=config,
                bounds=bounds,
                options=options,
                map_options=map_options,
                top_layer_url=top_basemap_layer_url(layers)
            )

            img_html = html
            html = (
                '<iframe srcdoc="{content}" width="{width}" height="{height}">'
                '  Preview image: {img_html}'
                '</iframe>'
            ).format(content=utils.safe_quotes(content),
                     width=size[0],
                     height=size[1],
                     img_html=img_html)
            return HTML(html)
        elif HAS_MATPLOTLIB:
            raw_data = mpi.imread(static_url, format='png')
            if ax is None:
                dpi = mpi.rcParams['figure.dpi']
                mpl_size = (size[0] / dpi, size[1] / dpi)
                fig = plt.figure(figsize=mpl_size, dpi=dpi, frameon=False)
                fig.subplots_adjust(left=0, right=1, top=1, bottom=0)
                ax = plt.gca()
            ax.imshow(raw_data)
            ax.axis('off')
            return ax
        else:
            return Image(url=static_url,
                         embed=True,
                         format='png',
                         width=size[0],
                         height=size[1],
                         metadata=dict(origin_url=static_url))

    def _geom_type(self, source):
        """gets geometry type(s) of specified layer"""
        if isinstance(source, AbstractLayer):
            query = source.orig_query
        else:
            query = 'SELECT * FROM "{table}"'.format(table=source)
        resp = self.sql_client.send(
            utils.minify_sql((
                'SELECT',
                '    CASE WHEN ST_GeometryType(the_geom)',
                '               in (\'ST_Point\', \'ST_MultiPoint\')',
                '         THEN \'point\'',
                '         WHEN ST_GeometryType(the_geom)',
                '              in (\'ST_LineString\', \'ST_MultiLineString\')',
                '         THEN \'line\'',
                '         WHEN ST_GeometryType(the_geom)',
                '              in (\'ST_Polygon\', \'ST_MultiPolygon\')',
                '         THEN \'polygon\'',
                '         ELSE null END AS geom_type,',
                '    count(*) as cnt',
                'FROM ({query}) AS _wrap',
                'WHERE the_geom IS NOT NULL',
                'GROUP BY 1',
                'ORDER BY 2 DESC',
            )).format(query=query),
            **DEFAULT_SQL_ARGS)
        if resp['total_rows'] > 1:
            warn('There are multiple geometry types in {query}: '
                 '{geoms}. Styling by `{common_geom}`, the most common'.format(
                     query=query,
                     geoms=','.join(g['geom_type'] for g in resp['rows']),
                     common_geom=resp['rows'][0]['geom_type']))
        elif resp['total_rows'] == 0:
            raise ValueError('No geometry for layer. Check all layer tables '
                             'and queries to ensure there are geometries.')
        return resp['rows'][0]['geom_type']

    def data_boundaries(self, boundary=None, region=None, decode_geom=False,
                        timespan=None, include_nonclipped=False):
        """
        Find all boundaries available for the world or a `region`. If
        `boundary` is specified, get all available boundary polygons for the
        region specified (if any). This method is espeically useful for getting
        boundaries for a region and, with :py:meth:`CartoContext.data
        <cartoframes.context.CartoContext.data>` and
        :py:meth:`CartoContext.data_discovery
        <cartoframes.context.CartoContext.data_discovery>`, getting tables of
        geometries and the corresponding raw measures. For example, if you want
        to analyze how median income has changed in a region (see examples
        section for more).

        Examples:

            Find all boundaries available for Australia. The columns
            `geom_name` gives us the name of the boundary and `geom_id`
            is what we need for the `boundary` argument.

            .. code:: python

                import cartoframes
                cc = cartoframes.CartoContext('base url', 'api key')
                au_boundaries = cc.data_boundaries(region='Australia')
                au_boundaries[['geom_name', 'geom_id']]

            Get the boundaries for Australian Postal Areas and map them.

            .. code:: python

                from cartoframes import Layer
                au_postal_areas = cc.data_boundaries(boundary='au.geo.POA')
                cc.write(au_postal_areas, 'au_postal_areas')
                cc.map(Layer('au_postal_areas'))

            Get census tracts around Idaho Falls, Idaho, USA, and add median
            income from the US census. Without limiting the metadata, we get
            median income measures for each census in the Data Observatory.

            .. code:: python

                cc = cartoframes.CartoContext('base url', 'api key')
                # will return DataFrame with columns `the_geom` and `geom_ref`
                tracts = cc.data_boundaries(
                    boundary='us.census.tiger.census_tract',
                    region=[-112.096642,43.429932,-111.974213,43.553539])
                # write geometries to a CARTO table
                cc.write(tracts, 'idaho_falls_tracts')
                # gather metadata needed to look up median income
                median_income_meta = cc.data_discovery(
                    'idaho_falls_tracts',
                    keywords='median income',
                    boundaries='us.census.tiger.census_tract')
                # get median income data and original table as new dataframe
                idaho_falls_income = cc.data(
                    'idaho_falls_tracts',
                    median_income_meta,
                    how='geom_refs')
                # overwrite existing table with newly-enriched dataframe
                cc.write(idaho_falls_income,
                         'idaho_falls_tracts',
                         overwrite=True)

        Args:
            boundary (str, optional): Boundary identifier for the boundaries
              that are of interest. For example, US census tracts have a
              boundary ID of ``us.census.tiger.census_tract``, and Brazilian
              Municipios have an ID of ``br.geo.municipios``. Find IDs by
              running :py:meth:`CartoContext.data_boundaries
              <cartoframes.context.CartoContext.data_boundaries>`
              without any arguments, or by looking in the `Data Observatory
              catalog <http://cartodb.github.io/bigmetadata/>`__.
            region (str, optional): Region where boundary information or,
              if `boundary` is specified, boundary polygons are of interest.
              `region` can be one of the following:

                - table name (str): Name of a table in user's CARTO account
                - bounding box (list of float): List of four values (two
                  lng/lat pairs) in the following order: western longitude,
                  southern latitude, eastern longitude, and northern latitude.
                  For example, Switzerland fits in
                  ``[5.9559111595,45.8179931641,10.4920501709,47.808380127]``
            timespan (str, optional): Specific timespan to get geometries from.
              Defaults to use the most recent. See the Data Observatory catalog
              for more information.
            decode_geom (bool, optional): Whether to return the geometries as
              Shapely objects or keep them encoded as EWKB strings. Defaults
              to False.
            include_nonclipped (bool, optional): Optionally include
              non-shoreline-clipped boundaries. These boundaries are the raw
              boundaries provided by, for example, US Census Tiger.

        Returns:
            pandas.DataFrame: If `boundary` is specified, then all available
            boundaries and accompanying `geom_refs` in `region` (or the world
            if `region` is ``None`` or not specified) are returned. If
            `boundary` is not specified, then a DataFrame of all available
            boundaries in `region` (or the world if `region` is ``None``)
        """
        # TODO: create a function out of this?
        if isinstance(region, str):
            # see if it's a table
            try:
                geom_type = self._geom_type(region)
                if geom_type in ('point', 'line', ):
                    bounds = ('(SELECT ST_ConvexHull(ST_Collect(the_geom)) '
                              'FROM {table})').format(table=region)
                else:
                    bounds = ('(SELECT ST_Union(the_geom) '
                              'FROM {table})').format(table=region)
            except CartoException:
                # see if it's a Data Obs region tag
                regionsearch = '"geom_tags"::text ilike \'%{}%\''.format(
                    get_countrytag(region))
                bounds = 'ST_MakeEnvelope(-180.0, -85.0, 180.0, 85.0, 4326)'
        elif isinstance(region, collections.Iterable):
            if len(region) != 4:
                raise ValueError(
                    '`region` should be a list of the geographic bounds of a '
                    'region in the following order: western longitude, '
                    'southern latitude, eastern longitude, and northern '
                    'latitude. For example, Switerland fits in '
                    '``[5.9559111595,45.8179931641,10.4920501709,'
                    '47.808380127]``.')
            bounds = ('ST_MakeEnvelope({0}, {1}, {2}, {3}, 4326)').format(
                *region)
        elif region is None:
            bounds = 'ST_MakeEnvelope(-180.0, -85.0, 180.0, 85.0, 4326)'
        else:
            raise ValueError('`region` must be a str, a list of two lng/lat '
                             'pairs, or ``None`` (which defaults to the '
                             'world)')
        if include_nonclipped:
            clipped = None
        else:
            clipped = (r"(geom_id ~ '^us\.census\..*_clipped$' OR "
                       r"geom_id !~ '^us\.census\..*')")

        if boundary is None:
            regionsearch = locals().get('regionsearch')
            filters = ' AND '.join(r for r in [regionsearch, clipped] if r)
            query = utils.minify_sql((
                'SELECT *',
                'FROM OBS_GetAvailableGeometries(',
                '  {bounds}, null, null, null, {timespan})',
                '{filters}')).format(
                    bounds=bounds,
                    timespan=utils.pgquote(timespan),
                    filters='WHERE {}'.format(filters) if filters else '')
            return self.fetch(query, decode_geom=True)

        query = utils.minify_sql((
            'SELECT the_geom, geom_refs',
            'FROM OBS_GetBoundariesByGeometry(',
            '    {bounds},',
            '    {boundary},',
            '    {time})', )).format(
                bounds=bounds,
                boundary=utils.pgquote(boundary),
                time=utils.pgquote(timespan))
        return self.fetch(query, decode_geom=decode_geom)

    def data_discovery(self, region, keywords=None, regex=None, time=None,
                       boundaries=None, include_quantiles=False):
        """Discover Data Observatory measures. This method returns the full
        Data Observatory metadata model for each measure or measures that
        match the conditions from the inputs. The full metadata in each row
        uniquely defines a measure based on the timespan, geographic
        resolution, and normalization (if any). Read more about the metadata
        response in `Data Observatory
        <https://carto.com/docs/carto-engine/data/measures-functions/#obs_getmetaextent-geometry-metadata-json-max_timespan_rank-max_score_rank-target_geoms>`__
        documentation.

        Internally, this method finds all measures in `region` that match the
        conditions set in `keywords`, `regex`, `time`, and `boundaries` (if
        any of them are specified). Then, if `boundaries` is not specified, a
        geographical resolution for that measure will be chosen subject to the
        type of region specified:

          1. If `region` is a table name, then a geographical resolution that
             is roughly equal to `region size / number of subunits`.
          2. If `region` is a country name or bounding box, then a geographical
             resolution will be chosen roughly equal to `region size / 500`.

        Since different measures are in some geographic resolutions and not
        others, different geographical resolutions for different measures are
        oftentimes returned.

        .. tip::

            To remove the guesswork in how geographical resolutions are
            selected, specify one or more boundaries in `boundaries`. See
            the boundaries section for each region in the `Data Observatory
            catalog <http://cartodb.github.io/bigmetadata/>`__.

        The metadata returned from this method can then be used to create raw
        tables or for augmenting an existing table from these measures using
        :py:meth:`CartoContext.data <cartoframes.context.CartoContext.data>`.
        For the full Data Observatory catalog, visit
        https://cartodb.github.io/bigmetadata/. When working with the metadata
        DataFrame returned from this method, be careful to only remove rows not
        columns as `CartoContext.data <cartoframes.context.CartoContext.data>`
        generally needs the full metadata.

        .. note::
            Narrowing down a discovery query using the `keywords`, `regex`, and
            `time` filters is important for getting a manageable metadata
            set. Besides there being a large number of measures in the DO, a
            metadata response has acceptable combinations of measures with
            demonimators (normalization and density), and the same measure from
            other years.

            For example, setting the region to be United States counties with
            no filter values set will result in many thousands of measures.

        Examples:

            Get all European Union measures that mention ``freight``.

            .. code::

                meta = cc.data_discovery('European Union',
                                         keywords='freight',
                                         time='2010')
                print(meta['numer_name'].values)

        Arguments:
            region (str or list of float): Information about the region of
              interest. `region` can be one of three types:

                - region name (str): Name of region of interest. Acceptable
                  values are limited to: 'Australia', 'Brazil', 'Canada',
                  'European Union', 'France', 'Mexico', 'Spain',
                  'United Kingdom', 'United States'.
                - table name (str): Name of a table in user's CARTO account
                  with geometries. The region will be the bounding box of
                  the table.

                  .. Note:: If a table name is also a valid Data Observatory
                      region name, the Data Observatory name will be chosen
                      over the table.

                - bounding box (list of float): List of four values (two
                  lng/lat pairs) in the following order: western longitude,
                  southern latitude, eastern longitude, and northern latitude.
                  For example, Switzerland fits in
                  ``[5.9559111595,45.8179931641,10.4920501709,47.808380127]``

                .. Note:: Geometry levels are generally chosen by subdividing
                    the region into the next smallest administrative unit. To
                    override this behavior, specify the `boundaries` flag. For
                    example, set `boundaries` to
                    ``'us.census.tiger.census_tract'`` to choose US census
                    tracts.

            keywords (str or list of str, optional): Keyword or list of
              keywords in measure description or name. Response will be matched
              on all keywords listed (boolean `or`).
            regex (str, optional): A regular expression to search the measure
              descriptions and names. Note that this relies on PostgreSQL's
              case insensitive operator ``~*``. See `PostgreSQL docs
              <https://www.postgresql.org/docs/9.5/static/functions-matching.html>`__
              for more information.
            boundaries (str or list of str, optional): Boundary or list of
              boundaries that specify the measure resolution. See the
              boundaries section for each region in the `Data Observatory
              catalog <http://cartodb.github.io/bigmetadata/>`__.
            include_quantiles (bool, optional): Include quantiles calculations
              which are a calculation of how a measure compares to all measures
              in the full dataset. Defaults to ``False``. If ``True``,
              quantiles columns will be returned for each column which has it
              pre-calculated.

        Returns:
            pandas.DataFrame: A dataframe of the complete metadata model for
            specific measures based on the search parameters.

        Raises:
            ValueError: If `region` is a :obj:`list` and does not consist of
              four elements, or if `region` is not an acceptable region
            CartoException: If `region` is not a table in user account
        """
        if isinstance(region, str):
            try:
                # see if it's a DO region, nest in {}
                countrytag = '\'{{{0}}}\''.format(
                    get_countrytag(region))
                boundary = ('SELECT ST_MakeEnvelope(-180.0, -85.0, 180.0, '
                            '85.0, 4326) AS env, 500::int AS cnt')
            except ValueError:
                # TODO: make this work for general queries
                # see if it's a table
                self.sql_client.send(
                    'EXPLAIN SELECT * FROM {}'.format(region))
                boundary = (
                    'SELECT ST_SetSRID(ST_Extent(the_geom), 4326) AS env, '
                    'count(*)::int AS cnt FROM {table_name}').format(
                        table_name=region)
        elif isinstance(region, collections.Iterable):
            if len(region) != 4:
                raise ValueError(
                    '`region` should be a list of the geographic bounds of a '
                    'region in the following order: western longitude, '
                    'southern latitude, eastern longitude, and northern '
                    'latitude. For example, Switerland fits in '
                    '``[5.9559111595,45.8179931641,10.4920501709,'
                    '47.808380127]``.'
                )
            boundary = ('SELECT ST_MakeEnvelope({0}, {1}, {2}, {3}, 4326) AS '
                        'env, 500::int AS cnt'.format(*region))

        if locals().get('countrytag') is None:
            countrytag = 'null'

        if keywords:
            if isinstance(keywords, str):
                keywords = [keywords, ]
            kwsearch = ' OR '.join(
                ('numer_description ILIKE \'%{kw}%\' OR '
                 'numer_name ILIKE \'%{kw}%\'').format(kw=kw)
                for kw in keywords)
            kwsearch = '({})'.format(kwsearch)

        if regex:
            regexsearch = ('(numer_description ~* {regex} OR numer_name '
                           '~* {regex})').format(regex=utils.pgquote(regex))

        if keywords or regex:
            subjectfilters = '{kw} {op} {regex}'.format(
                kw=kwsearch if keywords else '',
                op='OR' if (keywords and regex) else '',
                regex=regexsearch if regex else '').strip()
        else:
            subjectfilters = ''

        if isinstance(time, str) or time is None:
            time = [time, ]
        if isinstance(boundaries, str) or boundaries is None:
            boundaries = [boundaries, ]

        if all(time) and all(boundaries):
            bt_filters = 'valid_geom AND valid_timespan'
        elif all(time) or all(boundaries):
            bt_filters = 'valid_geom' if all(boundaries) else 'valid_timespan'
        else:
            bt_filters = ''

        if bt_filters and subjectfilters:
            filters = 'WHERE ({s}) AND ({bt})'.format(
                s=subjectfilters, bt=bt_filters)
        elif bt_filters or subjectfilters:
            filters = 'WHERE {f}'.format(f=subjectfilters or bt_filters)
        else:
            filters = ''

        quantiles = ('WHERE numer_aggregate <> \'quantile\''
                     if not include_quantiles else '')

        numer_query = utils.minify_sql((
            'SELECT',
            '    numer_id,',
            '    {geom_id} AS geom_id,',
            '    {timespan} AS numer_timespan,',
            '    {normalization} AS normalization',
            '  FROM',
            '    OBS_GetAvailableNumerators(',
            '        (SELECT env FROM envelope),',
            '        {countrytag},',
            '        null,',  # denom_id
            '        {geom_id},',
            '        {timespan})',
            '{filters}', )).strip()

        # query all numerators for all `time`, `boundaries`, and raw/derived
        numers = '\nUNION\n'.join(
            numer_query.format(
                timespan=utils.pgquote(t),
                geom_id=utils.pgquote(b),
                normalization=utils.pgquote(n),
                countrytag=countrytag,
                filters=filters)
            for t in time
            for b in boundaries
            for n in ('predenominated', None))

        query = utils.minify_sql((
            'WITH envelope AS (',
            '    {boundary}',
            '), numers AS (',
            '  {numers}',
            ')',
            'SELECT *',
            'FROM json_to_recordset(',
            '    (SELECT OBS_GetMeta(',
            '        envelope.env,',
            '        json_agg(numers),',
            '        10, 10, envelope.cnt',
            '    ) AS meta',
            'FROM numers, envelope',
            'GROUP BY env, cnt)) as data(',
            '    denom_aggregate text, denom_colname text,',
            '    denom_description text, denom_geomref_colname text,',
            '    denom_id text, denom_name text, denom_reltype text,',
            '    denom_t_description text, denom_tablename text,',
            '    denom_type text, geom_colname text, geom_description text,',
            '    geom_geomref_colname text, geom_id text, geom_name text,',
            '    geom_t_description text, geom_tablename text,',
            '    geom_timespan text, geom_type text, id numeric,',
            '    max_score_rank text, max_timespan_rank text,',
            '    normalization text, num_geoms numeric, numer_aggregate text,',
            '    numer_colname text, numer_description text,',
            '    numer_geomref_colname text, numer_id text,',
            '    numer_name text, numer_t_description text,',
            '    numer_tablename text, numer_timespan text,',
            '    numer_type text, score numeric, score_rank numeric,',
            '    score_rownum numeric, suggested_name text,',
            '    target_area text, target_geoms text, timespan_rank numeric,',
            '    timespan_rownum numeric)',
            '{quantiles}', )).format(
                boundary=boundary,
                numers=numers,
                quantiles=quantiles).strip()
        self._debug_print(query=query)
        return self.fetch(query, decode_geom=True)

    def data(self, table_name, metadata, persist_as=None, how='the_geom'):
        """Get an augmented CARTO dataset with `Data Observatory
        <https://carto.com/data-observatory>`__ measures. Use
        `CartoContext.data_discovery
        <#context.CartoContext.data_discovery>`__ to search for available
        measures, or see the full `Data Observatory catalog
        <https://cartodb.github.io/bigmetadata/index.html>`__. Optionally
        persist the data as a new table.

        Example:
            Get a DataFrame with Data Observatory measures based on the
            geometries in a CARTO table.

            .. code::

                cc = cartoframes.CartoContext(BASEURL, APIKEY)
                median_income = cc.data_discovery('transaction_events',
                                                  regex='.*median income.*',
                                                  time='2011 - 2015')
                df = cc.data('transaction_events',
                             median_income)

            Pass in cherry-picked measures from the Data Observatory catalog.
            The rest of the metadata will be filled in, but it's important to
            specify the geographic level as this will not show up in the column
            name.

            .. code::

                median_income = [{'numer_id': 'us.census.acs.B19013001',
                                  'geom_id': 'us.census.tiger.block_group',
                                  'numer_timespan': '2011 - 2015'}]
                df = cc.data('transaction_events', median_income)

        Args:
            table_name (str): Name of table on CARTO account that Data
                Observatory measures are to be added to.
            metadata (pandas.DataFrame): List of all measures to add to
                `table_name`. See :py:meth:`CartoContext.data_discovery
                <cartoframes.context.CartoContext.data_discovery>` outputs
                for a full list of metadata columns.
            persist_as (str, optional): Output the results of augmenting
                `table_name` to `persist_as` as a persistent table on CARTO.
                Defaults to ``None``, which will not create a table.
            how (str, optional): **Not fully implemented**. Column name for
                identifying the geometry from which to fetch the data. Defaults
                to `the_geom`, which results in measures that are spatially
                interpolated (e.g., a neighborhood boundary's population will
                be calculated from underlying census tracts). Specifying a
                column that has the geometry identifier (for example, GEOID for
                US Census boundaries), results in measures directly from the
                Census for that GEOID but normalized how it is specified in the
                metadata.

        Returns:
            pandas.DataFrame: A DataFrame representation of `table_name` which
            has new columns for each measure in `metadata`.

        Raises:
            NameError: If the columns in `table_name` are in the
              ``suggested_name`` column of `metadata`.
            ValueError: If metadata object is invalid or empty, or if the
              number of requested measures exceeds 50.
            CartoException: If user account consumes all of Data Observatory
              quota
        """
        # if how != 'the_geom':
        #   raise NotImplementedError('Data gathering currently only works if '
        #                             'a geometry is present')
        if isinstance(metadata, pd.DataFrame):
            _meta = metadata.copy().reset_index()
        elif isinstance(metadata, collections.Iterable):
            query = utils.minify_sql((
                'WITH envelope AS (',
                '  SELECT',
                '    ST_SetSRID(ST_Extent(the_geom)::geometry, 4326) AS env,',
                '    count(*)::int AS cnt',
                '  FROM {table_name}',
                ')',
                'SELECT *',
                '  FROM json_to_recordset(',
                '      (SELECT OBS_GetMeta(',
                '          envelope.env,',
                '          (\'{meta}\')::json,',
                '          10, 1, envelope.cnt',
                '      ) AS meta',
                '  FROM envelope',
                '  GROUP BY env, cnt)) as data(',
                '      denom_aggregate text, denom_colname text,',
                '      denom_description text, denom_geomref_colname text,',
                '      denom_id text, denom_name text, denom_reltype text,',
                '      denom_t_description text, denom_tablename text,',
                '      denom_type text, geom_colname text,',
                '      geom_description text,geom_geomref_colname text,',
                '      geom_id text, geom_name text, geom_t_description text,',
                '      geom_tablename text, geom_timespan text,',
                '      geom_type text, id numeric, max_score_rank text,',
                '      max_timespan_rank text, normalization text, num_geoms',
                '      numeric,numer_aggregate text, numer_colname text,',
                '      numer_description text, numer_geomref_colname text,',
                '      numer_id text, numer_name text, numer_t_description',
                '      text, numer_tablename text, numer_timespan text,',
                '      numer_type text, score numeric, score_rank numeric,',
                '      score_rownum numeric, suggested_name text,',
                '      target_area text, target_geoms text, timespan_rank',
                '      numeric, timespan_rownum numeric)',
            )).format(table_name=table_name,
                      meta=json.dumps(metadata).replace('\'', '\'\''))
            _meta = self.fetch(query)

        if _meta.shape[0] == 0:
            raise ValueError('There are no valid metadata entries. Check '
                             'inputs.')
        elif _meta.shape[0] > 50:
            raise ValueError('The number of metadata entries exceeds 50. Tip: '
                             'If `metadata` is a pandas.DataFrame, iterate '
                             'over this object using `metadata.groupby`. If '
                             'it is a list, iterate over chunks of it. Then '
                             'combine resulting DataFrames using '
                             '`pandas.concat`')

        # get column names except the_geom_webmercator
        dataset = Dataset.from_table(table_name, context=self)
        table_columns = dataset.get_table_column_names(exclude=['the_geom_webmercator'])

        names = {}
        for suggested in _meta['suggested_name']:
            if suggested in table_columns:
                names[suggested] = utils.unique_colname(suggested, table_columns)
                warn(
                    '{s0} was augmented as {s1} because of name '
                    'collision'.format(s0=suggested, s1=names[suggested])
                )
            else:
                names[suggested] = suggested

        # drop description columns to lighten the query
        meta_columns = _meta.columns.values
        drop_columns = []
        for meta_column in meta_columns:
            if meta_column.endswith('_description'):
                drop_columns.append(meta_column)

        if len(drop_columns) > 0:
            _meta.drop(drop_columns, axis=1, inplace=True)

        cols = ', '.join(
            '(data->{n}->>\'value\')::{pgtype} AS {col}'.format(
                n=row[0],
                pgtype=row[1]['numer_type'],
                col=names[row[1]['suggested_name']])
            for row in _meta.iterrows())
        query = utils.minify_sql((
            'SELECT {table_cols}, {cols}',
            '  FROM OBS_GetData(',
            '       (SELECT array_agg({how})',
            '        FROM "{tablename}"),',
            '       (SELECT \'{meta}\'::json)) as m,',
            '       {tablename} as t',
            ' WHERE t."{rowid}" = m.id',)).format(
                how=('(the_geom, cartodb_id)::geomval'
                     if how == 'the_geom' else how),
                tablename=table_name,
                rowid='cartodb_id' if how == 'the_geom' else how,
                cols=cols,
                table_cols=','.join('t.{}'.format(c) for c in table_columns),
                meta=_meta.to_json(orient='records').replace('\'', '\'\''))

<<<<<<< HEAD
        if persist_as:
            dataset = Dataset.from_query(query, context=self)
            dataset.table_name = persist_as
            dataset.upload()
            result = dataset.download(decode_geom=True)
        else:
            result = self.fetch(query, decode_geom=True)

        return result
=======
        return self.query(query, table_name=persist_as, decode_geom=False, is_select=True)
>>>>>>> 5bd38b59

    def _auth_send(self, relative_path, http_method, **kwargs):
        self._debug_print(relative_path=relative_path,
                          http_method=http_method,
                          kwargs=kwargs)
        res = self.auth_client.send(relative_path, http_method, **kwargs)
        if isinstance(res.content, str):
            return json.loads(res.content)
        try:
            return json.loads(res.content.decode('utf-8'))
        except json.JSONDecodeError as err:
            raise CartoException(err)

    def _check_query(self, query, style_cols=None):
        """Checks if query from Layer or QueryLayer is valid"""
        try:
            self.sql_client.send(
                utils.minify_sql((
                    'EXPLAIN',
                    'SELECT',
                    '  {style_cols}{comma}',
                    '  the_geom, the_geom_webmercator',
                    'FROM ({query}) _wrap;',
                )).format(query=query,
                          comma=',' if style_cols else '',
                          style_cols=(','.join(style_cols)
                                      if style_cols else '')),
                do_post=False)
        except Exception as err:
            raise ValueError(('Layer query `{query}` and/or style column(s) '
                              '{cols} are not valid: {err}.'
                              '').format(query=query,
                                         cols=', '.join(['`{}`'.format(c)
                                                         for c in style_cols]),
                                         err=err))

    def _send_map_template(self, layers, has_zoom):
        map_name = get_map_name(layers, has_zoom=has_zoom)
        if map_name not in self._map_templates:
            resp = self._auth_send(
                'api/v1/map/named', 'POST',
                headers={'Content-Type': 'application/json'},
                data=get_map_template(layers, has_zoom=has_zoom))
            if 'errors' in resp:
                resp = self._auth_send(
                    'api/v1/map/named/{}'.format(map_name),
                    'PUT',
                    headers={'Content-Type': 'application/json'},
                    data=get_map_template(layers, has_zoom=has_zoom))
                if 'errors' in resp:
                    raise CartoException(resp)

            self._map_templates[map_name] = True
        return map_name

    def _get_iframe_srcdoc(self, config, bounds, options, map_options,
                           top_layer_url=None):
        if not hasattr(self, '_srcdoc') or self._srcdoc is None:
            html_template = os.path.join(
                os.path.dirname(__file__),
                'assets',
                'cartoframes.html')
            with open(html_template, 'r') as html_file:
                self._srcdoc = html_file.read()

        return (self._srcdoc
                .replace('@@CONFIG@@', json.dumps(config))
                .replace('@@BOUNDS@@', json.dumps(bounds))
                .replace('@@OPTIONS@@', json.dumps(map_options))
                .replace('@@LABELS@@', top_layer_url or '')
                .replace('@@ZOOM@@', str(options.get('zoom', 3)))
                .replace('@@LAT@@', str(options.get('lat', 0)))
                .replace('@@LNG@@', str(options.get('lng', 0))))

    def _get_bounds(self, layers):
        """Return the bounds of all data layers involved in a cartoframes map.

        Args:
            layers (list): List of cartoframes layers. See `cartoframes.layers`
                for all types.

        Returns:
            dict: Dictionary of northern, southern, eastern, and western bounds
                of the superset of data layers. Keys are `north`, `south`,
                `east`, and `west`. Units are in WGS84.
        """
        extent_query = ('SELECT ST_EXTENT(the_geom) AS the_geom '
                        'FROM ({query}) AS t{idx}\n')
        union_query = 'UNION ALL\n'.join(
            [extent_query.format(query=layer.orig_query, idx=idx)
             for idx, layer in enumerate(layers)
             if not layer.is_basemap])

        extent = self.sql_client.send(
            utils.minify_sql((
                'SELECT',
                '    ST_XMIN(ext) AS west,',
                '    ST_YMIN(ext) AS south,',
                '    ST_XMAX(ext) AS east,',
                '    ST_YMAX(ext) AS north',
                'FROM (',
                '    SELECT ST_Extent(the_geom) AS ext',
                '    FROM ({union_query}) AS _wrap1',
                ') AS _wrap2',
            )).format(union_query=union_query),
            do_post=False)

        return extent['rows'][0]

    def _debug_print(self, **kwargs):
        if self._verbose <= 0:
            return

        for key, value in utils.dict_items(kwargs):
            if isinstance(value, requests.Response):
                str_value = ("status_code: {status_code}, "
                             "content: {content}").format(
                                 status_code=value.status_code,
                                 content=value.content)
            else:
                str_value = str(value)
            if self._verbose < 2 and len(str_value) > 300:
                str_value = '{}\n\n...\n\n{}'.format(str_value[:250],
                                                     str_value[-50:])
            print('{key}: {value}'.format(key=key,
                                          value=str_value))<|MERGE_RESOLUTION|>--- conflicted
+++ resolved
@@ -30,12 +30,8 @@
                    get_map_template, top_basemap_layer_url)
 from .analysis import Table
 from .__version__ import __version__
-<<<<<<< HEAD
-from .dataset import Dataset, recursive_read, postprocess_dataframe, get_columns
-=======
 from .columns import dtypes, date_columns_names
-from .datasets import Dataset, recursive_read, _decode_geom, get_columns
->>>>>>> 5bd38b59
+from .dataset import Dataset, recursive_read, _decode_geom, get_columns
 
 if sys.version_info >= (3, 0):
     from urllib.parse import urlparse, urlencode
@@ -392,7 +388,6 @@
 
         raise CartoException('''The table `{}` doesn't exist'''.format(table_name))
 
-<<<<<<< HEAD
     def _check_import(self, import_id):
         """Check the status of an Import API job"""
 
@@ -452,8 +447,6 @@
                     self.delete(import_job_table_name)
         return table_name
 
-=======
->>>>>>> 5bd38b59
     def sync(self, dataframe, table_name):
         """Depending on the size of the DataFrame or CARTO table, perform
         granular operations on a DataFrame to only update the changed cells
@@ -1635,19 +1628,7 @@
                 table_cols=','.join('t.{}'.format(c) for c in table_columns),
                 meta=_meta.to_json(orient='records').replace('\'', '\'\''))
 
-<<<<<<< HEAD
-        if persist_as:
-            dataset = Dataset.from_query(query, context=self)
-            dataset.table_name = persist_as
-            dataset.upload()
-            result = dataset.download(decode_geom=True)
-        else:
-            result = self.fetch(query, decode_geom=True)
-
-        return result
-=======
         return self.query(query, table_name=persist_as, decode_geom=False, is_select=True)
->>>>>>> 5bd38b59
 
     def _auth_send(self, relative_path, http_method, **kwargs):
         self._debug_print(relative_path=relative_path,
