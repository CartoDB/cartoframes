--- conflicted
+++ resolved
@@ -24,13 +24,9 @@
 from cartoframes.dataobs import get_countrytag
 from cartoframes import utils
 from cartoframes.layer import BaseMap, AbstractLayer
-<<<<<<< HEAD
-from cartoframes.maps import non_basemap_layers, get_map_name, get_map_template
-from cartoframes.analysis import Table
-=======
 from cartoframes.maps import (non_basemap_layers, get_map_name,
                               get_map_template, top_basemap_layer_url)
->>>>>>> 2c5dec5c
+from cartoframes.analysis import Table
 from cartoframes.__version__ import __version__
 
 if sys.version_info >= (3, 0):
