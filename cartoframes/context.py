"""CartoContext and BatchJobStatus classes"""
import json
import os
import random
import sys
import time
import collections
import binascii as ba
from warnings import warn

import requests
import IPython
import pandas as pd
from tqdm import tqdm

from carto.auth import APIKeyAuthClient
from carto.sql import SQLClient, BatchSQLClient
from carto.exceptions import CartoException

from .credentials import Credentials
<<<<<<< HEAD
from .utils import dict_items, normalize_colnames, norm_colname, geom_conv
=======
from .utils import (dict_items, normalize_colnames, norm_colname,
                    importify_params, join_url)
>>>>>>> 3b5a5761
from .layer import BaseMap
from .maps import non_basemap_layers, get_map_name, get_map_template

if sys.version_info >= (3, 0):
    from urllib.parse import urlparse, urlencode
else:
    from urlparse import urlparse
    from urllib import urlencode
try:
    import matplotlib.image as mpi
    import matplotlib.pyplot as plt
    # set dpi based on CARTO Static Maps API dpi
    mpi.rcParams['figure.dpi'] = 72.0
except (ImportError, RuntimeError):
    mpi = None
    plt = None
HAS_MATPLOTLIB = plt is not None

# Choose constant to avoid overview generation which are triggered at a
# half million rows
MAX_IMPORT_ROWS = 499999

# threshold for using batch sql api or not for geometry creation
MAX_ROWS_LNGLAT = 100000


class CartoContext(object):
    """CartoContext class for authentication with CARTO and high-level operations
    such as reading tables from CARTO into dataframes, writing dataframes to
    CARTO tables, and creating custom maps from dataframes and CARTO tables.
    Future methods interact with CARTO's services like
    `Data Observatory <https://carto.com/data-observatory>`__, and `routing,
    geocoding, and isolines <https://carto.com/location-data-services/>`__.

    Manages connections with CARTO for data and map operations. Modeled
    after `SparkContext
    <https://jaceklaskowski.gitbooks.io/mastering-apache-spark/content/spark-sparkcontext.html>`__.

    Example:
        Create a CartoContext object::

            import cartoframes
            cc = cartoframes.CartoContext(BASEURL, APIKEY)

    Attrs:
        creds (cartoframes.Credentials): :obj:`Credentials` instance

    Args:
        base_url (str): Base URL of CARTO user account. Cloud-based accounts
            are of the form ``https://{username}.carto.com`` (e.g.,
            https://eschbacher.carto.com for user ``eschbacher``). On-premises
            installation users should ask their admin.
        api_key (str): CARTO API key.
        session (requests.Session, optional): requests session. See `requests
            documentation
            <http://docs.python-requests.org/en/master/user/advanced/>`__
            for more information.
        verbose (bool, optional): Output underlying process states (True), or
            suppress (False, default)

    Returns:
        :obj:`CartoContext`: A CartoContext object that is authenticated
        against the user's CARTO account.
    """
    def __init__(self, base_url=None, api_key=None, creds=None, session=None,
                 verbose=0):

        self.creds = Credentials(creds=creds, key=api_key, base_url=base_url)
        self.auth_client = APIKeyAuthClient(base_url=self.creds.base_url(),
                                            api_key=self.creds.key(),
                                            session=session)
        self.sql_client = SQLClient(self.auth_client)
        self.creds.username(self.auth_client.username)
        self.is_org = self._is_org_user()

        self._map_templates = {}
        self._srcdoc = None
        self._verbose = verbose

    def _is_org_user(self):
        """Report whether user is in a multiuser CARTO organization or not"""
        res = self.sql_client.send('SHOW search_path')

        paths = [p.strip() for p in res['rows'][0]['search_path'].split(',')]
        # is an org user if first item is not `public`
        return paths[0] != 'public'

    def read(self, table_name, limit=None, index='cartodb_id',
             decode_geom=False):
        """Read tables from CARTO into pandas DataFrames.

        Example:
            .. code:: python

                import cartoframes
                cc = cartoframes.CartoContext(BASEURL, APIKEY)
                df = cc.read('acadia_biodiversity')

        Args:
            table_name (str): Name of table in user's CARTO account.
            limit (int, optional): Read only ``limit`` lines from
                ``table_name``. Defaults to `None`, which reads the full table.
            index (str, optional): Not currently in use.

        Returns:
            pandas.DataFrame: DataFrame representation of `table_name` from
            CARTO.
        """
        query = 'SELECT * FROM "{table_name}"'.format(table_name=table_name)
        if limit is not None:
            if isinstance(limit, int) and (limit >= 0):
                query += ' LIMIT {limit}'.format(limit=limit)
            else:
                raise ValueError("`limit` parameter must an integer >= 0")

        return self.query(query, decode_geom=decode_geom)

    def write(self, df, table_name, temp_dir='/tmp', overwrite=False,
              lnglat=None, encode_geom=False, geom_col=None, **kwargs):
        """Write a DataFrame to a CARTO table.

        Example:
            Write a pandas DataFrame to CARTO.

            .. code:: python

                cc.write(df, 'brooklyn_poverty', overwrite=True)

            Scrape an HTML table from Wikipedia and send to CARTO with content
            guessing to create a geometry from the country column. This uses
            a CARTO Import API param `content_guessing` parameter.

            .. code:: python

                url = 'https://en.wikipedia.org/wiki/List_of_countries_by_life_expectancy'
                df = pd.read_html(url, header=0)[0]
                cc.write(df, 'life_expectancy', content_guessing=True)

        Args:
            df (pandas.DataFrame): DataFrame to write to ``table_name`` in user
                CARTO account
            table_name (str): Table to write ``df`` to in CARTO.
            temp_dir (str, optional): Directory for temporary storage of data
                that is sent to CARTO. Default is ``/tmp`` (Unix-like systems).
            overwrite (bool, optional): Behavior for overwriting ``table_name``
                if it exits on CARTO. Defaults to ``False``.
            lnglat (tuple, optional): lng/lat pair that can be used for
                creating a geometry on CARTO. Defaults to ``None``. In some
                cases, geometry will be created without specifying this. See
                CARTO's `Import API
                <https://carto.com/docs/carto-engine/import-api/standard-tables>`__
                for more information.
            encode_geom (bool, optional): Whether to write `geom_col` to CARTO
                as `the_geom`.
            geom_col (str, optional): The name of the column where geometry
                information is stored. Used in conjunction with `encode_geom`.
            kwargs: Keyword arguments from CARTO's Import API. See the `params
                listed in the documentation
                <https://carto.com/docs/carto-engine/import-api/standard-tables/#params>`__
                for more information. For example, when using
                `content_guessing='true'`, a column named 'countries' with
                country names will be used to generate polygons for each
                country. To avoid unintended consequences, avoid `file`, `url`,
                and other similar arguments.

        Returns:
            :obj:`BatchJobStatus` or None: If `lnglat` flag is set and the
            DataFrame has more than 100,000 rows, a :obj:`BatchJobStatus`
            instance is returned. Otherwise, None.
        """
        if encode_geom:
            _add_encoded_geom(df, geom_col)

        if not overwrite:
            # error if table exists and user does not want to overwrite
            self._table_exists(table_name)

        pgcolnames = normalize_colnames(df.columns)
        if table_name != norm_colname(table_name):
            table_name = norm_colname(table_name)
            warn('Table will be named `{}`'.format(table_name))
        if df.shape[0] > MAX_IMPORT_ROWS:
            # NOTE: schema is set using different method than in _set_schema
            # send placeholder table
            final_table_name = self._send_dataframe(df.iloc[0:0], table_name,
                                                    temp_dir, geom_col,
                                                    pgcolnames, kwargs)
            # send dataframe in batches, combine into placeholder table
            final_table_name = self._send_batches(df, table_name, temp_dir,
                                                  geom_col, pgcolnames, kwargs)
        else:
            final_table_name = self._send_dataframe(df, table_name, temp_dir,
                                                    geom_col, pgcolnames,
                                                    kwargs)
            self._set_schema(df, final_table_name, pgcolnames)

        # create geometry column from long/lats if requested
        if lnglat:
            query = '''
                    UPDATE "{table_name}"
                    SET the_geom = CDB_LatLng("{lat}"::numeric,
                                              "{lng}"::numeric);
                    SELECT CDB_TableMetadataTouch('{table_name}'::regclass);
                    '''.format(table_name=final_table_name,
                               lng=norm_colname(lnglat[0]),
                               lat=norm_colname(lnglat[1]))
            if df.shape[0] > MAX_ROWS_LNGLAT:
                batch_client = BatchSQLClient(self.auth_client)
                status = batch_client.create([query, ])
                tqdm.write(
                    'Table successfully written to CARTO: {table_url}\n'
                    '`the_geom` column is being populated from `{lnglat}`. '
                    'Check the status of the operation with:\n'
                    '    \033[1mBatchJobStatus(CartoContext(), \'{job_id}\''
                    ').status()\033[0m\n'
                    'or try reading the table from CARTO in a couple of '
                    'minutes.\n'
                    '\033[1mNote:\033[0m `CartoContext.map` will not work on '
                    'this table until its geometries are created.'.format(
                               table_url=join_url((self.creds.base_url(),
                                                   'dataset',
                                                   final_table_name, )),
                               job_id=status.get('job_id'),
                               lnglat=str(lnglat)))
                return BatchJobStatus(self, status)

            self.sql_client.send(query)

        tqdm.write('Table successfully written to CARTO: {table_url}'.format(
                       table_url=join_url((self.creds.base_url(),
                                           'dataset',
                                           final_table_name, ))))

    def delete(self, table_name):
        """Delete a table in user's CARTO account.

        Args:
            table_name (str): Table name to delete

        Returns:
            None
        """
        try:
            resp = self.auth_client.send(
                'api/v1/viz/{table_name}'.format(table_name=table_name),
                http_method='DELETE'
            )
            resp.raise_for_status()
        except requests.exceptions.HTTPError as err:
            warn('Failed to delete the following table from CARTO '
                 'account: `{table_name}`. ({err})'.format(
                     table_name=table_name,
                     err=err))
        return None

    def _table_exists(self, table_name):
        """Checks to see if table exists"""
        try:
            self.sql_client.send('''
                EXPLAIN SELECT * FROM "{table_name}"
                '''.format(table_name=table_name))
            raise NameError(
                'Table `{table_name}` already exists. '
                'Run with `overwrite=True` if you wish to replace the '
                'table.'.format(table_name=table_name))
        except CartoException as err:
            # If table doesn't exist, we get an error from the SQL API
            self._debug_print(err=err)
            return False

    def _send_batches(self, df, table_name, temp_dir, geom_col, pgcolnames,
                      kwargs):
        """Batch sending a dataframe in chunks that are then recombined.

        Args:
            df (pandas.DataFrame): DataFrame that will be batched up for
                sending to CARTO
            table_name (str): Name of table to send DataFrame to
            temp_dir (str): Local directory for temporary storage of DataFrame
                written to file that will be sent to CARTO
            geom_col (str): Name of encoded geometry column (if any) that will
                be dropped or converted to `the_geom` column
            pgcolnames (list of str): List of SQL-normalized column names

        Returns:
            final_table_name (str): Final table name on CARTO that the
            DataFrame is stored in
        """
        subtables = []
        # generator for accessing chunks of original dataframe
        df_gen = df.groupby(list(i // MAX_IMPORT_ROWS
                                 for i in range(df.shape[0])))
        for chunk_num, chunk in tqdm(df_gen.__iter__(),
                                     total=df.shape[0] // MAX_IMPORT_ROWS + 1,
                                     desc='Uploading in batches'):
            temp_table = '{orig}_cartoframes_temp_{chunk}'.format(
                orig=table_name[:40],
                chunk=chunk_num)
            try:
                # send dataframe chunk, get new name if collision
                temp_table = self._send_dataframe(chunk, temp_table, temp_dir,
                                                  geom_col, pgcolnames, kwargs)
            except CartoException as err:
                for table in subtables:
                    self.delete(table)
                self.delete(table_name)
                raise CartoException(err)

            if temp_table:
                subtables.append(temp_table)
            self._debug_print(chunk_num=chunk_num,
                              chunk_shape=str(chunk.shape),
                              temp_table=temp_table)

        # combine chunks into final table
        try:
            select_base = 'SELECT {schema} FROM "{{table}}"'.format(
                schema=_df2pg_schema(df, pgcolnames))
            unioned_tables = '\nUNION ALL\n'.join([select_base.format(table=t)
                                                   for t in subtables])
            self._debug_print(unioned=unioned_tables)
            drop_tables = '\n'.join(
                    'DROP TABLE IF EXISTS "{table}";'.format(table=table)
                    for table in subtables)
            # 1. create temp table for all the data
            # 2. drop all previous temp tables
            # 3. drop placeholder table and move temp table into it's place
            # 4. cartodb-fy table, register it with metadata
            query = '''
                CREATE TABLE "{table_name}_temp" As {unioned_tables};
                ALTER TABLE "{table_name}_temp"
                      DROP COLUMN IF EXISTS cartodb_id;
                {drop_tables}
                DROP TABLE IF EXISTS "{table_name}";
                ALTER TABLE "{table_name}_temp" RENAME TO "{table_name}";
                SELECT CDB_CartoDBFYTable('{org}', '{table_name}');
                SELECT CDB_TableMetadataTouch('{table_name}'::regclass);
                '''.format(table_name=table_name,
                           unioned_tables=unioned_tables,
                           org=(self.creds.username()
                                if self.is_org else 'public'),
                           drop_tables=drop_tables)
            self._debug_print(query=query)
            self.sql_client.send(query)
        except CartoException as err:
            for table in subtables:
                self.delete(table)
            self.delete(table_name)
            raise Exception('Failed to upload dataframe: {}'.format(err))

        return table_name

    def _send_dataframe(self, df, table_name, temp_dir, geom_col, pgcolnames,
                        kwargs):
        """Send a DataFrame to CARTO to be imported as a SQL table.

        Note:
            Schema from ``df`` is not enforced with this method. Use
            ``self._set_schema`` to enforce the schema.

        Args:
            df (pandas.DataFrame): DataFrame that is will be sent to CARTO
            table_name (str): Name on CARTO for the table that will have the
                data from ``df``
            temp_dir (str): Name of directory used for temporarily storing the
                DataFrame file to sent to CARTO
            geom_col (str): Name of geometry column

        Returns:
            final_table_name (str): Name of final table. This method will
            overwrite the table `table_name` if it already exists.
        """
        def remove_tempfile(filepath):
            """removes temporary file"""
            os.remove(filepath)

        tempfile = '{temp_dir}/{table_name}.csv'.format(temp_dir=temp_dir,
                                                        table_name=table_name)
        self._debug_print(tempfile=tempfile)
        df.drop(geom_col, axis=1, errors='ignore').to_csv(path_or_buf=tempfile,
                                                          na_rep='',
                                                          header=pgcolnames,
                                                          encoding='utf-8')

        with open(tempfile, 'rb') as f:
            params = {'type_guessing': False}
            params.update(kwargs)
            params = {k: importify_params(v) for k, v in dict_items(params)}
            res = self._auth_send('api/v1/imports', 'POST',
                                  files={'file': f},
                                  params=params,
                                  stream=True)
            self._debug_print(res=res)

            if not res.get('success'):
                remove_tempfile(tempfile)
                raise CartoException('Failed to send DataFrame')
            import_id = res['item_queue_id']

        remove_tempfile(tempfile)
        final_table_name = table_name
        while True:
            import_job = self._check_import(import_id)
            self._debug_print(import_job=import_job)
            final_table_name = self._handle_import(import_job, table_name)
            if import_job['state'] == 'complete':
                break
            # Wait a second before doing another request
            time.sleep(1.0)

        return final_table_name

    def _set_schema(self, dataframe, table_name, pgcolnames):
        """Update a table associated with a dataframe to have the equivalent
        schema

        Args:
            dataframe (pandas.DataFrame): Dataframe that CARTO table is cloned
                from
            table_name (str): Table name where schema is being altered
            pgcolnames (list of str): List of column names from ``dataframe``
                as they appear on the database
        Returns:
            None
        """
        util_cols = ('the_geom', 'the_geom_webmercator', 'cartodb_id')
        alter_temp = ('ALTER COLUMN "{col}" TYPE {ctype} USING '
                      'NULLIF("{col}", \'\')::{ctype}')
        # alter non-util columns that are not text type
        alter_cols = ', '.join(alter_temp.format(col=c,
                                                 ctype=_dtypes2pg(t))
                               for c, t in zip(pgcolnames,
                                               dataframe.dtypes)
                               if c not in util_cols and t != 'object')
        alter_query = 'ALTER TABLE "{table}" {alter_cols};'.format(
            table=table_name,
            alter_cols=alter_cols)
        self._debug_print(alter_query=alter_query)
        try:
            self.sql_client.send(alter_query)
        except CartoException as err:
            warn('DataFrame written to CARTO but the table schema failed to '
                 'update to match DataFrame. All columns in CARTO table have '
                 'data type `text`. CARTO error: `{err}`.'.format(
                     err=err,
                     query=alter_query))

    def _check_import(self, import_id):
        """Check the status of an Import API job"""

        res = self._auth_send('api/v1/imports/{}'.format(import_id),
                              'GET')
        return res

    def _handle_import(self, import_job, table_name):
        """Handle state of import job"""
        if import_job['state'] == 'failure':
            if import_job['error_code'] == 8001:
                raise CartoException('Over CARTO account storage limit for '
                                     'user `{}`. Try subsetting your '
                                     'DataFrame or dropping columns to reduce '
                                     'the data size.'.format(
                                         self.creds.username()))
            elif import_job['error_code'] == 6668:
                raise CartoException('Too many rows in DataFrame. Try '
                                     'subsetting DataFrame before writing to '
                                     'CARTO.')
            else:
                raise CartoException('Error code: `{}`. See CARTO Import '
                                     'API error documentation for more '
                                     'information: https://carto.com/docs/'
                                     'carto-engine/import-api/import-errors'
                                     ''.format(import_job['error_code']))
        elif import_job['state'] == 'complete':
            self._debug_print(final_table=import_job['table_name'])
            if import_job['table_name'] != table_name:
                try:
                    res = self.sql_client.send('''
                        DROP TABLE IF EXISTS {orig_table};
                        ALTER TABLE {dupe_table}
                        RENAME TO {orig_table};
                        '''.format(
                            orig_table=table_name,
                            dupe_table=import_job['table_name']))

                    self._debug_print(res=res)
                except Exception as err:
                    self._debug_print(err=err)
                    raise Exception('Cannot overwrite table `{table_name}` '
                                    '({err}). DataFrame was written to '
                                    '`{new_table}` instead.'.format(
                                        table_name=table_name,
                                        err=err,
                                        new_table=import_job['table_name']))
        return table_name

    def sync(self, dataframe, table_name):
        """Depending on the size of the DataFrame or CARTO table, perform
        granular operations on a DataFrame to only update the changed cells
        instead of a bulk upload. If on the large side, perform granular
        operations, if on the smaller side use Import API.

        Note:
            Not yet implemented.
        """
        pass

    def query(self, query, table_name=None, decode_geom=False):
        """Pull the result from an arbitrary SQL query from a CARTO account
        into a pandas DataFrame. Can also be used to perform database
        operations (creating/dropping tables, adding columns, updates, etc.).

        Args:
            query (str): Query to run against CARTO user database.
            table_name (str, optional): If set, this will create a new
                table in the user's CARTO account that is the result of the
                query. Defaults to None (no table created).
        Returns:
            pandas.DataFrame: DataFrame representation of query supplied.
            Pandas data types are inferred from PostgreSQL data types.
            In the case of PostgreSQL date types, the data type 'object' is
            used.
        """
        self._debug_print(query=query)
        if table_name:
            create_table_query = '''
                CREATE TABLE {table_name} As
                SELECT *
                  FROM ({query}) As _wrap;
                SELECT CDB_CartodbfyTable('{org}', '{table_name}');
            '''.format(table_name=table_name,
                       query=query,
                       org=(self.creds.username()
                            if self.is_org else 'public'))
            self._debug_print(create_table_query=create_table_query)

            create_table_res = self.sql_client.send(create_table_query)
            self._debug_print(create_table_res=create_table_res)

            new_table_name = create_table_res['rows'][0]['cdb_cartodbfytable']
            self._debug_print(new_table_name=new_table_name)

            select_res = self.sql_client.send(
                'SELECT * FROM {table_name}'.format(table_name=new_table_name))
        else:
            skipfields = ('the_geom_webmercator'
                          if 'the_geom_webmercator' not in query else None)
            select_res = self.sql_client.send(query, skipfields=skipfields)

        self._debug_print(select_res=select_res)

        fields = select_res['fields']
        if select_res['total_rows'] == 0:
            return pd.DataFrame(columns=set(fields.keys()) - {'cartodb_id'})

        df = pd.DataFrame(data=select_res['rows'])
        for field in fields:
            if fields[field]['type'] == 'date':
                df[field] = pd.to_datetime(df[field], errors='ignore')

        self._debug_print(columns=df.columns,
                          dtypes=df.dtypes)

        if 'cartodb_id' in fields:
            df.set_index('cartodb_id', inplace=True)

        if decode_geom:
            df['geometry'] = df.the_geom.apply(_decode_geom)

        return df

    def map(self, layers=None, interactive=True,
            zoom=None, lat=None, lng=None, size=(800, 400),
            ax=None):
        """Produce a CARTO map visualizing data layers.

        Examples:
            Create a map with two data layers, and one BaseMap layer::

                import cartoframes
                from cartoframes import Layer, BaseMap, styling
                cc = cartoframes.CartoContext(BASEURL, APIKEY)
                cc.map(layers=[BaseMap(),
                               Layer('acadia_biodiversity',
                                     color={'column': 'simpson_index',
                                            'scheme': styling.tealRose(7)}),
                               Layer('peregrine_falcon_nest_sites',
                                     size='num_eggs',
                                     color={'column': 'bird_id',
                                            'scheme': styling.vivid(10))],
                       interactive=True)

            Create a snapshot of a map at a specific zoom and center::

                cc.map(layers=Layer('acadia_biodiversity',
                                    color='simpson_index'),
                       interactive=False,
                       zoom=14,
                       lng=-68.3823549,
                       lat=44.3036906)
        Args:
            layers (list, optional): List of one or more of the following:

                - Layer: cartoframes Layer object for visualizing data from a
                  CARTO table. See `layer.Layer <#layer.Layer>`__ for all
                  styling options.
                - BaseMap: Basemap for contextualizng data layers. See
                  `layer.BaseMap <#layer.BaseMap>`__ for all styling options.
                - QueryLayer: Layer from an arbitrary query. See
                  `layer.QueryLayer <#layer.QueryLayer>`__ for all styling
                  options.

            interactive (bool, optional): Defaults to ``True`` to show an
                interactive slippy map. Setting to ``False`` creates a static
                map.
            zoom (int, optional): Zoom level of map. Acceptable values are
                usually in the range 0 to 19. 0 has the entire earth on a
                single tile (256px square). Zoom 19 is the size of a city
                block. Must be used in conjunction with ``lng`` and ``lat``.
                Defaults to a view to have all data layers in view.
            lat (float, optional): Latitude value for the center of the map.
                Must be used in conjunction with ``zoom`` and ``lng``. Defaults
                to a view to have all data layers in view.
            lng (float, optional): Longitude value for the center of the map.
                Must be used in conjunction with ``zoom`` and ``lat``. Defaults
                to a view to have all data layers in view.
            size (tuple, optional): List of pixel dimensions for the map.
                Format is ``(width, height)``. Defaults to ``(800, 400)``.
            ax: matplotlib axis on which to draw the image. Only used when
                ``interactive`` is ``False``.

        Returns:
            IPython.display.HTML: Interactive maps are rendered in an
            ``iframe``, while static maps are rendered in ``img`` tags.
        """
        # TODO: add layers preprocessing method like
        #       layers = process_layers(layers)
        #       that uses up to layer limit value error
        if layers is None:
            layers = []
        elif not isinstance(layers, collections.Iterable):
            layers = [layers]
        else:
            layers = list(layers)

        if len(layers) > 8:
            raise ValueError('Map can have at most 8 layers')

        nullity = [zoom is None, lat is None, lng is None]
        if any(nullity) and not all(nullity):
            raise ValueError('Zoom, lat, and lng must all or none be provided')

        # When no layers are passed, set default zoom
        if ((len(layers) == 0 and zoom is None) or
                (len(layers) == 1 and layers[0].is_basemap)):
            [zoom, lat, lng] = [1, 0, 0]
        has_zoom = zoom is not None

<<<<<<< HEAD
        # Check basemaps, add one if none exist
        base_layers = [idx for idx, layer in enumerate(layers)
                       if layer.is_basemap]
        if len(base_layers) > 1:
            raise ValueError('Map can at most take 1 `BaseMap` layer')
        if len(base_layers) > 0:
            layers.insert(0, layers.pop(base_layers[0]))
        else:
            layers.insert(0, BaseMap())

=======
>>>>>>> 3b5a5761
        # Check for a time layer, if it exists move it to the front
        time_layers = [idx for idx, layer in enumerate(layers)
                       if not layer.is_basemap and layer.time]
        time_layer = layers[time_layers[0]] if len(time_layers) > 0 else None
        if len(time_layers) > 1:
            raise ValueError('Map can at most take 1 Layer with time '
                             'column/field')
        if time_layer:
            if not interactive:
                raise ValueError('Map cannot display a static image with a '
                                 'time column')
            layers.append(layers.pop(time_layers[0]))

<<<<<<< HEAD
        # If basemap labels are on front, add labels layer
        basemap = layers[0]
        if basemap.is_basic() and basemap.labels == 'front':
            if time:
                warn('Basemap labels on top are not currently supported for '
                     'animated maps')
            else:
                layers.append(BaseMap(basemap.source,
                                      labels=basemap.labels,
                                      only_labels=True))
=======
        base_layers = [idx for idx, layer in enumerate(layers)
                       if layer.is_basemap]

        # Check basemaps, add one if none exist
        if len(base_layers) > 1:
            raise ValueError('Map can at most take one BaseMap layer')
        elif len(base_layers) == 1:
            layers.insert(0, layers.pop(base_layers[0]))
        elif not base_layers:
            # default basemap is dark with labels in back
            # labels will be changed if all geoms are non-point
            layers.insert(0, BaseMap())
            geoms = set()
>>>>>>> 3b5a5761

        # Setup layers
        for idx, layer in enumerate(layers):
            if not layer.is_basemap:
                # get schema of style columns
                resp = self.sql_client.send('''
<<<<<<< HEAD
                    SELECT
                      {cols}{comma}
                      ST_GeometryType(the_geom) as the_geom
                    FROM ({query}) AS _wrap
                    LIMIT 1
=======
                    SELECT {cols}
                    FROM ({query}) AS _wrap
                    LIMIT 0
>>>>>>> 3b5a5761
                '''.format(cols=','.join(layer.style_cols),
                           comma=',' if layer.style_cols else '',
                           query=layer.query))
                self._debug_print(layer_fields=resp)
                for k, v in dict_items(resp['fields']):
                    layer.style_cols[k] = v['type']
<<<<<<< HEAD
                layer.geom_type = geom_conv(resp['rows'][0]['the_geom'])
=======
                if not base_layers:
                    layer.geom_type = self._geom_type(layer)
                    geoms.add(layer.geom_type)
                # update local style schema to help build proper defaults
>>>>>>> 3b5a5761
            layer._setup(layers, idx)

        # set labels on top if there are no point geometries and a basemap
        #  is not specified
        if not base_layers and 'point' not in geoms:
            layers[0] = BaseMap(labels='front')

        # If basemap labels are on front, add labels layer
        basemap = layers[0]
        if basemap.is_basic() and basemap.labels == 'front':
            layers.append(BaseMap(basemap.source,
                                  labels=basemap.labels,
                                  only_labels=True))

        nb_layers = non_basemap_layers(layers)
        if time_layer and len(nb_layers) > 1:
            raise ValueError('Maps with a time element can only consist of a '
                             'time layer and a basemap. This constraint will '
                             'be removed in the future.')
        options = {'basemap_url': basemap.url}

        for idx, layer in enumerate(nb_layers):
            self._check_query(layer.query,
                              style_cols=layer.style_cols)
            options['cartocss_' + str(idx)] = layer.cartocss
            options['sql_' + str(idx)] = layer.query

        params = {
            'config': json.dumps(options),
            'anti_cache': random.random(),
        }

        if has_zoom:
            params.update({'zoom': zoom, 'lat': lat, 'lon': lng})
            options.update({'zoom': zoom, 'lat': lat, 'lng': lng})
        else:
            options.update(self._get_bounds(nb_layers))

        map_name = self._send_map_template(layers, has_zoom=has_zoom)
        api_url = join_url((self.creds.base_url(), 'api/v1/map', ))

        static_url = ('{api_url}/static/named/{map_name}'
                      '/{width}/{height}.png?{params}').format(
                          api_url=api_url,
                          map_name=map_name,
                          width=size[0],
                          height=size[1],
                          params=urlencode(params))

        html = '<img src="{url}" />'.format(url=static_url)

        # TODO: write this as a private method
        if interactive:
            netloc = urlparse(self.creds.base_url()).netloc
            domain = 'carto.com' if netloc.endswith('.carto.com') else netloc

            def safe_quotes(text, escape_single_quotes=False):
                """htmlify string"""
                if isinstance(text, str):
                    safe_text = text.replace('"', "&quot;")
                    if escape_single_quotes:
                        safe_text = safe_text.replace("'", "&#92;'")
                    return safe_text.replace('True', 'true')
                return text

            config = {
                'user_name': self.creds.username(),
                'maps_api_template': self.creds.base_url(),
                'sql_api_template': self.creds.base_url(),
                'tiler_protocol': 'https',
                'tiler_domain': domain,
                'tiler_port': '80',
                'type': 'torque' if time_layer else 'namedmap',
                'named_map': {
                    'name': map_name,
                    'params': {
                        k: safe_quotes(v, escape_single_quotes=True)
                        for k, v in dict_items(options)
                    },
                },
            }

            map_options = {
                'filter': ['http', 'mapnik', 'torque'],
                'https': True,
            }

            if time_layer:
                # get turbo-carto processed cartocss
                params.update(dict(callback='cartoframes'))
                resp = requests.get(
                        os.path.join(self.creds.base_url(),
                                     'api/v1/map/named', map_name, 'jsonp'),
                        params=params,
                        headers={'Content-Type': 'application/json'})

                # replace previous cartocss with turbo-carto processed version
                layer.cartocss = json.loads(
                        resp.text.split('&& cartoframes(')[1]
                            .strip(');'))['metadata']['layers'][1]['meta']['cartocss']
                config.update({
                    'order': 1,
                    'options': {
                        'query': time_layer.query,
                        'user_name': self.creds.username(),
                        'tile_style': layer.cartocss
                    }
                })
                config['named_map'].update({
                    'layers': [{
                        'layer_name': 't',
                    }],
                })
                map_options.update({
                    'time_slider': True,
                    'loop': True,
                })
            bounds = [] if has_zoom else [[options['north'], options['east']],
                                          [options['south'], options['west']]]

            content = self._get_iframe_srcdoc(config=config,
                                              bounds=bounds,
                                              options=options,
                                              map_options=map_options)

            img_html = html
            html = (
                '<iframe srcdoc="{content}" width={width} height={height}>'
                '  Preview image: {img_html}'
                '</iframe>'
            ).format(content=safe_quotes(content),
                     width=size[0],
                     height=size[1],
                     img_html=img_html)
            return IPython.display.HTML(html)
        elif HAS_MATPLOTLIB:
            raw_data = mpi.imread(static_url, format='png')
            if ax is None:
                dpi = mpi.rcParams['figure.dpi']
                mpl_size = (size[0] / dpi, size[1] / dpi)
                fig = plt.figure(figsize=mpl_size, dpi=dpi, frameon=False)
                fig.subplots_adjust(left=0, right=1, top=1, bottom=0)
                ax = plt.gca()
            ax.imshow(raw_data)
            ax.axis('off')
            return ax
        else:
            return IPython.display.Image(url=static_url,
                                         embed=True,
                                         format='png',
                                         width=size[0],
                                         height=size[1],
                                         metadata=dict(origin_url=static_url))

    def _geom_type(self, layer):
        """gets geometry type(s) of specified layer"""
        resp = self.sql_client.send('''
            SELECT
                CASE WHEN ST_GeometryType(the_geom) in ('ST_Point',
                                                        'ST_MultiPoint')
                     THEN 'point'
                     WHEN ST_GeometryType(the_geom) in ('ST_LineString',
                                                        'ST_MultiLineString')
                     THEN 'line'
                     WHEN ST_GeometryType(the_geom) in ('ST_Polygon',
                                                        'ST_MultiPolygon')
                     THEN 'polygon'
                     ELSE null END AS geom_type,
                count(*) as cnt
            FROM ({query}) AS _wrap
            WHERE the_geom IS NOT NULL
            GROUP BY 1
            ORDER BY 2 DESC
        '''.format(query=layer.query))
        if len(resp['rows']) > 1:
            warn('There are multiple geometry types in {query}: '
                 '{geoms}. Styling by `{common_geom}`, the most common'.format(
                    query=layer.query,
                    geoms=','.join(g['geom_type'] for g in resp['rows']),
                    common_geom=resp['rows'][0]['geom_type']))
        return resp['rows'][0]['geom_type']

    def data_boundaries(self, df=None, table_name=None):
        """Not currently implemented"""
        pass

    def data_discovery(self, keywords=None, regex=None, time=None,
                       boundary=None):
        """Not currently implemented"""
        pass

    def data_augment(self, table_name, metadata):
        """Augment an existing CARTO table with `Data Observatory
        <https://carto.com/data-observatory>`__ measures. See the full `Data
        Observatory catalog
        <https://cartodb.github.io/bigmetadata/index.html>`__ for all available
        measures. The result of this operation is:

        1. It updates `table_name` by adding columns from the Data Observatory
        2. It returns a pandas DataFrame representation of that newly augmented
           table.

        Note:
            This method alters `table_name` in the user's CARTO database by
            adding additional columns. To avoid this, create a copy of the
            table first and use the new copy instead.

        Example:
            Add new measures to a CARTO table and pass it to a pandas
            DataFrame. Using the "Median Household Income in the past 12
            months" measure from the `Data Observatory Catalog
            <https://cartodb.github.io/bigmetadata/united_states/income.html#median-household-income-in-the-past-12-months>`__.
            ::

                import cartoframes
                cc = cartoframes.CartoContext(BASEURL, APIKEY)
                median_income = [{'numer_id': 'us.census.acs.B19013001',
                                  'geom_id': 'us.census.tiger.block_group',
                                  'numer_timespan': '2011 - 2015'}]
                df = cc.data_augment('transaction_events',
                                     median_income)

        Args:
            table_name (str): Name of table on CARTO account that Data
                Observatory measures are to be added to.
            metadata (list of dicts): List of all measures to add to
                `table_name`. Each `dict` has the following keys:

                - `numer_id` (str): The identifier for the desired measurement
                - `geom_id` (str, optional): Identifier for a desired
                  geographic boundary level to use when calculating measures.
                  Will be automatically assigned if undefined
                - `normalization` (str, optional): The desired normalization.
                  One of 'area', 'prenormalized', or 'denominated'. 'Area' will
                  normalize the measure per square kilometer, 'prenormalized'
                  will return the original value, and 'denominated' will
                  normalize by a denominator.
                - `denom_id` (str, optional): Measure ID from DO catalog
                - `numer_timespan` (str, optional): The desired timespan for
                  the measurement. Defaults to most recent timespan available
                  if left unspecified.
                - `geom_timespan` (str, optional): The desired timespan for the
                  geometry. Defaults to timespan matching `numer_timespan` if
                  left unspecified.
                - `target_area` (str, optional): Instead of aiming to have
                  `target_geoms` in the area of the geometry passed as extent,
                  fill this area. Unit is square degrees WGS84. Set this to
                  `0` if you want to use the smallest source geometry for this
                  element of metadata, for example if you're passing in points.
                - `target_geoms` (str, optional): Override global
                  `target_geoms` for this element of metadata
                - `max_timespan_rank` (str, optional): Override global
                  `max_timespan_rank` for this element of metadata
                - `max_score_rank` (str, optional): Override global
                  `max_score_rank` for this element of metadata

        Returns:
            pandas.DataFrame: A DataFrame representation of `table_name` which
            has new columns for each measure in `metadata`.
        """

        try:
            with open(os.path.join(os.path.dirname(__file__),
                                   'assets/data_obs_augment.sql'), 'r') as f:
                augment_functions = f.read()
            self.sql_client.send(augment_functions)
        except Exception as err:
            raise CartoException("Could not install `obs_augment_table` onto "
                                 "user account ({})".format(err))

        # augment with data observatory metadata
        augment_query = '''
            select obs_augment_table('{username}.{tablename}',
                                     '{cols_meta}');
        '''.format(username=self.creds.username(),
                   tablename=table_name,
                   cols_meta=json.dumps(metadata))
        self.sql_client.send(augment_query)

        # read full augmented table
        return self.read(table_name)

    def _auth_send(self, relative_path, http_method, **kwargs):
        self._debug_print(relative_path=relative_path,
                          http_method=http_method,
                          kwargs=kwargs)
        res = self.auth_client.send(relative_path, http_method, **kwargs)
        if isinstance(res.content, str):
            return json.loads(res.content)
        return json.loads(res.content.decode('utf-8'))

    def _check_query(self, query, style_cols=None):
        """Checks if query from Layer or QueryLayer is valid"""
        try:
            self.sql_client.send('''
                EXPLAIN
                SELECT
                  {style_cols}{comma}
                  the_geom, the_geom_webmercator
                FROM ({query}) _wrap;
                '''.format(query=query,
                           comma=',' if style_cols else '',
                           style_cols=(','.join(style_cols)
                                       if style_cols else '')))
        except Exception as err:
            raise ValueError(('Layer query `{query}` and/or style column(s) '
                              '{cols} are not valid: {err}.'
                              '').format(query=query,
                                         cols=', '.join(['`{}`'.format(c)
                                                         for c in style_cols]),
                                         err=err))

    def _send_map_template(self, layers, has_zoom):
        map_name = get_map_name(layers, has_zoom=has_zoom)
        if map_name not in self._map_templates:
            resp = self._auth_send(
                    'api/v1/map/named', 'POST',
                    headers={'Content-Type': 'application/json'},
                    data=get_map_template(layers, has_zoom=has_zoom))
            # TODO: remove this after testing
            if 'errors' in resp:
                resp = self._auth_send(
                        'api/v1/map/named/{}'.format(map_name),
                        'PUT',
                        headers={'Content-Type': 'application/json'},
                        data=get_map_template(layers, has_zoom=has_zoom))

            self._map_templates[map_name] = True
        return map_name

    def _get_iframe_srcdoc(self, config, bounds, options, map_options):
        if not hasattr(self, '_srcdoc') or self._srcdoc is None:
            with open(os.path.join(os.path.dirname(__file__),
                                   'assets/cartoframes.html'), 'r') as f:
                self._srcdoc = f.read()

        return (self._srcdoc
                .replace('@@CONFIG@@', json.dumps(config))
                .replace('@@BOUNDS@@', json.dumps(bounds))
                .replace('@@OPTIONS@@', json.dumps(map_options))
                .replace('@@ZOOM@@', str(options.get('zoom', 3)))
                .replace('@@LAT@@', str(options.get('lat', 0)))
                .replace('@@LNG@@', str(options.get('lng', 0))))

    def _get_bounds(self, layers):
        """Return the bounds of all data layers involved in a cartoframes map.

        Args:
            layers (list): List of cartoframes layers. See `cartoframes.layers`
                for all types.

        Returns:
            dict: Dictionary of northern, southern, eastern, and western bounds
                of the superset of data layers. Keys are `north`, `south`,
                `east`, and `west`. Units are in WGS84.
        """
        extent_query = ('SELECT ST_EXTENT(the_geom) AS the_geom '
                        'FROM ({query}) AS t{idx}\n')
        union_query = 'UNION ALL\n'.join(
            [extent_query.format(query=layer.query, idx=idx)
             for idx, layer in enumerate(layers)
             if not layer.is_basemap])

        extent = self.sql_client.send('''
                       SELECT
                         ST_XMIN(ext) AS west,
                         ST_YMIN(ext) AS south,
                         ST_XMAX(ext) AS east,
                         ST_YMAX(ext) AS north
                       FROM (
                           SELECT ST_Extent(the_geom) AS ext
                           FROM ({union_query}) AS _wrap1
                       ) AS _wrap2
                            '''.format(union_query=union_query))

        return extent['rows'][0]

    def _debug_print(self, **kwargs):
        if self._verbose <= 0:
            return

        for key, value in dict_items(kwargs):
            if isinstance(value, requests.Response):
                str_value = ("status_code: {status_code}, "
                             "content: {content}").format(
                                 status_code=value.status_code,
                                 content=value.content)
            else:
                str_value = str(value)
            if self._verbose < 2 and len(str_value) > 300:
                str_value = '{}\n\n...\n\n{}'.format(str_value[:250],
                                                     str_value[-50:])
            print('{key}: {value}'.format(key=key,
                                          value=str_value))


def _add_encoded_geom(df, geom_col):
    """Add encoded geometry to DataFrame"""
    # None if not a GeoDataFrame
    is_geopandas = getattr(df, '_geometry_column_name', None)
    if is_geopandas is None and geom_col is None:
        warn('`encode_geom` works best with Geopandas '
             '(http://geopandas.org/) and/or shapely '
             '(https://pypi.python.org/pypi/Shapely).')
        geom_col = 'geometry' if 'geometry' in df.columns else None
        if geom_col is None:
            raise KeyError('Geometries were requested to be encoded '
                           'but a geometry column was not found in the '
                           'DataFrame.'.format(geom_col=geom_col))
    elif is_geopandas and geom_col:
        warn('Geometry column of the input DataFrame does not '
             'match the geometry column supplied. Using user-supplied '
             'column...\n'
             '\tGeopandas geometry column: {}\n'
             '\tSupplied `geom_col`: {}'.format(is_geopandas,
                                                geom_col))
    elif is_geopandas and geom_col is None:
        geom_col = is_geopandas
    # updates in place
    df['the_geom'] = df[geom_col].apply(_encode_geom)
    return None


def _encode_decode_decorator(func):
    """decorator for encoding and decoding geoms"""
    def wrapper(*args):
        """error catching"""
        try:
            processed_geom = func(*args)
            return processed_geom
        except ImportError as err:
            raise ImportError('The Python package `shapely` needs to be '
                              'installed to encode or decode geometries. '
                              '({})'.format(err))
    return wrapper


@_encode_decode_decorator
def _encode_geom(geom):
    """Encode geometries into hex-encoded wkb
    """
    from shapely import wkb
    if geom:
        return ba.hexlify(wkb.dumps(geom)).decode()
    return None


@_encode_decode_decorator
def _decode_geom(ewkb):
    """Decode encoded wkb into a shapely geometry
    """
    from shapely import wkb
    if ewkb:
        return wkb.loads(ba.unhexlify(ewkb))
    return None


def _dtypes2pg(dtype):
    """Returns equivalent PostgreSQL type for input `dtype`"""
    mapping = {
        'float64': 'numeric',
        'int64': 'numeric',
        'float32': 'numeric',
        'int32': 'numeric',
        'object': 'text',
        'bool': 'boolean',
        'datetime64[ns]': 'date',
    }
    return mapping.get(str(dtype), 'text')


def _pg2dtypes(pgtype):
    """Returns equivalent dtype for input `pgtype`."""
    mapping = {
        'date': 'datetime64[ns]',
        'number': 'float64',
        'string': 'object',
        'boolean': 'bool',
        'geometry': 'object',
    }
    return mapping.get(str(pgtype), 'object')


def _df2pg_schema(dataframe, pgcolnames):
    """Print column names with PostgreSQL schema for the SELECT statement of
    a SQL query"""
    schema = ', '.join([
        'NULLIF("{col}", \'\')::{t} AS {col}'.format(col=c,
                                                     t=_dtypes2pg(t))
        for c, t in zip(pgcolnames, dataframe.dtypes)
        if c not in ('the_geom', 'the_geom_webmercator', 'cartodb_id')])
    if 'the_geom' in pgcolnames:
        return '"the_geom", ' + schema
    return schema


class BatchJobStatus(object):
    """Status of a write or query operation. Read more at `Batch SQL API docs
    <https://carto.com/docs/carto-engine/sql-api/batch-queries/>`__ about
    responses and how to interpret them.

    Example:

        Poll for a job's status if you've caught the :obj:`BatchJobStatus`
        instance.

        .. code:: python

            import time
            job = cc.write(df, 'new_table',
                           lnglat=('lng_col', 'lat_col'))
            while True:
                curr_status = job.status()['status']
                if curr_status in ('done', 'failed', 'canceled', 'unknown', ):
                    print(curr_status)
                    break
                time.sleep(5)

        Create a :obj:`BatchJobStatus` instance if you have a `job_id` output
        from a `cc.write` operation.

        .. code:: python

            >>> from cartoframes import CartoContext, BatchJobStatus
            >>> cc = CartoContext(username='...', api_key='...')
            >>> cc.write(df, 'new_table', lnglat=('lng', 'lat'))
            'BatchJobStatus(job_id='job-id-string', ...)'
            >>> batch_job = BatchJobStatus(cc, 'job-id-string')

    Attrs:
        job_id (str): Job ID of the Batch SQL API job
        last_status (str): Status of ``job_id`` job when last polled
        created_at (str): Time and date when job was created

    Args:
        carto_context (carto.CartoContext): CartoContext instance
        job (dict or str): If a dict, job status dict returned after sending
            a Batch SQL API request. If str, a Batch SQL API job id.
    """
    def __init__(self, carto_context, job):
        if isinstance(job, dict):
            self.job_id = job.get('job_id')
            self.last_status = job.get('status')
            self.created_at = job.get('created_at')
        elif isinstance(job, str):
            self.job_id = job
            self.last_status = None
            self.created_at = None

        self._batch_client = BatchSQLClient(carto_context.auth_client)

    def __repr__(self):
        return ('BatchJobStatus(job_id=\'{job_id}\', '
                'last_status=\'{status}\', '
                'created_at=\'{created_at}\')'.format(
                    job_id=self.job_id,
                    status=self.last_status,
                    created_at=self.created_at
                    )
                )

    def _set_status(self, curr_status):
        self.last_status = curr_status

    def get_status(self):
        """return current status of job"""
        return self.last_status

    def status(self):
        """Checks the current status of job ``job_id``

        Returns:
            dict: Status and time it was updated

        Warns:
            UserWarning: If the job failed, a warning is raised with
                information about the failure
        """
        resp = self._batch_client.read(self.job_id)
        if 'failed_reason' in resp:
            warn('Job failed: {}'.format(resp.get('failed_reason')))
        self._set_status(resp.get('status'))
        return dict(status=resp.get('status'),
                    updated_at=resp.get('updated_at'),
                    created_at=resp.get('created_at'))<|MERGE_RESOLUTION|>--- conflicted
+++ resolved
@@ -18,12 +18,8 @@
 from carto.exceptions import CartoException
 
 from .credentials import Credentials
-<<<<<<< HEAD
-from .utils import dict_items, normalize_colnames, norm_colname, geom_conv
-=======
 from .utils import (dict_items, normalize_colnames, norm_colname,
                     importify_params, join_url)
->>>>>>> 3b5a5761
 from .layer import BaseMap
 from .maps import non_basemap_layers, get_map_name, get_map_template
 
@@ -682,19 +678,6 @@
             [zoom, lat, lng] = [1, 0, 0]
         has_zoom = zoom is not None
 
-<<<<<<< HEAD
-        # Check basemaps, add one if none exist
-        base_layers = [idx for idx, layer in enumerate(layers)
-                       if layer.is_basemap]
-        if len(base_layers) > 1:
-            raise ValueError('Map can at most take 1 `BaseMap` layer')
-        if len(base_layers) > 0:
-            layers.insert(0, layers.pop(base_layers[0]))
-        else:
-            layers.insert(0, BaseMap())
-
-=======
->>>>>>> 3b5a5761
         # Check for a time layer, if it exists move it to the front
         time_layers = [idx for idx, layer in enumerate(layers)
                        if not layer.is_basemap and layer.time]
@@ -708,18 +691,6 @@
                                  'time column')
             layers.append(layers.pop(time_layers[0]))
 
-<<<<<<< HEAD
-        # If basemap labels are on front, add labels layer
-        basemap = layers[0]
-        if basemap.is_basic() and basemap.labels == 'front':
-            if time:
-                warn('Basemap labels on top are not currently supported for '
-                     'animated maps')
-            else:
-                layers.append(BaseMap(basemap.source,
-                                      labels=basemap.labels,
-                                      only_labels=True))
-=======
         base_layers = [idx for idx, layer in enumerate(layers)
                        if layer.is_basemap]
 
@@ -728,43 +699,38 @@
             raise ValueError('Map can at most take one BaseMap layer')
         elif len(base_layers) == 1:
             layers.insert(0, layers.pop(base_layers[0]))
+            if layers[0].is_basic() and layers[0].labels == 'front':
+                if time:
+                    warn('Basemap labels on top are not currently supported '
+                         'for animated maps')
+                else:
+                    layers.append(BaseMap(layers[0].source,
+                                          labels=layers[0].labels,
+                                          only_labels=True))
         elif not base_layers:
             # default basemap is dark with labels in back
             # labels will be changed if all geoms are non-point
             layers.insert(0, BaseMap())
             geoms = set()
->>>>>>> 3b5a5761
 
         # Setup layers
         for idx, layer in enumerate(layers):
             if not layer.is_basemap:
                 # get schema of style columns
                 resp = self.sql_client.send('''
-<<<<<<< HEAD
-                    SELECT
-                      {cols}{comma}
-                      ST_GeometryType(the_geom) as the_geom
-                    FROM ({query}) AS _wrap
-                    LIMIT 1
-=======
                     SELECT {cols}
                     FROM ({query}) AS _wrap
                     LIMIT 0
->>>>>>> 3b5a5761
                 '''.format(cols=','.join(layer.style_cols),
                            comma=',' if layer.style_cols else '',
                            query=layer.query))
                 self._debug_print(layer_fields=resp)
                 for k, v in dict_items(resp['fields']):
                     layer.style_cols[k] = v['type']
-<<<<<<< HEAD
-                layer.geom_type = geom_conv(resp['rows'][0]['the_geom'])
-=======
                 if not base_layers:
                     layer.geom_type = self._geom_type(layer)
                     geoms.add(layer.geom_type)
                 # update local style schema to help build proper defaults
->>>>>>> 3b5a5761
             layer._setup(layers, idx)
 
         # set labels on top if there are no point geometries and a basemap
