--- conflicted
+++ resolved
@@ -18,12 +18,8 @@
 from carto.exceptions import CartoException
 
 from .credentials import Credentials
-<<<<<<< HEAD
 from .utils import (dict_items, normalize_colnames, norm_colname,
-                    importify_params)
-=======
-from .utils import dict_items, normalize_colnames, norm_colname, join_url
->>>>>>> 9665543a
+                    importify_params, join_url)
 from .layer import BaseMap
 from .maps import non_basemap_layers, get_map_name, get_map_template
 
