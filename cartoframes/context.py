--- conflicted
+++ resolved
@@ -31,12 +31,8 @@
 from .analysis import Table
 from .__version__ import __version__
 from .columns import dtypes, date_columns_names
-<<<<<<< HEAD
-from .dataset import Dataset, recursive_read, get_columns
+from .datasets import Dataset, recursive_read, get_columns
 from .data.utils import decode_geometry
-=======
-from .datasets import Dataset, recursive_read, _decode_geom, get_columns
->>>>>>> cb0a53c2
 
 if sys.version_info >= (3, 0):
     from urllib.parse import urlparse, urlencode
