--- conflicted
+++ resolved
@@ -239,7 +239,7 @@
         table_columns = self._get_table_columns(table_name, schema)
 
         query = self._get_read_query(table_name, schema, table_columns, limit)
-        result = self.copy_client.copyto_stream(query)
+        result = self._recursive_read(query, retry_times)
         df = pd.read_csv(result)
 
         return self._clean_dataframe_from_carto(df, table_columns, decode_geom)
@@ -273,34 +273,15 @@
 
         return 'COPY ({query}) TO stdout WITH (FORMAT csv, HEADER true)'.format(query=query)
 
-<<<<<<< HEAD
-        result = self._recursive_read(query, retry_times)
-        df = pd.read_csv(result)
-=======
-    def _clean_dataframe_from_carto(self, df, table_columns, decode_geom=False):
-        """Clean a DataFrame with a dataset from CARTO:
-            - use cartodb_id as DataFrame index
-            - process date columns
-            - decode geom
->>>>>>> a44ff8c2
+    def _recursive_read(self, query, retry_times=3):
+        """Read the data from a query. If the read is rate limited, the request will be repeated retry_times
 
         Args:
-            df (pandas.DataFrame): DataFrame with a dataset from CARTO.
-            table_columns (dict): column names and types from a table.
-            decode_geom (bool, optional): Decodes CARTO's geometries into a
-              `Shapely <https://github.com/Toblerity/Shapely>`__
-              object that can be used, for example, in `GeoPandas
-              <http://geopandas.org/>`__.
-
-<<<<<<< HEAD
-    def _recursive_read(self, query, retry_times=3):
-        """
-        Read the data from a query. If the read is rate limited, the request will be repeated retry_times
-
-        :param query: a COPY TO query
-        :type query: str
-        :param retry_times: number of retries if the request is rate limited
-        :type retry_times: int
+            query (str): a COPY TO query
+            retry_times (int, optional): If the read call is rate limited, number of retries to be made
+
+        Returns:
+            pandas.DataFrame
         """
         try:
             return self.copy_client.copyto_stream(query)
@@ -315,29 +296,22 @@
                 warn('Read call was rate limited. Are you running more read queries at the same time?.')
                 raise err
 
-    def _clean_DataFrame_from_carto(self, df, table_name, schema='public', decode_geom=False):
-        """
-        Clean a DataFrame with a dataset from CARTO:
-        - remove the_geom_webmercator
-        - use cartodb_id as DataFrame index
-        - process date columns
-        - decode geom
-
-        :param df: DataFrame with a dataset from CARTO
-        :type df: pandas DataFrame
-        :param table: table name in user's CARTO account.
-        :type table: str
-        :param schema: table schema name in user's CARTO account.
-        :type schema: str
-        :param decode_geom: Decodes CARTO's geometries into a `Shapely <https://github.com/Toblerity/Shapely>`__
-              object that can be used, for example, in `GeoPandas <http://geopandas.org/>`__.
-        :type decode_geom: bool, optional
-
-        :return: DataFrame
-=======
+    def _clean_dataframe_from_carto(self, df, table_columns, decode_geom=False):
+        """Clean a DataFrame with a dataset from CARTO:
+            - use cartodb_id as DataFrame index
+            - process date columns
+            - decode geom
+
+        Args:
+            df (pandas.DataFrame): DataFrame with a dataset from CARTO.
+            table_columns (dict): column names and types from a table.
+            decode_geom (bool, optional): Decodes CARTO's geometries into a
+              `Shapely <https://github.com/Toblerity/Shapely>`__
+              object that can be used, for example, in `GeoPandas
+              <http://geopandas.org/>`__.
+
         Returns:
             pandas.DataFrame
->>>>>>> a44ff8c2
         """
         if 'cartodb_id' in df.columns:
             df.set_index('cartodb_id', inplace=True)
