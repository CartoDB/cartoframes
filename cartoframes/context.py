"""
This class is the workhorse of CARTOframes by providing all functionality related to data access to CARTO, map creation, and Data Observatory functionality.
"""
from __future__ import absolute_import
import json
import os
import random
import sys
import time
import collections
import binascii as ba
from warnings import warn

import requests
from IPython.display import HTML, Image
import pandas as pd
from tqdm import tqdm
from appdirs import user_cache_dir

from carto.auth import APIKeyAuthClient, AuthAPIClient
from carto.sql import SQLClient, BatchSQLClient, CopySQLClient
from carto.exceptions import CartoException, CartoRateLimitException
from carto.datasets import DatasetManager
from pyrestcli.exceptions import NotFoundException

from .credentials import Credentials
from .dataobs import get_countrytag
from . import utils
from .layer import BaseMap, AbstractLayer
from .maps import (non_basemap_layers, get_map_name,
                   get_map_template, top_basemap_layer_url)
from .analysis import Table
from .batch import BatchJobStatus
from .__version__ import __version__

if sys.version_info >= (3, 0):
    from urllib.parse import urlparse, urlencode
else:
    from urlparse import urlparse
    from urllib import urlencode
try:
    import matplotlib.image as mpi
    import matplotlib.pyplot as plt
    # set dpi based on CARTO Static Maps API dpi
    mpi.rcParams['figure.dpi'] = 72.0
except (ImportError, RuntimeError):
    mpi = None
    plt = None
HAS_MATPLOTLIB = plt is not None

# Choose constant to avoid overview generation which are triggered at a
# half million rows
MAX_IMPORT_ROWS = 499999

# threshold for using batch sql api or not for geometry creation
MAX_ROWS_LNGLAT = 1000

# Cache directory for temporary data operations
CACHE_DIR = user_cache_dir('cartoframes')

# cartoframes version
DEFAULT_SQL_ARGS = dict(do_post=False)

# avoid _lock issue: https://github.com/tqdm/tqdm/issues/457
tqdm(disable=True, total=0)  # initialise internal lock


class CartoContext(object):
    """CartoContext class for authentication with CARTO and high-level
    operations such as reading tables from CARTO into dataframes, writing
    dataframes to CARTO tables, creating custom maps from dataframes and CARTO
    tables, and augmenting data using CARTO's `Data Observatory
    <https://carto.com/data-observatory>`__. Future methods will interact with
    CARTO's services like `routing, geocoding, and isolines
    <https://carto.com/location-data-services/>`__, PostGIS backend for spatial
    processing, and much more.

    Manages connections with CARTO for data and map operations. Modeled
    after `SparkContext
    <http://spark.apache.org/docs/2.1.0/api/python/pyspark.html#pyspark.SparkContext>`__.

    There are two ways of authenticating against a CARTO account:

      1. Setting the `base_url` and `api_key` directly in
         :py:class:`CartoContext`. This method is easier.::

            cc = CartoContext(
                base_url='https://eschbacher.carto.com',
                api_key='abcdefg')

      2. By passing a :py:class:`Credentials
         <cartoframes.credentials.Credentials>` instance in
         :py:class:`CartoContext <cartoframes.context.CartoContext>`'s
         :py:attr:`creds <cartoframes.credentials.Credentials.creds>`
         keyword argument. This method is more flexible.::

            from cartoframes import Credentials
            creds = Credentials(username='eschbacher', key='abcdefg')
            cc = CartoContext(creds=creds)

    Attributes:
        creds (:py:class:`Credentials <cartoframes.credentials.Credentials>`):
          :py:class:`Credentials <cartoframes.credentials.Credentials>`
          instance

    Args:
        base_url (str): Base URL of CARTO user account. Cloud-based accounts
            should use the form ``https://{username}.carto.com`` (e.g.,
            https://eschbacher.carto.com for user ``eschbacher``) whether on
            a personal or multi-user account. On-premises installation users
            should ask their admin.
        api_key (str): CARTO API key.
        creds (:py:class:`Credentials <cartoframes.credentials.Credentials>`):
          A :py:class:`Credentials <cartoframes.credentials.Credentials>`
          instance can be used in place of a `base_url`/`api_key` combination.
        session (requests.Session, optional): requests session. See `requests
            documentation
            <http://docs.python-requests.org/en/master/user/advanced/>`__
            for more information.
        verbose (bool, optional): Output underlying process states (True), or
            suppress (False, default)

    Returns:
        :py:class:`CartoContext <cartoframes.context.CartoContext>`: A
        CartoContext object that is authenticated against the user's CARTO
        account.

    Example:

        Create a :py:class:`CartoContext` object for a cloud-based CARTO
        account.

        .. code::

            import cartoframes
            # if on prem, format is '{host}/user/{username}'
            BASEURL = 'https://{}.carto.com/'.format('your carto username')
            APIKEY = 'your carto api key'
            cc = cartoframes.CartoContext(BASEURL, APIKEY)

    Tip:

        If using cartoframes with an `on premises CARTO installation
        <https://carto.com/developers/on-premises/guides/builder/basics/>`__,
        sometimes it is necessary to disable SSL verification depending on your
        system configuration. You can do this using a `requests Session
        <http://docs.python-requests.org/en/master/user/advanced/#session-objects>`__
        object as follows:

        .. code::

            import cartoframes
            from requests import Session
            session = Session()
            session.verify = False

            # on prem host (e.g., an IP address)
            onprem_host = 'your on prem carto host'

            cc = cartoframes.CartoContext(
                base_url='{host}/user/{user}'.format(
                    host=onprem_host,
                    user='your carto username'),
                api_key='your carto api key',
                session=session
            )

    """
    def __init__(self, base_url=None, api_key=None, creds=None, session=None,
                 verbose=0):

        self.creds = Credentials(creds=creds, key=api_key, base_url=base_url)
        self.auth_client = APIKeyAuthClient(
                base_url=self.creds.base_url(),
                api_key=self.creds.key(),
                session=session,
                client_id='cartoframes_{}'.format(__version__)
            )
        self.auth_api_client = AuthAPIClient(
                base_url=self.creds.base_url(),
                api_key=self.creds.key(),
                session=session
            )
        self.sql_client = SQLClient(self.auth_client)
        self.copy_client = CopySQLClient(self.auth_client)
        self.creds.username(self.auth_client.username)
        self._is_authenticated()
        self.is_org = self._is_org_user()

        self._map_templates = {}
        self._srcdoc = None
        self._verbose = verbose

    def _is_authenticated(self):
        """Checks if credentials allow for authenticated carto access"""
        if not self.auth_api_client.is_valid_api_key():
            raise CartoException(
                'Cannot authenticate user `{}`. Check credentials.'.format(
                    self.creds.username()))

    def _is_org_user(self):
        """Report whether user is in a multiuser CARTO organization or not"""
        res = self.sql_client.send("select unnest(current_schemas('f'))",
                                   **DEFAULT_SQL_ARGS)
        # is an org user if first item is not `public`
        return res['rows'][0]['unnest'] != 'public'

    def read(self, table_name, limit=None, index='cartodb_id',
             decode_geom=False, shared_user=None, retry_times=3):
        """Read a table from CARTO into a pandas DataFrames.

        Args:
            table_name (str): Name of table in user's CARTO account.
            limit (int, optional): Read only `limit` lines from
                `table_name`. Defaults to ``None``, which reads the full table.
            index (str, optional): Not currently in use.
            decode_geom (bool, optional): Decodes CARTO's geometries into a
              `Shapely <https://github.com/Toblerity/Shapely>`__
              object that can be used, for example, in `GeoPandas
              <http://geopandas.org/>`__.
            shared_user (str, optional): If a table has been shared with you,
              specify the user name (schema) who shared it.
            retry_times (str, optional): If the read call is rate limited,
              number of retries to be made

        Returns:
            pandas.DataFrame: DataFrame representation of `table_name` from
            CARTO.

        Example:
            .. code:: python

                import cartoframes
                cc = cartoframes.CartoContext(BASEURL, APIKEY)
                df = cc.read('acadia_biodiversity')
        """
        # choose schema (default user - org or standalone - or shared)
        schema = 'public' if not self.is_org else (
            shared_user or self.creds.username())

        source = '"{schema}"."{table_name}"'.format(
            table_name=table_name,
            schema=schema)

        if limit is not None:
            source = '(SELECT * FROM {source} LIMIT {limit})'.format(
                source=source,
                limit=limit)

        query = 'COPY {source} TO stdout WITH (FORMAT csv, HEADER true)'.format(source=source)

<<<<<<< HEAD
        result = self._recursiveRead(query, retry_times)
=======
        result = self.copy_client.copyto_stream(query)
>>>>>>> 152fd9f8
        df = pd.read_csv(result)

        if decode_geom:
            df['geometry'] = df.the_geom.apply(_decode_geom)

        return df

    def _recursiveRead(self, query, retry_times):
        try:
            return self.copyClient.copyto_stream(query)
        except CartoRateLimitException as err:
            retry_times -= 1
            if retry_times > 0:
                print('Read call rate limited. Waiting {s} seconds'.format(s=err.retryAfter))
                time.sleep(err.retryAfter)
                print('Retrying...')
                return self._recursiveRead(query, retry_times)
            else:
                print('Read call was rate limited. Are you running more read queries at the same time?.')
                raise err


    @utils.temp_ignore_warnings
    def tables(self):
        """List all tables in user's CARTO account

        Returns:
            :obj:`list` of :py:class:`Table <cartoframes.analysis.Table>`

        """
        datasets = DatasetManager(self.auth_client).filter(
            show_table_size_and_row_count='false',
            show_table='false',
            show_stats='false',
            show_likes='false',
            show_liked='false',
            show_permission='false',
            show_uses_builder_features='false',
            show_synchronization='false',
            load_totals='false')
        return [Table.from_dataset(d) for d in datasets]

    def write(self, df, table_name, temp_dir=CACHE_DIR, overwrite=False,
              lnglat=None, encode_geom=False, geom_col=None, **kwargs):
        """Write a DataFrame to a CARTO table.

        Examples:
            Write a pandas DataFrame to CARTO.

            .. code:: python

                cc.write(df, 'brooklyn_poverty', overwrite=True)

            Scrape an HTML table from Wikipedia and send to CARTO with content
            guessing to create a geometry from the country column. This uses
            a CARTO Import API param `content_guessing` parameter.

            .. code:: python

                url = 'https://en.wikipedia.org/wiki/List_of_countries_by_life_expectancy'
                # retrieve first HTML table from that page
                df = pd.read_html(url, header=0)[0]
                # send to carto, let it guess polygons based on the 'country'
                #   column. Also set privacy to 'public'
                cc.write(df, 'life_expectancy',
                         content_guessing=True,
                         privacy='public')
                cc.map(layers=Layer('life_expectancy',
                                    color='both_sexes_life_expectancy'))

        Args:
            df (pandas.DataFrame): DataFrame to write to ``table_name`` in user
                CARTO account
            table_name (str): Table to write ``df`` to in CARTO.
            temp_dir (str, optional): Directory for temporary storage of data
                that is sent to CARTO. Defaults are defined by `appdirs
                <https://github.com/ActiveState/appdirs/blob/master/README.rst>`__.
            overwrite (bool, optional): Behavior for overwriting ``table_name``
                if it exits on CARTO. Defaults to ``False``.
            lnglat (tuple, optional): lng/lat pair that can be used for
                creating a geometry on CARTO. Defaults to ``None``. In some
                cases, geometry will be created without specifying this. See
                CARTO's `Import API
                <https://carto.com/developers/import-api/reference/#tag/Standard-Tables>`__
                for more information.
            encode_geom (bool, optional): Whether to write `geom_col` to CARTO
                as `the_geom`.
            geom_col (str, optional): The name of the column where geometry
                information is stored. Used in conjunction with `encode_geom`.
            **kwargs: Keyword arguments to control write operations. Options
                are:

                - `compression` to set compression for files sent to CARTO.
                  This will cause write speedups depending on the dataset.
                  Options are ``None`` (no compression, default) or ``gzip``.
                - Some arguments from CARTO's Import API. See the `params
                  listed in the documentation
                  <https://carto.com/developers/import-api/reference/#tag/Standard-Tables>`__
                  for more information. For example, when using
                  `content_guessing='true'`, a column named 'countries' with
                  country names will be used to generate polygons for each
                  country. Another use is setting the privacy of a dataset. To
                  avoid unintended consequences, avoid `file`, `url`, and other
                  similar arguments.

        Returns:
            :py:class:`BatchJobStatus <cartoframes.batch.BatchJobStatus>` or
            None: If `lnglat` flag is set and the DataFrame has more than
            100,000 rows, a :py:class:`BatchJobStatus
            <cartoframes.batch.BatchJobStatus>` instance is returned.
            Otherwise, None.

        .. note::
            DataFrame indexes are changed to ordinary columns. CARTO creates
            an index called `cartodb_id` for every table that runs from 1 to
            the length of the DataFrame.
        """  # noqa
        # work on a copy to avoid changing the original
        _df = df.copy()
        if not os.path.exists(temp_dir):
            self._debug_print(temp_dir='creating directory at ' + temp_dir)
            os.makedirs(temp_dir)
        if encode_geom:
            _add_encoded_geom(_df, geom_col)

        if not overwrite:
            # error if table exists and user does not want to overwrite
            self._table_exists(table_name)
        elif kwargs.get('privacy') is None:
            # get privacy so it's not overwritten on write
            privacy = self._get_privacy(table_name)
            if privacy:
                kwargs['privacy'] = privacy

        # issue warning if the index is anything but the pandas default
        #  range index
        if not _df.index.equals(pd.RangeIndex(0, _df.shape[0], 1)):
            _df.reset_index(inplace=True)

        pgcolnames = utils.normalize_colnames(_df.columns)
        if table_name != utils.norm_colname(table_name):
            table_name = utils.norm_colname(table_name)
            warn('Table will be named `{}`'.format(table_name))

        if _df.shape[0] > MAX_IMPORT_ROWS:
            # NOTE: schema is set using different method than in _set_schema
            # send placeholder table
            final_table_name = self._send_dataframe(_df.iloc[0:0], table_name,
                                                    temp_dir, geom_col,
                                                    pgcolnames, kwargs)
            # send dataframe in batches, combine into placeholder table
            final_table_name = self._send_batches(_df, table_name, temp_dir,
                                                  geom_col, pgcolnames, kwargs)
        else:
            final_table_name = self._send_dataframe(_df, table_name, temp_dir,
                                                    geom_col, pgcolnames,
                                                    kwargs)
            self._set_schema(_df, final_table_name, pgcolnames)

        if kwargs.get('privacy'):
            self._update_privacy(final_table_name, kwargs.get('privacy'))

        # create geometry column from long/lats if requested
        if lnglat:
            query = utils.minify_sql((
                'UPDATE "{table_name}"',
                'SET the_geom = CDB_LatLng("{lat}"::numeric,',
                '                          "{lng}"::numeric);',
                'SELECT CDB_TableMetadataTouch(\'{table_name}\'::regclass);',
                )).format(table_name=final_table_name,
                          lng=utils.norm_colname(lnglat[0]),
                          lat=utils.norm_colname(lnglat[1]))
            if _df.shape[0] > MAX_ROWS_LNGLAT:
                batch_client = BatchSQLClient(self.auth_client)
                status = batch_client.create([query, ])
                tqdm.write(
                    'Table successfully written to CARTO: {table_url}\n'
                    '`the_geom` column is being populated from `{lnglat}`. '
                    'Check the status of the operation with:\n'
                    '    \033[1mBatchJobStatus(CartoContext(), \'{job_id}\''
                    ').status()\033[0m\n'
                    'or try reading the table from CARTO in a couple of '
                    'minutes.\n'
                    '\033[1mNote:\033[0m `CartoContext.map` will not work on '
                    'this table until its geometries are created.'.format(
                        table_url=utils.join_url(self.creds.base_url(),
                                                 'dataset',
                                                 final_table_name),
                        job_id=status.get('job_id'),
                        lnglat=str(lnglat)))
                return BatchJobStatus(self, status)

            self.sql_client.send(query, do_post=False)

        tqdm.write('Table successfully written to CARTO: {table_url}'.format(
            table_url=utils.join_url(self.creds.base_url(),
                                     'dataset',
                                     final_table_name)))

    @utils.temp_ignore_warnings
    def _get_privacy(self, table_name):
        """gets current privacy of a table"""
        ds_manager = DatasetManager(self.auth_client)
        try:
            dataset = ds_manager.get(table_name)
            return dataset.privacy.lower()
        except NotFoundException:
            return None

    @utils.temp_ignore_warnings
    def _update_privacy(self, table_name, privacy):
        """Updates the privacy of a dataset"""
        ds_manager = DatasetManager(self.auth_client)
        dataset = ds_manager.get(table_name)
        dataset.privacy = privacy
        dataset.save()

    def delete(self, table_name):
        """Delete a table in user's CARTO account.

        Args:
            table_name (str): Name of table to delete

        Returns:
            None
        """
        try:
            resp = self.auth_client.send(
                'api/v1/viz/{table_name}'.format(table_name=table_name),
                http_method='DELETE'
            )
            resp.raise_for_status()
        except requests.exceptions.HTTPError as err:
            warn('Failed to delete the following table from CARTO '
                 'account: `{table_name}`. ({err})'.format(
                     table_name=table_name,
                     err=err))
        return None

    def _table_exists(self, table_name):
        """Checks to see if table exists"""
        try:
            self.sql_client.send(
                'EXPLAIN SELECT * FROM "{table_name}"'.format(
                    table_name=table_name),
                do_post=False)
            raise NameError(
                'Table `{table_name}` already exists. '
                'Run with `overwrite=True` if you wish to replace the '
                'table.'.format(table_name=table_name))
        except CartoException as err:
            # If table doesn't exist, we get an error from the SQL API
            self._debug_print(err=err)
            return False

    def _send_batches(self, df, table_name, temp_dir, geom_col, pgcolnames,
                      kwargs):
        """Batch sending a dataframe in chunks that are then recombined.

        Args:
            df (pandas.DataFrame): DataFrame that will be batched up for
                sending to CARTO
            table_name (str): Name of table to send DataFrame to
            temp_dir (str): Local directory for temporary storage of DataFrame
                written to file that will be sent to CARTO
            geom_col (str): Name of encoded geometry column (if any) that will
                be dropped or converted to `the_geom` column
            pgcolnames (list of str): List of SQL-normalized column names

        Returns:
            final_table_name (str): Final table name on CARTO that the
            DataFrame is stored in
        """
        subtables = []
        # generator for accessing chunks of original dataframe
        df_gen = df.groupby(list(i // MAX_IMPORT_ROWS
                                 for i in range(df.shape[0])))
        for chunk_num, chunk in tqdm(df_gen.__iter__(),
                                     total=df.shape[0] // MAX_IMPORT_ROWS + 1,
                                     desc='Uploading in batches'):
            temp_table = '{orig}_cartoframes_temp_{chunk}'.format(
                orig=table_name[:40],
                chunk=chunk_num)
            try:
                # send dataframe chunk, get new name if collision
                temp_table = self._send_dataframe(chunk, temp_table, temp_dir,
                                                  geom_col, pgcolnames, kwargs)
            except CartoException as err:
                for table in subtables:
                    self.delete(table)
                self.delete(table_name)
                raise CartoException(err)

            if temp_table:
                subtables.append(temp_table)
            self._debug_print(chunk_num=chunk_num,
                              chunk_shape=str(chunk.shape),
                              temp_table=temp_table)

        # combine chunks into final table
        try:
            select_base = 'SELECT {schema} FROM "{{table}}"'.format(
                schema=utils.df2pg_schema(df, pgcolnames))
            unioned_tables = '\nUNION ALL\n'.join([select_base.format(table=t)
                                                   for t in subtables])
            self._debug_print(unioned=unioned_tables)
            drop_tables = '\n'.join(
                'DROP TABLE IF EXISTS "{table}";'.format(table=table)
                for table in subtables)
            # 1. create temp table for all the data
            # 2. drop all previous temp tables
            # 3. drop placeholder table and move temp table into it's place
            # 4. cartodb-fy table, register it with metadata
            # TODO: use Import API here instead with a combo of sql/table_name
            #       and collision_strategy=overwrite?
            query = utils.minify_sql((
                'CREATE TABLE "{table_name}_temp" As {unioned_tables};',
                'ALTER TABLE "{table_name}_temp"',
                '      DROP COLUMN IF EXISTS cartodb_id;',
                '{drop_tables}',
                'DROP TABLE IF EXISTS "{table_name}";',
                'ALTER TABLE "{table_name}_temp" RENAME TO "{table_name}";',
                'SELECT CDB_CartoDBFYTable(\'{org}\', \'{table_name}\');',
                'SELECT CDB_TableMetadataTouch(\'{table_name}\'::regclass);',
            )).format(table_name=table_name,
                      unioned_tables=unioned_tables,
                      org=(self.creds.username()
                           if self.is_org else 'public'),
                      drop_tables=drop_tables)
            self._debug_print(query=query)
            batch_client = BatchSQLClient(self.auth_client)
            status = batch_client.create([query, ])
            batchjob = BatchJobStatus(self, status)
            while batchjob.status()['status'] in ('running', 'pending', ):
                time.sleep(1)
        except CartoException as err:
            for table in subtables:
                self.delete(table)
            self.delete(table_name)
            raise Exception('Failed to upload dataframe: {}'.format(err))

        return table_name

    def _send_dataframe(self, df, table_name, temp_dir, geom_col, pgcolnames,
                        kwargs):
        """Send a DataFrame to CARTO to be imported as a SQL table. Index of
            DataFrame not included.

        Note:
            Schema from ``df`` is not enforced with this method. Use
            ``self._set_schema`` to enforce the schema.

        Args:
            df (pandas.DataFrame): DataFrame that is will be sent to CARTO
            table_name (str): Name on CARTO for the table that will have the
                data from ``df``
            temp_dir (str): Name of directory used for temporarily storing the
                DataFrame file to sent to CARTO
            geom_col (str): Name of geometry column

        Returns:
            final_table_name (str): Name of final table. This method will
            overwrite the table `table_name` if it already exists.
        """
        def remove_tempfile(filepath):
            """removes temporary file"""
            os.remove(filepath)

        file_name = '{table_name}.{ext}'.format(
            table_name=table_name,
            ext='csv.gz' if kwargs.get('compression') else 'csv')
        tempfile = os.path.join(temp_dir, file_name)

        self._debug_print(tempfile=tempfile)
        df.drop(labels=[geom_col], axis=1, errors='ignore')\
            .to_csv(
                path_or_buf=tempfile,
                na_rep='',
                header=pgcolnames,
                index=False,
                encoding='utf-8',
                compression='gzip' if kwargs.get('compression') else None)

        with open(tempfile, 'rb') as f:
            params = {'type_guessing': False}
            params.update(kwargs)
            params = {k: utils.importify_params(v)
                      for k, v in utils.dict_items(params)}
            res = self._auth_send('api/v1/imports', 'POST',
                                  files={'file': f},
                                  params=params,
                                  stream=True)
            self._debug_print(res=res)

            if not res.get('success'):
                remove_tempfile(tempfile)
                raise CartoException('Failed to send DataFrame')
            import_id = res['item_queue_id']

        remove_tempfile(tempfile)
        final_table_name = table_name
        while True:
            import_job = self._check_import(import_id)
            self._debug_print(import_job=import_job)
            final_table_name = self._handle_import(import_job, table_name)
            if import_job['state'] == 'complete':
                break
            # Wait a second before doing another request
            time.sleep(1.0)

        return final_table_name

    def _set_schema(self, dataframe, table_name, pgcolnames):
        """Update a table associated with a dataframe to have the equivalent
        schema

        Args:
            dataframe (pandas.DataFrame): Dataframe that CARTO table is cloned
                from
            table_name (str): Table name where schema is being altered
            pgcolnames (list of str): List of column names from ``dataframe``
                as they appear in the database
        Returns:
            None
        """
        # if there's nothing to change, exit
        if set(str(s) for s in dataframe.dtypes) == set(('object', )):
            return None
        util_cols = ('the_geom', 'the_geom_webmercator', 'cartodb_id', )
        alter_temp = ('ALTER COLUMN "{col}" TYPE {ctype} USING '
                      'NULLIF("{col}", \'\')::{ctype}')
        # alter non-util columns that are not type text
        alter_cols = ', '.join(alter_temp.format(col=c,
                                                 ctype=utils.dtypes2pg(t))
                               for c, t in zip(pgcolnames,
                                               dataframe.dtypes)
                               if c not in util_cols and t != 'object')
        alter_query = 'ALTER TABLE "{table}" {alter_cols};'.format(
            table=table_name,
            alter_cols=alter_cols)
        self._debug_print(alter_query=alter_query)
        try:
            self.sql_client.send(alter_query, **DEFAULT_SQL_ARGS)
        except CartoException as err:
            warn('DataFrame written to CARTO but the table schema failed to '
                 'update to match DataFrame. All columns in CARTO table have '
                 'data type `text`. CARTO error: `{err}`.'.format(err=err))

    def _check_import(self, import_id):
        """Check the status of an Import API job"""

        res = self._auth_send('api/v1/imports/{}'.format(import_id),
                              'GET')
        return res

    def _handle_import(self, import_job, table_name):
        """Handle state of import job"""
        if import_job['state'] == 'failure':
            if import_job['error_code'] == 8001:
                raise CartoException(
                    'Over CARTO account storage limit for user `{}`. Try '
                    'subsetting your DataFrame or dropping columns to reduce '
                    'the data size.'.format(self.creds.username())
                )
            elif import_job['error_code'] == 6668:
                raise CartoException(
                    'Too many rows in DataFrame. Try subsetting '
                    'DataFrame before writing to CARTO.'
                )
            else:
                raise CartoException(
                    'Error code: `{}`. See CARTO Import API error '
                    'documentation for more information: '
                    'https://carto.com/developers/import-api/support/'
                    'import-errors/'.format(import_job['error_code'])
                )
        elif import_job['state'] == 'complete':
            import_job_table_name = import_job['table_name']
            self._debug_print(final_table=import_job_table_name)
            if import_job_table_name != table_name:
                try:
                    res = self.sql_client.send(
                        utils.minify_sql((
                            'DROP TABLE IF EXISTS {orig_table};',
                            'ALTER TABLE {dupe_table} RENAME TO {orig_table};',
                            'SELECT CDB_TableMetadataTouch(',
                            '           \'{orig_table}\'::regclass);',
                            )).format(
                                orig_table=table_name,
                                dupe_table=import_job_table_name),
                        do_post=False)

                    self._debug_print(res=res)
                except Exception as err:
                    self._debug_print(err=err)
                    raise Exception(
                        'Cannot overwrite table `{table_name}` ({err}). '
                        'DataFrame was written to `{new_table}` '
                        'instead.'.format(
                            table_name=table_name,
                            err=err,
                            new_table=import_job_table_name)
                    )
                finally:
                    self.delete(import_job_table_name)
        return table_name

    def sync(self, dataframe, table_name):
        """Depending on the size of the DataFrame or CARTO table, perform
        granular operations on a DataFrame to only update the changed cells
        instead of a bulk upload. If on the large side, perform granular
        operations, if on the smaller side use Import API.

        Note:
            Not yet implemented.
        """
        pass

    def query(self, query, table_name=None, decode_geom=False):
        """Pull the result from an arbitrary SQL query from a CARTO account
        into a pandas DataFrame. Can also be used to perform database
        operations (creating/dropping tables, adding columns, updates, etc.).

        Args:
            query (str): Query to run against CARTO user database. This data
              will then be converted into a pandas DataFrame.
            table_name (str, optional): If set, this will create a new
              table in the user's CARTO account that is the result of the
              query. Defaults to None (no table created).
            decode_geom (bool, optional): Decodes CARTO's geometries into a
              `Shapely <https://github.com/Toblerity/Shapely>`__
              object that can be used, for example, in `GeoPandas
              <http://geopandas.org/>`__.

        Returns:
            pandas.DataFrame: DataFrame representation of query supplied.
            Pandas data types are inferred from PostgreSQL data types.
            In the case of PostgreSQL date types, dates are attempted to be
            converted, but on failure a data type 'object' is used.

        Examples:
            Query a table in CARTO and write a new table that is result of
            query. This query gets the 10 highest values from a table and
            returns a dataframe, as well as creating a new table called
            'top_ten' in the CARTO account.

            .. code:: python

                topten_df = cc.query(
                    '''
                      SELECT * FROM
                      my_table
                      ORDER BY value_column DESC
                      LIMIT 10
                    ''',
                    table_name='top_ten'
                )

            This query joins points to polygons based on intersection, and
            aggregates by summing the values of the points in each polygon. The
            query returns a dataframe, with a geometry column that contains
            polygons and also creates a new table called
            'points_aggregated_to_polygons' in the CARTO account.

            .. code:: python

                points_aggregated_to_polygons = cc.query(
                    '''
                      SELECT polygons.*, sum(points.values)
                      FROM polygons JOIN points
                      ON ST_Intersects(points.the_geom, polygons.the_geom)
                      GROUP BY polygons.the_geom, polygons.cartodb_id
                    ''',
                    table_name='points_aggregated_to_polygons',
                    decode_geom=True
                )

        """
        self._debug_print(query=query)
        if table_name:
            # TODO: replace the following error catching with Import API
            #  checking once Import API sql/table_name collision_strategy=skip
            #  bug is fixed ref: support/1127
            try:
                self.sql_client.send('''
                    CREATE TABLE {0} AS SELECT 1;
                    DROP TABLE {0};
                '''.format(table_name))
                resp = self._auth_send(
                    'api/v1/imports', 'POST',
                    params=dict(table_name=table_name),
                    json=dict(sql=query),
                    # collision_strategy='',
                    headers={'Content-Type': 'application/json'})
            except CartoException as err:
                raise CartoException(
                    'Cannot create table `{0}`: {1}'.format(table_name, err))

            while True:
                import_job = self._check_import(resp['item_queue_id'])
                self._debug_print(import_job=import_job)
                final_table_name = self._handle_import(import_job, table_name)
                if import_job['state'] == 'complete':

                    print('Table successfully written to CARTO: '
                          '{table_url}'.format(
                              table_url=utils.join_url(self.creds.base_url(),
                                                       'dataset',
                                                       final_table_name)))
                    break
                time.sleep(1.0)

            select_res = self.sql_client.send(
                'SELECT * FROM {table_name}'.format(
                    table_name=final_table_name),
                skipfields='the_geom_webmercator',
                **DEFAULT_SQL_ARGS)
        else:
            select_res = self.sql_client.send(
                query,
                skipfields='the_geom_webmercator',
                **DEFAULT_SQL_ARGS)
            if 'error' in select_res:
                raise CartoException(str(select_res['error']))

        self._debug_print(select_res=select_res)

        fields = select_res['fields']
        if select_res['total_rows'] == 0:
            return pd.DataFrame(columns=set(fields.keys()) - {'cartodb_id'})

        df = pd.DataFrame(data=select_res['rows'])
        for field in fields:
            if fields[field]['type'] == 'date':
                df[field] = pd.to_datetime(df[field], errors='ignore')

        self._debug_print(columns=df.columns,
                          dtypes=df.dtypes)

        if 'cartodb_id' in fields:
            df.set_index('cartodb_id', inplace=True)

        if decode_geom:
            df['geometry'] = df.the_geom.apply(_decode_geom)

        return df

    @utils.temp_ignore_warnings
    def map(self, layers=None, interactive=True,
            zoom=None, lat=None, lng=None, size=(800, 400),
            ax=None):
        """Produce a CARTO map visualizing data layers.

        Examples:
            Create a map with two data :py:class:`Layer
            <cartoframes.layer.Layer>`\s, and one :py:class:`BaseMap
            <cartoframes.layer.BaseMap>` layer::

                import cartoframes
                from cartoframes import Layer, BaseMap, styling
                cc = cartoframes.CartoContext(BASEURL, APIKEY)
                cc.map(layers=[BaseMap(),
                               Layer('acadia_biodiversity',
                                     color={'column': 'simpson_index',
                                            'scheme': styling.tealRose(7)}),
                               Layer('peregrine_falcon_nest_sites',
                                     size='num_eggs',
                                     color={'column': 'bird_id',
                                            'scheme': styling.vivid(10))],
                       interactive=True)

            Create a snapshot of a map at a specific zoom and center::

                cc.map(layers=Layer('acadia_biodiversity',
                                    color='simpson_index'),
                       interactive=False,
                       zoom=14,
                       lng=-68.3823549,
                       lat=44.3036906)
        Args:
            layers (list, optional): List of zero or more of the following:

                - :py:class:`Layer <cartoframes.layer.Layer>`: cartoframes
                  :py:class:`Layer <cartoframes.layer.Layer>` object for
                  visualizing data from a CARTO table. See :py:class:`Layer
                  <cartoframes.layer.Layer>` for all styling options.
                - :py:class:`BaseMap <cartoframes.layer.BaseMap>`: Basemap for
                  contextualizng data layers. See :py:class:`BaseMap
                  <cartoframes.layer.BaseMap>` for all styling options.
                - :py:class:`QueryLayer <cartoframes.layer.QueryLayer>`: Layer
                  from an arbitrary query. See :py:class:`QueryLayer
                  <cartoframes.layer.QueryLayer>` for all styling options.

            interactive (bool, optional): Defaults to ``True`` to show an
                interactive slippy map. Setting to ``False`` creates a static
                map.
            zoom (int, optional): Zoom level of map. Acceptable values are
                usually in the range 0 to 19. 0 has the entire earth on a
                single tile (256px square). Zoom 19 is the size of a city
                block. Must be used in conjunction with ``lng`` and ``lat``.
                Defaults to a view to have all data layers in view.
            lat (float, optional): Latitude value for the center of the map.
                Must be used in conjunction with ``zoom`` and ``lng``. Defaults
                to a view to have all data layers in view.
            lng (float, optional): Longitude value for the center of the map.
                Must be used in conjunction with ``zoom`` and ``lat``. Defaults
                to a view to have all data layers in view.
            size (tuple, optional): List of pixel dimensions for the map.
                Format is ``(width, height)``. Defaults to ``(800, 400)``.
            ax: matplotlib axis on which to draw the image. Only used when
                ``interactive`` is ``False``.

        Returns:
            IPython.display.HTML or matplotlib Axes: Interactive maps are
            rendered as HTML in an `iframe`, while static maps are returned as
            matplotlib Axes objects or IPython Image.
        """
        # TODO: add layers preprocessing method like
        #       layers = process_layers(layers)
        #       that uses up to layer limit value error
        if layers is None:
            layers = []
        elif not isinstance(layers, collections.Iterable):
            layers = [layers]
        else:
            layers = list(layers)

        if len(layers) > 8:
            raise ValueError('Map can have at most 8 layers')

        nullity = [zoom is None, lat is None, lng is None]
        if any(nullity) and not all(nullity):
            raise ValueError('Zoom, lat, and lng must all or none be provided')

        # When no layers are passed, set default zoom
        if ((len(layers) == 0 and zoom is None) or
                (len(layers) == 1 and layers[0].is_basemap)):
            [zoom, lat, lng] = [1, 0, 0]
        has_zoom = zoom is not None

        # Check for a time layer, if it exists move it to the front
        time_layers = [idx for idx, layer in enumerate(layers)
                       if not layer.is_basemap and layer.time]
        time_layer = layers[time_layers[0]] if len(time_layers) > 0 else None
        if len(time_layers) > 1:
            raise ValueError('Map can at most take 1 Layer with time '
                             'column/field')
        if time_layer:
            if not interactive:
                raise ValueError('Map cannot display a static image with a '
                                 'time column')
            layers.append(layers.pop(time_layers[0]))

        base_layers = [idx for idx, layer in enumerate(layers)
                       if layer.is_basemap]
        # Check basemaps, add one if none exist
        if len(base_layers) > 1:
            raise ValueError('Map can at most take one BaseMap layer')
        elif len(base_layers) == 1:
            # move baselayer to first position
            layers.insert(0, layers.pop(base_layers[0]))

            # add labels layer if requested
            if layers[0].is_basic() and layers[0].labels == 'front':
                layers.append(BaseMap(layers[0].source,
                                      labels='front',
                                      only_labels=True))
                layers[0].labels = None
        elif not base_layers:
            # default basemap is dark with labels in back
            # labels will be changed if all geoms are non-point
            layers.insert(0, BaseMap())
            geoms = set()

        # Setup layers
        for idx, layer in enumerate(layers):
            if not layer.is_basemap:
                # get schema of style columns
                if layer.style_cols:
                    resp = self.sql_client.send(
                        utils.minify_sql((
                            'SELECT {cols}',
                            'FROM ({query}) AS _wrap',
                            'LIMIT 0',
                        )).format(cols=','.join(layer.style_cols),
                                  comma=',' if layer.style_cols else '',
                                  query=layer.orig_query),
                        **DEFAULT_SQL_ARGS)
                    self._debug_print(layer_fields=resp)
                    for stylecol, coltype in utils.dict_items(resp['fields']):
                        layer.style_cols[stylecol] = coltype['type']
                layer.geom_type = self._geom_type(layer)
                if not base_layers:
                    geoms.add(layer.geom_type)
                # update local style schema to help build proper defaults
            layer._setup(layers, idx)

        # set labels on top if there are no point geometries and a basemap
        #  is not specified
        if not base_layers and 'point' not in geoms:
            layers[0] = BaseMap(labels='front')

        # If basemap labels are on front, add labels layer
        basemap = layers[0]
        if basemap.is_basic() and basemap.labels == 'front':
            layers.append(BaseMap(basemap.source,
                                  labels=basemap.labels,
                                  only_labels=True))

        nb_layers = non_basemap_layers(layers)
        if time_layer and len(nb_layers) > 1:
            raise ValueError('Maps with a time element can only consist of a '
                             'time layer and a basemap. This constraint will '
                             'be removed in the future.')
        options = {'basemap_url': basemap.url}

        for idx, layer in enumerate(nb_layers):
            self._check_query(layer.query,
                              style_cols=layer.style_cols)
            options['cartocss_' + str(idx)] = layer.cartocss
            options['sql_' + str(idx)] = layer.query

        params = {
            'config': json.dumps(options),
            'anti_cache': random.random(),
        }

        if has_zoom:
            params.update({'zoom': zoom, 'lat': lat, 'lon': lng})
            options.update({'zoom': zoom, 'lat': lat, 'lng': lng})
        else:
            bounds = self._get_bounds(nb_layers)
            options.update(bounds)
            bbox = '{west},{south},{east},{north}'.format(**bounds)
            params.update(dict(bbox=bbox))

        map_name = self._send_map_template(layers, has_zoom=has_zoom)
        api_url = utils.join_url(self.creds.base_url(), 'api/v1/map')

        static_url = ('{url}.png?{params}').format(
            url=utils.join_url(api_url, 'static/named',
                               map_name, size[0], size[1]),
            params=urlencode(params))

        html = '<img src="{url}" />'.format(url=static_url)
        self._debug_print(static_url=static_url)

        # TODO: write this as a private method
        if interactive:
            netloc = urlparse(self.creds.base_url()).netloc
            domain = 'carto.com' if netloc.endswith('.carto.com') else netloc

            config = {
                'user_name': self.creds.username(),
                'maps_api_template': self.creds.base_url(),
                'sql_api_template': self.creds.base_url(),
                'tiler_protocol': 'https',
                'tiler_domain': domain,
                'tiler_port': '80',
                'type': 'torque' if time_layer else 'namedmap',
                'named_map': {
                    'name': map_name,
                    'params': {
                        k: utils.safe_quotes(v, escape_single_quotes=True)
                        for k, v in utils.dict_items(options)
                    },
                },
            }

            map_options = {
                'filter': ['mapnik', 'torque', ],
                'https': True,
            }

            if time_layer:
                # get turbo-carto processed cartocss
                resp = self._auth_send(
                    'api/v1/map/named/{}'.format(map_name),
                    'POST',
                    data=params['config'],
                    headers={'Content-Type': 'application/json'})

                # check if errors in cartocss (already turbo-carto processed)
                if 'errors' not in resp:
                    # replace previous cartocss with turbo-carto processed
                    #  version
                    layer.cartocss = (resp['metadata']
                                          ['layers']
                                          [1]
                                          ['meta']
                                          ['cartocss'])
                config.update({
                    'order': 1,
                    'options': {
                        'query': time_layer.query,
                        'user_name': self.creds.username(),
                        'tile_style': layer.cartocss
                    }
                })
                config['named_map'].update({
                    'layers': [{
                        'layer_name': 't',
                    }],
                })
                map_options.update({
                    'time_slider': True,
                    'loop': True,
                })
            bounds = [] if has_zoom else [[options['north'], options['east']],
                                          [options['south'], options['west']]]

            content = self._get_iframe_srcdoc(
                config=config,
                bounds=bounds,
                options=options,
                map_options=map_options,
                top_layer_url=top_basemap_layer_url(layers)
            )

            img_html = html
            html = (
                '<iframe srcdoc="{content}" width={width} height={height}>'
                '  Preview image: {img_html}'
                '</iframe>'
            ).format(content=utils.safe_quotes(content),
                     width=size[0],
                     height=size[1],
                     img_html=img_html)
            return HTML(html)
        elif HAS_MATPLOTLIB:
            raw_data = mpi.imread(static_url, format='png')
            if ax is None:
                dpi = mpi.rcParams['figure.dpi']
                mpl_size = (size[0] / dpi, size[1] / dpi)
                fig = plt.figure(figsize=mpl_size, dpi=dpi, frameon=False)
                fig.subplots_adjust(left=0, right=1, top=1, bottom=0)
                ax = plt.gca()
            ax.imshow(raw_data)
            ax.axis('off')
            return ax
        else:
            return Image(url=static_url,
                         embed=True,
                         format='png',
                         width=size[0],
                         height=size[1],
                         metadata=dict(origin_url=static_url))

    def _geom_type(self, source):
        """gets geometry type(s) of specified layer"""
        if isinstance(source, AbstractLayer):
            query = source.orig_query
        else:
            query = 'SELECT * FROM "{table}"'.format(table=source)
        resp = self.sql_client.send(
            utils.minify_sql((
                'SELECT',
                '    CASE WHEN ST_GeometryType(the_geom)',
                '               in (\'ST_Point\', \'ST_MultiPoint\')',
                '         THEN \'point\'',
                '         WHEN ST_GeometryType(the_geom)',
                '              in (\'ST_LineString\', \'ST_MultiLineString\')',
                '         THEN \'line\'',
                '         WHEN ST_GeometryType(the_geom)',
                '              in (\'ST_Polygon\', \'ST_MultiPolygon\')',
                '         THEN \'polygon\'',
                '         ELSE null END AS geom_type,',
                '    count(*) as cnt',
                'FROM ({query}) AS _wrap',
                'WHERE the_geom IS NOT NULL',
                'GROUP BY 1',
                'ORDER BY 2 DESC',
            )).format(query=query),
            **DEFAULT_SQL_ARGS)
        if resp['total_rows'] > 1:
            warn('There are multiple geometry types in {query}: '
                 '{geoms}. Styling by `{common_geom}`, the most common'.format(
                     query=query,
                     geoms=','.join(g['geom_type'] for g in resp['rows']),
                     common_geom=resp['rows'][0]['geom_type']))
        elif resp['total_rows'] == 0:
            raise ValueError('No geometry for layer. Check all layer tables '
                             'and queries to ensure there are geometries.')
        return resp['rows'][0]['geom_type']

    def data_boundaries(self, boundary=None, region=None, decode_geom=False,
                        timespan=None, include_nonclipped=False):
        """
        Find all boundaries available for the world or a `region`. If
        `boundary` is specified, get all available boundary polygons for the
        region specified (if any). This method is espeically useful for getting
        boundaries for a region and, with :py:meth:`CartoContext.data
        <cartoframes.context.CartoContext.data>` and
        :py:meth:`CartoContext.data_discovery
        <cartoframes.context.CartoContext.data_discovery>`, getting tables of
        geometries and the corresponding raw measures. For example, if you want
        to analyze how median income has changed in a region (see examples
        section for more).

        Examples:

            Find all boundaries available for Australia. The columns
            `geom_name` gives us the name of the boundary and `geom_id`
            is what we need for the `boundary` argument.

            .. code:: python

                import cartoframes
                cc = cartoframes.CartoContext('base url', 'api key')
                au_boundaries = cc.data_boundaries(region='Australia')
                au_boundaries[['geom_name', 'geom_id']]

            Get the boundaries for Australian Postal Areas and map them.

            .. code:: python

                from cartoframes import Layer
                au_postal_areas = cc.data_boundaries(boundary='au.geo.POA')
                cc.write(au_postal_areas, 'au_postal_areas')
                cc.map(Layer('au_postal_areas'))

            Get census tracts around Idaho Falls, Idaho, USA, and add median
            income from the US census. Without limiting the metadata, we get
            median income measures for each census in the Data Observatory.

            .. code:: python

                cc = cartoframes.CartoContext('base url', 'api key')
                # will return DataFrame with columns `the_geom` and `geom_ref`
                tracts = cc.data_boundaries(
                    boundary='us.census.tiger.census_tract',
                    region=[-112.096642,43.429932,-111.974213,43.553539])
                # write geometries to a CARTO table
                cc.write(tracts, 'idaho_falls_tracts')
                # gather metadata needed to look up median income
                median_income_meta = cc.data_discovery(
                    'idaho_falls_tracts',
                    keywords='median income',
                    boundaries='us.census.tiger.census_tract')
                # get median income data and original table as new dataframe
                idaho_falls_income = cc.data(
                    'idaho_falls_tracts',
                    median_income_meta,
                    how='geom_refs')
                # overwrite existing table with newly-enriched dataframe
                cc.write(idaho_falls_income,
                         'idaho_falls_tracts',
                         overwrite=True)

        Args:
            boundary (str, optional): Boundary identifier for the boundaries
              that are of interest. For example, US census tracts have a
              boundary ID of ``us.census.tiger.census_tract``, and Brazilian
              Municipios have an ID of ``br.geo.municipios``. Find IDs by
              running :py:meth:`CartoContext.data_boundaries
              <cartoframes.context.CartoContext.data_boundaries>`
              without any arguments, or by looking in the `Data Observatory
              catalog <http://cartodb.github.io/bigmetadata/>`__.
            region (str, optional): Region where boundary information or,
              if `boundary` is specified, boundary polygons are of interest.
              `region` can be one of the following:

                - table name (str): Name of a table in user's CARTO account
                - bounding box (list of float): List of four values (two
                  lng/lat pairs) in the following order: western longitude,
                  southern latitude, eastern longitude, and northern latitude.
                  For example, Switzerland fits in
                  ``[5.9559111595,45.8179931641,10.4920501709,47.808380127]``
            timespan (str, optional): Specific timespan to get geometries from.
              Defaults to use the most recent. See the Data Observatory catalog
              for more information.
            decode_geom (bool, optional): Whether to return the geometries as
              Shapely objects or keep them encoded as EWKB strings. Defaults
              to False.
            include_nonclipped (bool, optional): Optionally include
              non-shoreline-clipped boundaries. These boundaries are the raw
              boundaries provided by, for example, US Census Tiger.

        Returns:
            pandas.DataFrame: If `boundary` is specified, then all available
            boundaries and accompanying `geom_refs` in `region` (or the world
            if `region` is ``None`` or not specified) are returned. If
            `boundary` is not specified, then a DataFrame of all available
            boundaries in `region` (or the world if `region` is ``None``)
        """
        # TODO: create a function out of this?
        if (isinstance(region, collections.Iterable)
                and not isinstance(region, str)):
            if len(region) != 4:
                raise ValueError(
                    '`region` should be a list of the geographic bounds of a '
                    'region in the following order: western longitude, '
                    'southern latitude, eastern longitude, and northern '
                    'latitude. For example, Switerland fits in '
                    '``[5.9559111595,45.8179931641,10.4920501709,'
                    '47.808380127]``.')
            bounds = ('ST_MakeEnvelope({0}, {1}, {2}, {3}, 4326)').format(
                *region)
        elif isinstance(region, str):
            # see if it's a table
            try:
                geom_type = self._geom_type(region)
                if geom_type in ('point', 'line', ):
                    bounds = ('(SELECT ST_ConvexHull(ST_Collect(the_geom)) '
                              'FROM {table})').format(table=region)
                else:
                    bounds = ('(SELECT ST_Union(the_geom) '
                              'FROM {table})').format(table=region)
            except CartoException:
                # see if it's a Data Obs region tag
                regionsearch = '"geom_tags"::text ilike \'%{}%\''.format(
                    get_countrytag(region))
                bounds = 'ST_MakeEnvelope(-180.0, -85.0, 180.0, 85.0, 4326)'

        elif region is None:
            bounds = 'ST_MakeEnvelope(-180.0, -85.0, 180.0, 85.0, 4326)'
        else:
            raise ValueError('`region` must be a str, a list of two lng/lat '
                             'pairs, or ``None`` (which defaults to the '
                             'world)')
        if include_nonclipped:
            clipped = None
        else:
            clipped = (r"(geom_id ~ '^us\.census\..*_clipped$' OR "
                       r"geom_id !~ '^us\.census\..*')")

        if boundary is None:
            regionsearch = locals().get('regionsearch')
            filters = ' AND '.join(r for r in [regionsearch, clipped] if r)
            query = utils.minify_sql((
                'SELECT *',
                'FROM OBS_GetAvailableGeometries(',
                '  {bounds}, null, null, null, {timespan})',
                '{filters}')).format(
                    bounds=bounds,
                    timespan=utils.pgquote(timespan),
                    filters='WHERE {}'.format(filters) if filters else ''
                )
            return self.query(query)

        query = utils.minify_sql((
            'SELECT the_geom, geom_refs',
            'FROM OBS_GetBoundariesByGeometry(',
            '    {bounds},',
            '    {boundary},',
            '    {time})', )).format(
                bounds=bounds,
                boundary=utils.pgquote(boundary),
                time=utils.pgquote(timespan))
        return self.query(query, decode_geom=decode_geom)

    def data_discovery(self, region, keywords=None, regex=None, time=None,
                       boundaries=None, include_quantiles=False):
        """Discover Data Observatory measures. This method returns the full
        Data Observatory metadata model for each measure or measures that
        match the conditions from the inputs. The full metadata in each row
        uniquely defines a measure based on the timespan, geographic
        resolution, and normalization (if any). Read more about the metadata
        response in `Data Observatory
        <https://carto.com/docs/carto-engine/data/measures-functions/#obs_getmetaextent-geometry-metadata-json-max_timespan_rank-max_score_rank-target_geoms>`__
        documentation.

        Internally, this method finds all measures in `region` that match the
        conditions set in `keywords`, `regex`, `time`, and `boundaries` (if
        any of them are specified). Then, if `boundaries` is not specified, a
        geographical resolution for that measure will be chosen subject to the
        type of region specified:

          1. If `region` is a table name, then a geographical resolution that
             is roughly equal to `region size / number of subunits`.
          2. If `region` is a country name or bounding box, then a geographical
             resolution will be chosen roughly equal to `region size / 500`.

        Since different measures are in some geographic resolutions and not
        others, different geographical resolutions for different measures are
        oftentimes returned.

        .. tip::

            To remove the guesswork in how geographical resolutions are
            selected, specify one or more boundaries in `boundaries`. See
            the boundaries section for each region in the `Data Observatory
            catalog <http://cartodb.github.io/bigmetadata/>`__.

        The metadata returned from this method can then be used to create raw
        tables or for augmenting an existing table from these measures using
        :py:meth:`CartoContext.data <cartoframes.context.CartoContext.data>`.
        For the full Data Observatory catalog, visit
        https://cartodb.github.io/bigmetadata/. When working with the metadata
        DataFrame returned from this method, be careful to only remove rows not
        columns as `CartoContext.data <cartoframes.context.CartoContext.data>`
        generally needs the full metadata.

        .. note::
            Narrowing down a discovery query using the `keywords`, `regex`, and
            `time` filters is important for getting a manageable metadata
            set. Besides there being a large number of measures in the DO, a
            metadata response has acceptable combinations of measures with
            demonimators (normalization and density), and the same measure from
            other years.

            For example, setting the region to be United States counties with
            no filter values set will result in many thousands of measures.

        Examples:

            Get all European Union measures that mention ``freight``.

            .. code::

                meta = cc.data_discovery('European Union',
                                         keywords='freight',
                                         time='2010')
                print(meta['numer_name'].values)

        Arguments:
            region (str or list of float): Information about the region of
              interest. `region` can be one of three types:

                - region name (str): Name of region of interest. Acceptable
                  values are limited to: 'Australia', 'Brazil', 'Canada',
                  'European Union', 'France', 'Mexico', 'Spain',
                  'United Kingdom', 'United States'.
                - table name (str): Name of a table in user's CARTO account
                  with geometries. The region will be the bounding box of
                  the table.

                  .. Note:: If a table name is also a valid Data Observatory
                      region name, the Data Observatory name will be chosen
                      over the table.

                - bounding box (list of float): List of four values (two
                  lng/lat pairs) in the following order: western longitude,
                  southern latitude, eastern longitude, and northern latitude.
                  For example, Switzerland fits in
                  ``[5.9559111595,45.8179931641,10.4920501709,47.808380127]``

                .. Note:: Geometry levels are generally chosen by subdividing
                    the region into the next smallest administrative unit. To
                    override this behavior, specify the `boundaries` flag. For
                    example, set `boundaries` to
                    ``'us.census.tiger.census_tract'`` to choose US census
                    tracts.

            keywords (str or list of str, optional): Keyword or list of
              keywords in measure description or name. Response will be matched
              on all keywords listed (boolean `or`).
            regex (str, optional): A regular expression to search the measure
              descriptions and names. Note that this relies on PostgreSQL's
              case insensitive operator ``~*``. See `PostgreSQL docs
              <https://www.postgresql.org/docs/9.5/static/functions-matching.html>`__
              for more information.
            boundaries (str or list of str, optional): Boundary or list of
              boundaries that specify the measure resolution. See the
              boundaries section for each region in the `Data Observatory
              catalog <http://cartodb.github.io/bigmetadata/>`__.
            include_quantiles (bool, optional): Include quantiles calculations
              which are a calculation of how a measure compares to all measures
              in the full dataset. Defaults to ``False``. If ``True``,
              quantiles columns will be returned for each column which has it
              pre-calculated.

        Returns:
            pandas.DataFrame: A dataframe of the complete metadata model for
            specific measures based on the search parameters.

        Raises:
            ValueError: If `region` is a :obj:`list` and does not consist of
              four elements, or if `region` is not an acceptable region
            CartoException: If `region` is not a table in user account
        """
        if isinstance(region, str):
            try:
                # see if it's a DO region, nest in {}
                countrytag = '\'{{{0}}}\''.format(
                    get_countrytag(region))
                boundary = ('SELECT ST_MakeEnvelope(-180.0, -85.0, 180.0, '
                            '85.0, 4326) AS env, 500::int AS cnt')
            except ValueError:
                # TODO: make this work for general queries
                # see if it's a table
                self.sql_client.send(
                    'EXPLAIN SELECT * FROM {}'.format(region))
                boundary = (
                    'SELECT ST_SetSRID(ST_Extent(the_geom), 4326) AS env, '
                    'count(*)::int AS cnt FROM {table_name}').format(
                        table_name=region)
        elif isinstance(region, collections.Iterable):
            if len(region) != 4:
                raise ValueError(
                    '`region` should be a list of the geographic bounds of a '
                    'region in the following order: western longitude, '
                    'southern latitude, eastern longitude, and northern '
                    'latitude. For example, Switerland fits in '
                    '``[5.9559111595,45.8179931641,10.4920501709,'
                    '47.808380127]``.'
                )
            boundary = ('SELECT ST_MakeEnvelope({0}, {1}, {2}, {3}, 4326) AS '
                        'env, 500::int AS cnt'.format(*region))

        if locals().get('countrytag') is None:
            countrytag = 'null'

        if keywords:
            if isinstance(keywords, str):
                keywords = [keywords, ]
            kwsearch = ' OR '.join(
                ('numer_description ILIKE \'%{kw}%\' OR '
                 'numer_name ILIKE \'%{kw}%\'').format(kw=kw)
                for kw in keywords)
            kwsearch = '({})'.format(kwsearch)

        if regex:
            regexsearch = ('(numer_description ~* {regex} OR numer_name '
                           '~* {regex})').format(regex=utils.pgquote(regex))

        if keywords or regex:
            subjectfilters = '{kw} {op} {regex}'.format(
                kw=kwsearch if keywords else '',
                op='OR' if (keywords and regex) else '',
                regex=regexsearch if regex else '').strip()
        else:
            subjectfilters = ''

        if isinstance(time, str) or time is None:
            time = [time, ]
        if isinstance(boundaries, str) or boundaries is None:
            boundaries = [boundaries, ]

        if all(time) and all(boundaries):
            bt_filters = 'valid_geom AND valid_timespan'
        elif all(time) or all(boundaries):
            bt_filters = 'valid_geom' if all(boundaries) else 'valid_timespan'
        else:
            bt_filters = ''

        if bt_filters and subjectfilters:
            filters = 'WHERE ({s}) AND ({bt})'.format(
                s=subjectfilters, bt=bt_filters)
        elif bt_filters or subjectfilters:
            filters = 'WHERE {f}'.format(f=subjectfilters or bt_filters)
        else:
            filters = ''

        quantiles = ('WHERE numer_aggregate <> \'quantile\''
                     if not include_quantiles else '')

        numer_query = utils.minify_sql((
            'SELECT',
            '    numer_id,',
            '    {geom_id} AS geom_id,',
            '    {timespan} AS numer_timespan,',
            '    {normalization} AS normalization',
            '  FROM',
            '    OBS_GetAvailableNumerators(',
            '        (SELECT env FROM envelope),',
            '        {countrytag},',
            '        null,',  # denom_id
            '        {geom_id},',
            '        {timespan})',
            '{filters}', )).strip()

        # query all numerators for all `time`, `boundaries`, and raw/derived
        numers = '\nUNION\n'.join(
            numer_query.format(
                timespan=utils.pgquote(t),
                geom_id=utils.pgquote(b),
                normalization=utils.pgquote(n),
                countrytag=countrytag,
                filters=filters)
            for t in time
            for b in boundaries
            for n in ('predenominated', None))

        query = utils.minify_sql((
            'WITH envelope AS (',
            '    {boundary}',
            '), numers AS (',
            '  {numers}',
            ')',
            'SELECT *',
            'FROM json_to_recordset(',
            '    (SELECT OBS_GetMeta(',
            '        envelope.env,',
            '        json_agg(numers),',
            '        10, 10, envelope.cnt',
            '    ) AS meta',
            'FROM numers, envelope',
            'GROUP BY env, cnt)) as data(',
            '    denom_aggregate text, denom_colname text,',
            '    denom_description text, denom_geomref_colname text,',
            '    denom_id text, denom_name text, denom_reltype text,',
            '    denom_t_description text, denom_tablename text,',
            '    denom_type text, geom_colname text, geom_description text,',
            '    geom_geomref_colname text, geom_id text, geom_name text,',
            '    geom_t_description text, geom_tablename text,',
            '    geom_timespan text, geom_type text, id numeric,',
            '    max_score_rank text, max_timespan_rank text,',
            '    normalization text, num_geoms numeric, numer_aggregate text,',
            '    numer_colname text, numer_description text,',
            '    numer_geomref_colname text, numer_id text,',
            '    numer_name text, numer_t_description text,',
            '    numer_tablename text, numer_timespan text,',
            '    numer_type text, score numeric, score_rank numeric,',
            '    score_rownum numeric, suggested_name text,',
            '    target_area text, target_geoms text, timespan_rank numeric,',
            '    timespan_rownum numeric)',
            '{quantiles}', )).format(
                boundary=boundary,
                numers=numers,
                quantiles=quantiles).strip()
        self._debug_print(query=query)
        resp = self.sql_client.send(query)
        return pd.DataFrame(resp['rows'])

    def data(self, table_name, metadata, persist_as=None, how='the_geom'):
        """Get an augmented CARTO dataset with `Data Observatory
        <https://carto.com/data-observatory>`__ measures. Use
        `CartoContext.data_discovery
        <#context.CartoContext.data_discovery>`__ to search for available
        measures, or see the full `Data Observatory catalog
        <https://cartodb.github.io/bigmetadata/index.html>`__. Optionally
        persist the data as a new table.

        Example:
            Get a DataFrame with Data Observatory measures based on the
            geometries in a CARTO table.

            .. code::

                cc = cartoframes.CartoContext(BASEURL, APIKEY)
                median_income = cc.data_discovery('transaction_events',
                                                  regex='.*median income.*',
                                                  time='2011 - 2015')
                df = cc.data('transaction_events',
                             median_income)

            Pass in cherry-picked measures from the Data Observatory catalog.
            The rest of the metadata will be filled in, but it's important to
            specify the geographic level as this will not show up in the column
            name.

            .. code::

                median_income = [{'numer_id': 'us.census.acs.B19013001',
                                  'geom_id': 'us.census.tiger.block_group',
                                  'numer_timespan': '2011 - 2015'}]
                df = cc.data('transaction_events', median_income)

        Args:
            table_name (str): Name of table on CARTO account that Data
                Observatory measures are to be added to.
            metadata (pandas.DataFrame): List of all measures to add to
                `table_name`. See :py:meth:`CartoContext.data_discovery
                <cartoframes.context.CartoContext.data_discovery>` outputs
                for a full list of metadata columns.
            persist_as (str, optional): Output the results of augmenting
                `table_name` to `persist_as` as a persistent table on CARTO.
                Defaults to ``None``, which will not create a table.
            how (str, optional): **Not fully implemented**. Column name for
                identifying the geometry from which to fetch the data. Defaults
                to `the_geom`, which results in measures that are spatially
                interpolated (e.g., a neighborhood boundary's population will
                be calculated from underlying census tracts). Specifying a
                column that has the geometry identifier (for example, GEOID for
                US Census boundaries), results in measures directly from the
                Census for that GEOID but normalized how it is specified in the
                metadata.

        Returns:
            pandas.DataFrame: A DataFrame representation of `table_name` which
            has new columns for each measure in `metadata`.

        Raises:
            NameError: If the columns in `table_name` are in the
              ``suggested_name`` column of `metadata`.
            ValueError: If metadata object is invalid or empty, or if the
              number of requested measures exceeds 50.
            CartoException: If user account consumes all of Data Observatory
              quota
        """
        # if how != 'the_geom':
        #   raise NotImplementedError('Data gathering currently only works if '
        #                             'a geometry is present')
        if isinstance(metadata, pd.DataFrame):
            _meta = metadata.copy().reset_index()
        elif isinstance(metadata, collections.Iterable):
            query = utils.minify_sql((
                'WITH envelope AS (',
                '  SELECT',
                '    ST_SetSRID(ST_Extent(the_geom)::geometry, 4326) AS env,',
                '    count(*)::int AS cnt',
                '  FROM {table_name}',
                ')',
                'SELECT *',
                '  FROM json_to_recordset(',
                '      (SELECT OBS_GetMeta(',
                '          envelope.env,',
                '          (\'{meta}\')::json,',
                '          10, 1, envelope.cnt',
                '      ) AS meta',
                '  FROM envelope',
                '  GROUP BY env, cnt)) as data(',
                '      denom_aggregate text, denom_colname text,',
                '      denom_description text, denom_geomref_colname text,',
                '      denom_id text, denom_name text, denom_reltype text,',
                '      denom_t_description text, denom_tablename text,',
                '      denom_type text, geom_colname text,',
                '      geom_description text,geom_geomref_colname text,',
                '      geom_id text, geom_name text, geom_t_description text,',
                '      geom_tablename text, geom_timespan text,',
                '      geom_type text, id numeric, max_score_rank text,',
                '      max_timespan_rank text, normalization text, num_geoms',
                '      numeric,numer_aggregate text, numer_colname text,',
                '      numer_description text, numer_geomref_colname text,',
                '      numer_id text, numer_name text, numer_t_description',
                '      text, numer_tablename text, numer_timespan text,',
                '      numer_type text, score numeric, score_rank numeric,',
                '      score_rownum numeric, suggested_name text,',
                '      target_area text, target_geoms text, timespan_rank',
                '      numeric, timespan_rownum numeric)',
            )).format(table_name=table_name,
                      meta=json.dumps(metadata).replace('\'', '\'\''))
            resp = self.sql_client.send(query)
            _meta = pd.DataFrame(resp['rows'])

        if _meta.shape[0] == 0:
            raise ValueError('There are no valid metadata entries. Check '
                             'inputs.')
        elif _meta.shape[0] > 50:
            raise ValueError('The number of metadata entries exceeds 50. Tip: '
                             'If `metadata` is a pandas.DataFrame, iterate '
                             'over this object using `metadata.groupby`. If '
                             'it is a list, iterate over chunks of it. Then '
                             'combine resulting DataFrames using '
                             '`pandas.concat`')

        tablecols = self.sql_client.send(
            'SELECT * FROM {table_name} LIMIT 0'.format(table_name=table_name),
            **DEFAULT_SQL_ARGS
        )['fields'].keys()

        names = {}
        for suggested in _meta['suggested_name']:
            if suggested in tablecols:
                names[suggested] = utils.unique_colname(suggested, tablecols)
                warn(
                    '{s0} was augmented as {s1} because of name '
                    'collision'.format(s0=suggested, s1=names[suggested])
                )
            else:
                names[suggested] = suggested

        cols = ', '.join(
            '(data->{n}->>\'value\')::{pgtype} AS {col}'.format(
                n=row[0],
                pgtype=row[1]['numer_type'],
                col=names[row[1]['suggested_name']])
            for row in _meta.iterrows())
        query = utils.minify_sql((
            'SELECT t.*, {cols}',
            '  FROM OBS_GetData(',
            '       (SELECT array_agg({how})',
            '        FROM "{tablename}"),',
            '       (SELECT \'{meta}\'::json)) as m,',
            '       {tablename} as t',
            ' WHERE t."{rowid}" = m.id',)).format(
                how=('(the_geom, cartodb_id)::geomval'
                     if how == 'the_geom' else how),
                tablename=table_name,
                rowid='cartodb_id' if how == 'the_geom' else how,
                cols=cols,
                meta=_meta.to_json(orient='records').replace('\'', '\'\''))
        return self.query(query,
                          table_name=persist_as)

    # backwards compatibility
    def data_augment(self, table_name, metadata):
        """DEPRECATED. Use `CartoContext.data` instead"""
        warn('This function is being deprecated. Use `CartoContext.data` '
             'instead.', DeprecationWarning)
        return self.data(table_name, metadata, persist_as=table_name)

    def _auth_send(self, relative_path, http_method, **kwargs):
        self._debug_print(relative_path=relative_path,
                          http_method=http_method,
                          kwargs=kwargs)
        res = self.auth_client.send(relative_path, http_method, **kwargs)
        if isinstance(res.content, str):
            return json.loads(res.content)
        try:
            return json.loads(res.content.decode('utf-8'))
        except json.JSONDecodeError as err:
            raise CartoException(err)

    def _check_query(self, query, style_cols=None):
        """Checks if query from Layer or QueryLayer is valid"""
        try:
            self.sql_client.send(
                utils.minify_sql((
                    'EXPLAIN',
                    'SELECT',
                    '  {style_cols}{comma}',
                    '  the_geom, the_geom_webmercator',
                    'FROM ({query}) _wrap;',
                )).format(query=query,
                          comma=',' if style_cols else '',
                          style_cols=(','.join(style_cols)
                                      if style_cols else '')),
                do_post=False)
        except Exception as err:
            raise ValueError(('Layer query `{query}` and/or style column(s) '
                              '{cols} are not valid: {err}.'
                              '').format(query=query,
                                         cols=', '.join(['`{}`'.format(c)
                                                         for c in style_cols]),
                                         err=err))

    def _send_map_template(self, layers, has_zoom):
        map_name = get_map_name(layers, has_zoom=has_zoom)
        if map_name not in self._map_templates:
            resp = self._auth_send(
                'api/v1/map/named', 'POST',
                headers={'Content-Type': 'application/json'},
                data=get_map_template(layers, has_zoom=has_zoom))
            # TODO: remove this after testing
            if 'errors' in resp:
                resp = self._auth_send(
                    'api/v1/map/named/{}'.format(map_name),
                    'PUT',
                    headers={'Content-Type': 'application/json'},
                    data=get_map_template(layers, has_zoom=has_zoom))

            self._map_templates[map_name] = True
        return map_name

    def _get_iframe_srcdoc(self, config, bounds, options, map_options,
                           top_layer_url=None):
        if not hasattr(self, '_srcdoc') or self._srcdoc is None:
            html_template = os.path.join(
                os.path.dirname(__file__),
                'assets',
                'cartoframes.html')
            with open(html_template, 'r') as html_file:
                self._srcdoc = html_file.read()

        return (self._srcdoc
                .replace('@@CONFIG@@', json.dumps(config))
                .replace('@@BOUNDS@@', json.dumps(bounds))
                .replace('@@OPTIONS@@', json.dumps(map_options))
                .replace('@@LABELS@@', top_layer_url or '')
                .replace('@@ZOOM@@', str(options.get('zoom', 3)))
                .replace('@@LAT@@', str(options.get('lat', 0)))
                .replace('@@LNG@@', str(options.get('lng', 0))))

    def _get_bounds(self, layers):
        """Return the bounds of all data layers involved in a cartoframes map.

        Args:
            layers (list): List of cartoframes layers. See `cartoframes.layers`
                for all types.

        Returns:
            dict: Dictionary of northern, southern, eastern, and western bounds
                of the superset of data layers. Keys are `north`, `south`,
                `east`, and `west`. Units are in WGS84.
        """
        extent_query = ('SELECT ST_EXTENT(the_geom) AS the_geom '
                        'FROM ({query}) AS t{idx}\n')
        union_query = 'UNION ALL\n'.join(
            [extent_query.format(query=layer.orig_query, idx=idx)
             for idx, layer in enumerate(layers)
             if not layer.is_basemap])

        extent = self.sql_client.send(
            utils.minify_sql((
                'SELECT',
                '    ST_XMIN(ext) AS west,',
                '    ST_YMIN(ext) AS south,',
                '    ST_XMAX(ext) AS east,',
                '    ST_YMAX(ext) AS north',
                'FROM (',
                '    SELECT ST_Extent(the_geom) AS ext',
                '    FROM ({union_query}) AS _wrap1',
                ') AS _wrap2',
            )).format(union_query=union_query),
            do_post=False)

        return extent['rows'][0]

    def _debug_print(self, **kwargs):
        if self._verbose <= 0:
            return

        for key, value in utils.dict_items(kwargs):
            if isinstance(value, requests.Response):
                str_value = ("status_code: {status_code}, "
                             "content: {content}").format(
                                 status_code=value.status_code,
                                 content=value.content)
            else:
                str_value = str(value)
            if self._verbose < 2 and len(str_value) > 300:
                str_value = '{}\n\n...\n\n{}'.format(str_value[:250],
                                                     str_value[-50:])
            print('{key}: {value}'.format(key=key,
                                          value=str_value))


# TODO: move all of the below to the utils module
def _add_encoded_geom(df, geom_col):
    """Add encoded geometry to DataFrame"""
    # None if not a GeoDataFrame
    is_geopandas = getattr(df, '_geometry_column_name', None)
    if is_geopandas is None and geom_col is None:
        warn('`encode_geom` works best with Geopandas '
             '(http://geopandas.org/) and/or shapely '
             '(https://pypi.python.org/pypi/Shapely).')
        geom_col = 'geometry' if 'geometry' in df.columns else None
        if geom_col is None:
            raise KeyError('Geometries were requested to be encoded '
                           'but a geometry column was not found in the '
                           'DataFrame.'.format(geom_col=geom_col))
    elif is_geopandas and geom_col:
        warn('Geometry column of the input DataFrame does not '
             'match the geometry column supplied. Using user-supplied '
             'column...\n'
             '\tGeopandas geometry column: {}\n'
             '\tSupplied `geom_col`: {}'.format(is_geopandas,
                                                geom_col))
    elif is_geopandas and geom_col is None:
        geom_col = is_geopandas
    # updates in place
    df['the_geom'] = df[geom_col].apply(_encode_geom)
    return None


def _encode_decode_decorator(func):
    """decorator for encoding and decoding geoms"""
    def wrapper(*args):
        """error catching"""
        try:
            processed_geom = func(*args)
            return processed_geom
        except ImportError as err:
            raise ImportError('The Python package `shapely` needs to be '
                              'installed to encode or decode geometries. '
                              '({})'.format(err))
    return wrapper


@_encode_decode_decorator
def _encode_geom(geom):
    """Encode geometries into hex-encoded wkb
    """
    from shapely import wkb
    if geom:
        return ba.hexlify(wkb.dumps(geom)).decode()
    return None


@_encode_decode_decorator
def _decode_geom(ewkb):
    """Decode encoded wkb into a shapely geometry
    """
    from shapely import wkb
    if ewkb:
        return wkb.loads(ba.unhexlify(ewkb))
    return None<|MERGE_RESOLUTION|>--- conflicted
+++ resolved
@@ -249,11 +249,7 @@
 
         query = 'COPY {source} TO stdout WITH (FORMAT csv, HEADER true)'.format(source=source)
 
-<<<<<<< HEAD
         result = self._recursiveRead(query, retry_times)
-=======
-        result = self.copy_client.copyto_stream(query)
->>>>>>> 152fd9f8
         df = pd.read_csv(result)
 
         if decode_geom:
