"""CartoContext and BatchJobStatus classes"""
import json
import os
import random
import sys
import time
import collections
import binascii as ba
from warnings import warn

import requests
import IPython
import pandas as pd
from tqdm import tqdm
from appdirs import user_cache_dir

from carto.auth import APIKeyAuthClient
from carto.sql import SQLClient, BatchSQLClient
from carto.exceptions import CartoException

from .credentials import Credentials
from .dataobs import get_countrytag
from . import utils
from .layer import BaseMap
from .maps import non_basemap_layers, get_map_name, get_map_template
from .__version__ import __version__

if sys.version_info >= (3, 0):
    from urllib.parse import urlparse, urlencode
else:
    from urlparse import urlparse
    from urllib import urlencode
try:
    import matplotlib.image as mpi
    import matplotlib.pyplot as plt
    # set dpi based on CARTO Static Maps API dpi
    mpi.rcParams['figure.dpi'] = 72.0
except (ImportError, RuntimeError):
    mpi = None
    plt = None
HAS_MATPLOTLIB = plt is not None

# Choose constant to avoid overview generation which are triggered at a
# half million rows
MAX_IMPORT_ROWS = 499999

# threshold for using batch sql api or not for geometry creation
MAX_ROWS_LNGLAT = 100000

# Cache directory for temporary data operations
CACHE_DIR = user_cache_dir('cartoframes')

# cartoframes version
DEFAULT_SQL_ARGS = dict(client='cartoframes_{}'.format(__version__),
                        do_post=False)


class CartoContext(object):
    """CartoContext class for authentication with CARTO and high-level operations
    such as reading tables from CARTO into dataframes, writing dataframes to
    CARTO tables, creating custom maps from dataframes and CARTO tables, and
    augmenting data using CARTO's `Data Observatory
    <https://carto.com/data-observatory>`__. Future methods will interact with
    CARTO's services like `routing, geocoding, and isolines
    <https://carto.com/location-data-services/>`__, PostGIS backend for spatial
    processing, and much more.

    Manages connections with CARTO for data and map operations. Modeled
    after `SparkContext
    <https://jaceklaskowski.gitbooks.io/mastering-apache-spark/content/spark-sparkcontext.html>`__.

    Attributes:
        creds (cartoframes.Credentials): :obj:`Credentials` instance

    Args:
        base_url (str): Base URL of CARTO user account. Cloud-based accounts
            are of the form ``https://{username}.carto.com`` (e.g.,
            https://eschbacher.carto.com for user ``eschbacher``). On-premises
            installation users should ask their admin.
        api_key (str): CARTO API key.
        session (requests.Session, optional): requests session. See `requests
            documentation
            <http://docs.python-requests.org/en/master/user/advanced/>`__
            for more information.
        verbose (bool, optional): Output underlying process states (True), or
            suppress (False, default)

    Returns:
        :obj:`CartoContext`: A CartoContext object that is authenticated
        against the user's CARTO account.

    Example:
        Create a CartoContext object::

            import cartoframes
            cc = cartoframes.CartoContext(BASEURL, APIKEY)
    """
    def __init__(self, base_url=None, api_key=None, creds=None, session=None,
                 verbose=0):

        self.creds = Credentials(creds=creds, key=api_key, base_url=base_url)
        self.auth_client = APIKeyAuthClient(base_url=self.creds.base_url(),
                                            api_key=self.creds.key(),
                                            session=session)
        self.sql_client = SQLClient(self.auth_client)
        self.creds.username(self.auth_client.username)
        self.is_org = self._is_org_user()

        self._map_templates = {}
        self._srcdoc = None
        self._verbose = verbose

    def _is_org_user(self):
        """Report whether user is in a multiuser CARTO organization or not"""
        res = self.sql_client.send('SHOW search_path', **DEFAULT_SQL_ARGS)

        paths = [p.strip() for p in res['rows'][0]['search_path'].split(',')]
        # is an org user if first item is not `public`
        return paths[0] != 'public'

    def read(self, table_name, limit=None, index='cartodb_id',
             decode_geom=False):
        """Read a table from CARTO into a pandas DataFrames.

        Args:
            table_name (str): Name of table in user's CARTO account.
            limit (int, optional): Read only `limit` lines from
                `table_name`. Defaults to ``None``, which reads the full table.
            index (str, optional): Not currently in use.
            decode_geom (bool, optional): Decodes CARTO's geometries into a
              `Shapely <https://github.com/Toblerity/Shapely>`__
              object that can be used, for example, in `GeoPandas
              <http://geopandas.org/>`__.

        Returns:
            pandas.DataFrame: DataFrame representation of `table_name` from
            CARTO.

        Example:
            .. code:: python

                import cartoframes
                cc = cartoframes.CartoContext(BASEURL, APIKEY)
                df = cc.read('acadia_biodiversity')
        """
        query = 'SELECT * FROM "{table_name}"'.format(table_name=table_name)
        if limit is not None:
            if isinstance(limit, int) and (limit >= 0):
                query += ' LIMIT {limit}'.format(limit=limit)
            else:
                raise ValueError("`limit` parameter must an integer >= 0")

        return self.query(query, decode_geom=decode_geom)

    def write(self, df, table_name, temp_dir=CACHE_DIR,
              overwrite=False, lnglat=None, encode_geom=False, geom_col=None,
              **kwargs):
        """Write a DataFrame to a CARTO table.

        Example:
            Write a pandas DataFrame to CARTO.

            .. code:: python

                cc.write(df, 'brooklyn_poverty', overwrite=True)

            Scrape an HTML table from Wikipedia and send to CARTO with content
            guessing to create a geometry from the country column. This uses
            a CARTO Import API param `content_guessing` parameter.

            .. code:: python

                url = 'https://en.wikipedia.org/wiki/List_of_countries_by_life_expectancy'
                # retrieve first HTML table from that page
                df = pd.read_html(url, header=0)[0]
                # send to carto, let it guess polygons based on the 'country'
                #   column. Also set privacy to 'public'
                cc.write(df, 'life_expectancy',
                         content_guessing=True,
                         privacy='public')
                cc.map(layers=Layer('life_expectancy',
                                    color='both_sexes_life_expectancy'))

        Args:
            df (pandas.DataFrame): DataFrame to write to ``table_name`` in user
                CARTO account
            table_name (str): Table to write ``df`` to in CARTO.
            temp_dir (str, optional): Directory for temporary storage of data
                that is sent to CARTO. Default is ``/tmp`` (Unix-like systems).
            overwrite (bool, optional): Behavior for overwriting ``table_name``
                if it exits on CARTO. Defaults to ``False``.
            lnglat (tuple, optional): lng/lat pair that can be used for
                creating a geometry on CARTO. Defaults to ``None``. In some
                cases, geometry will be created without specifying this. See
                CARTO's `Import API
                <https://carto.com/docs/carto-engine/import-api/standard-tables>`__
                for more information.
            encode_geom (bool, optional): Whether to write `geom_col` to CARTO
                as `the_geom`.
            geom_col (str, optional): The name of the column where geometry
                information is stored. Used in conjunction with `encode_geom`.
            kwargs: Keyword arguments from CARTO's Import API. See the `params
                listed in the documentation
                <https://carto.com/docs/carto-engine/import-api/standard-tables/#params>`__
                for more information. For example, when using
                `content_guessing='true'`, a column named 'countries' with
                country names will be used to generate polygons for each
                country. To avoid unintended consequences, avoid `file`, `url`,
                and other similar arguments.

        Returns:
            :obj:`BatchJobStatus` or None: If `lnglat` flag is set and the
            DataFrame has more than 100,000 rows, a :obj:`BatchJobStatus`
            instance is returned. Otherwise, None.

        .. note::
            DataFrame indexes are changed to ordinary columns. CARTO creates
            an index called `cartodb_id` for every table that runs from 1 to
            the length of the DataFrame.
        """  # noqa
        # work on a copy to avoid changing the original
        _df = df.copy()
        if not os.path.exists(temp_dir):
            self._debug_print(temp_dir='creating directory at ' + temp_dir)
            os.makedirs(temp_dir)
        if encode_geom:
            _add_encoded_geom(_df, geom_col)

        if not overwrite:
            # error if table exists and user does not want to overwrite
            self._table_exists(table_name)

        # issue warning if the index is anything but the pandas default
        #  range index
        if not _df.index.equals(pd.RangeIndex(0, _df.shape[0], 1)):
            _df.reset_index(inplace=True)

        pgcolnames = utils.normalize_colnames(_df.columns)
        if table_name != utils.norm_colname(table_name):
            table_name = utils.norm_colname(table_name)
            warn('Table will be named `{}`'.format(table_name))

        if _df.shape[0] > MAX_IMPORT_ROWS:
            # NOTE: schema is set using different method than in _set_schema
            # send placeholder table
            final_table_name = self._send_dataframe(_df.iloc[0:0], table_name,
                                                    temp_dir, geom_col,
                                                    pgcolnames, kwargs)
            # send dataframe in batches, combine into placeholder table
            final_table_name = self._send_batches(_df, table_name, temp_dir,
                                                  geom_col, pgcolnames, kwargs)
        else:
            final_table_name = self._send_dataframe(_df, table_name, temp_dir,
                                                    geom_col, pgcolnames,
                                                    kwargs)
            self._set_schema(_df, final_table_name, pgcolnames)

        # create geometry column from long/lats if requested
        if lnglat:
            query = '''
                    UPDATE "{table_name}"
                    SET the_geom = CDB_LatLng("{lat}"::numeric,
                                              "{lng}"::numeric);
                    SELECT CDB_TableMetadataTouch('{table_name}'::regclass);
                    '''.format(table_name=final_table_name,
                               lng=utils.norm_colname(lnglat[0]),
                               lat=utils.norm_colname(lnglat[1]))
            if _df.shape[0] > MAX_ROWS_LNGLAT:
                batch_client = BatchSQLClient(self.auth_client)
                status = batch_client.create([query, ])
                tqdm.write(
                    'Table successfully written to CARTO: {table_url}\n'
                    '`the_geom` column is being populated from `{lnglat}`. '
                    'Check the status of the operation with:\n'
                    '    \033[1mBatchJobStatus(CartoContext(), \'{job_id}\''
                    ').status()\033[0m\n'
                    'or try reading the table from CARTO in a couple of '
                    'minutes.\n'
                    '\033[1mNote:\033[0m `CartoContext.map` will not work on '
                    'this table until its geometries are created.'.format(
                               table_url=utils.join_url(self.creds.base_url(),
                                                        'dataset',
                                                        final_table_name),
                               job_id=status.get('job_id'),
                               lnglat=str(lnglat)))
                return BatchJobStatus(self, status)

            self.sql_client.send(query, do_post=False)

        tqdm.write('Table successfully written to CARTO: {table_url}'.format(
                       table_url=utils.join_url(self.creds.base_url(),
                                                'dataset',
                                                final_table_name)))

    def delete(self, table_name):
        """Delete a table in user's CARTO account.

        Args:
            table_name (str): Table name to delete

        Returns:
            None
        """
        try:
            resp = self.auth_client.send(
                'api/v1/viz/{table_name}'.format(table_name=table_name),
                http_method='DELETE'
            )
            resp.raise_for_status()
        except requests.exceptions.HTTPError as err:
            warn('Failed to delete the following table from CARTO '
                 'account: `{table_name}`. ({err})'.format(
                     table_name=table_name,
                     err=err))
        return None

    def _table_exists(self, table_name):
        """Checks to see if table exists"""
        try:
            self.sql_client.send('''
                EXPLAIN SELECT * FROM "{table_name}"
                '''.format(table_name=table_name),
                do_post=False)
            raise NameError(
                'Table `{table_name}` already exists. '
                'Run with `overwrite=True` if you wish to replace the '
                'table.'.format(table_name=table_name))
        except CartoException as err:
            # If table doesn't exist, we get an error from the SQL API
            self._debug_print(err=err)
            return False

    def _send_batches(self, df, table_name, temp_dir, geom_col, pgcolnames,
                      kwargs):
        """Batch sending a dataframe in chunks that are then recombined.

        Args:
            df (pandas.DataFrame): DataFrame that will be batched up for
                sending to CARTO
            table_name (str): Name of table to send DataFrame to
            temp_dir (str): Local directory for temporary storage of DataFrame
                written to file that will be sent to CARTO
            geom_col (str): Name of encoded geometry column (if any) that will
                be dropped or converted to `the_geom` column
            pgcolnames (list of str): List of SQL-normalized column names

        Returns:
            final_table_name (str): Final table name on CARTO that the
            DataFrame is stored in
        """
        subtables = []
        # generator for accessing chunks of original dataframe
        df_gen = df.groupby(list(i // MAX_IMPORT_ROWS
                                 for i in range(df.shape[0])))
        for chunk_num, chunk in tqdm(df_gen.__iter__(),
                                     total=df.shape[0] // MAX_IMPORT_ROWS + 1,
                                     desc='Uploading in batches'):
            temp_table = '{orig}_cartoframes_temp_{chunk}'.format(
                orig=table_name[:40],
                chunk=chunk_num)
            try:
                # send dataframe chunk, get new name if collision
                temp_table = self._send_dataframe(chunk, temp_table, temp_dir,
                                                  geom_col, pgcolnames, kwargs)
            except CartoException as err:
                for table in subtables:
                    self.delete(table)
                self.delete(table_name)
                raise CartoException(err)

            if temp_table:
                subtables.append(temp_table)
            self._debug_print(chunk_num=chunk_num,
                              chunk_shape=str(chunk.shape),
                              temp_table=temp_table)

        # combine chunks into final table
        try:
            select_base = 'SELECT {schema} FROM "{{table}}"'.format(
                schema=_df2pg_schema(df, pgcolnames))
            unioned_tables = '\nUNION ALL\n'.join([select_base.format(table=t)
                                                   for t in subtables])
            self._debug_print(unioned=unioned_tables)
            drop_tables = '\n'.join(
                    'DROP TABLE IF EXISTS "{table}";'.format(table=table)
                    for table in subtables)
            # 1. create temp table for all the data
            # 2. drop all previous temp tables
            # 3. drop placeholder table and move temp table into it's place
            # 4. cartodb-fy table, register it with metadata
            query = '''
                CREATE TABLE "{table_name}_temp" As {unioned_tables};
                ALTER TABLE "{table_name}_temp"
                      DROP COLUMN IF EXISTS cartodb_id;
                {drop_tables}
                DROP TABLE IF EXISTS "{table_name}";
                ALTER TABLE "{table_name}_temp" RENAME TO "{table_name}";
                SELECT CDB_CartoDBFYTable('{org}', '{table_name}');
                SELECT CDB_TableMetadataTouch('{table_name}'::regclass);
                '''.format(table_name=table_name,
                           unioned_tables=unioned_tables,
                           org=(self.creds.username()
                                if self.is_org else 'public'),
                           drop_tables=drop_tables)
            self._debug_print(query=query)
            self.sql_client.send(query, **DEFAULT_SQL_ARGS)
        except CartoException as err:
            for table in subtables:
                self.delete(table)
            self.delete(table_name)
            raise Exception('Failed to upload dataframe: {}'.format(err))

        return table_name

    def _send_dataframe(self, df, table_name, temp_dir, geom_col, pgcolnames,
                        kwargs):
        """Send a DataFrame to CARTO to be imported as a SQL table. Index of
            DataFrame not included.

        Note:
            Schema from ``df`` is not enforced with this method. Use
            ``self._set_schema`` to enforce the schema.

        Args:
            df (pandas.DataFrame): DataFrame that is will be sent to CARTO
            table_name (str): Name on CARTO for the table that will have the
                data from ``df``
            temp_dir (str): Name of directory used for temporarily storing the
                DataFrame file to sent to CARTO
            geom_col (str): Name of geometry column

        Returns:
            final_table_name (str): Name of final table. This method will
            overwrite the table `table_name` if it already exists.
        """
        def remove_tempfile(filepath):
            """removes temporary file"""
            os.remove(filepath)

        tempfile = '{temp_dir}/{table_name}.csv'.format(temp_dir=temp_dir,
                                                        table_name=table_name)
        self._debug_print(tempfile=tempfile)
        df.drop(labels=[geom_col], axis=1, errors='ignore').to_csv(
                path_or_buf=tempfile,
                na_rep='',
                header=pgcolnames,
                index=False,
                encoding='utf-8')

        with open(tempfile, 'rb') as f:
            params = {'type_guessing': False}
            params.update(kwargs)
            params = {k: utils.importify_params(v)
                      for k, v in utils.dict_items(params)}
            res = self._auth_send('api/v1/imports', 'POST',
                                  files={'file': f},
                                  params=params,
                                  stream=True)
            self._debug_print(res=res)

            if not res.get('success'):
                remove_tempfile(tempfile)
                raise CartoException('Failed to send DataFrame')
            import_id = res['item_queue_id']

        remove_tempfile(tempfile)
        final_table_name = table_name
        while True:
            import_job = self._check_import(import_id)
            self._debug_print(import_job=import_job)
            final_table_name = self._handle_import(import_job, table_name)
            if import_job['state'] == 'complete':
                break
            # Wait a second before doing another request
            time.sleep(1.0)

        return final_table_name

    def _set_schema(self, dataframe, table_name, pgcolnames):
        """Update a table associated with a dataframe to have the equivalent
        schema

        Args:
            dataframe (pandas.DataFrame): Dataframe that CARTO table is cloned
                from
            table_name (str): Table name where schema is being altered
            pgcolnames (list of str): List of column names from ``dataframe``
                as they appear on the database
        Returns:
            None
        """
        util_cols = ('the_geom', 'the_geom_webmercator', 'cartodb_id')
        alter_temp = ('ALTER COLUMN "{col}" TYPE {ctype} USING '
                      'NULLIF("{col}", \'\')::{ctype}')
        # alter non-util columns that are not text type
        alter_cols = ', '.join(alter_temp.format(col=c,
                                                 ctype=_dtypes2pg(t))
                               for c, t in zip(pgcolnames,
                                               dataframe.dtypes)
                               if c not in util_cols and t != 'object')
        alter_query = 'ALTER TABLE "{table}" {alter_cols};'.format(
            table=table_name,
            alter_cols=alter_cols)
        self._debug_print(alter_query=alter_query)
        try:
            self.sql_client.send(alter_query, **DEFAULT_SQL_ARGS)
        except CartoException as err:
            warn('DataFrame written to CARTO but the table schema failed to '
                 'update to match DataFrame. All columns in CARTO table have '
                 'data type `text`. CARTO error: `{err}`.'.format(
                     err=err,
                     query=alter_query))

    def _check_import(self, import_id):
        """Check the status of an Import API job"""

        res = self._auth_send('api/v1/imports/{}'.format(import_id),
                              'GET')
        return res

    def _handle_import(self, import_job, table_name):
        """Handle state of import job"""
        if import_job['state'] == 'failure':
            if import_job['error_code'] == 8001:
                raise CartoException('Over CARTO account storage limit for '
                                     'user `{}`. Try subsetting your '
                                     'DataFrame or dropping columns to reduce '
                                     'the data size.'.format(
                                         self.creds.username()))
            elif import_job['error_code'] == 6668:
                raise CartoException('Too many rows in DataFrame. Try '
                                     'subsetting DataFrame before writing to '
                                     'CARTO.')
            else:
                raise CartoException('Error code: `{}`. See CARTO Import '
                                     'API error documentation for more '
                                     'information: https://carto.com/docs/'
                                     'carto-engine/import-api/import-errors'
                                     ''.format(import_job['error_code']))
        elif import_job['state'] == 'complete':
            import_job_table_name = import_job['table_name']
            self._debug_print(final_table=import_job_table_name)
            if import_job_table_name != table_name:
                try:
                    res = self.sql_client.send('''
                            DROP TABLE IF EXISTS {orig_table};
                            ALTER TABLE {dupe_table} RENAME TO {orig_table};
                            SELECT CDB_TableMetadataTouch(
                                       '{orig_table}'::regclass);
                            '''.format(
                                orig_table=table_name,
                                dupe_table=import_job_table_name),
                            do_post=False)

                    self._debug_print(res=res)
                except Exception as err:
                    self._debug_print(err=err)
                    raise Exception('Cannot overwrite table `{table_name}` '
                                    '({err}). DataFrame was written to '
                                    '`{new_table}` instead.'.format(
                                        table_name=table_name,
                                        err=err,
                                        new_table=import_job_table_name))
                finally:
                    self.delete(import_job_table_name)
        return table_name

    def sync(self, dataframe, table_name):
        """Depending on the size of the DataFrame or CARTO table, perform
        granular operations on a DataFrame to only update the changed cells
        instead of a bulk upload. If on the large side, perform granular
        operations, if on the smaller side use Import API.

        Note:
            Not yet implemented.
        """
        pass

    def query(self, query, table_name=None, decode_geom=False):
        """Pull the result from an arbitrary SQL query from a CARTO account
        into a pandas DataFrame. Can also be used to perform database
        operations (creating/dropping tables, adding columns, updates, etc.).

        Args:
            query (str): Query to run against CARTO user database. This data
              will then be converted into a pandas DataFrame.
            table_name (str, optional): If set, this will create a new
              table in the user's CARTO account that is the result of the
              query. Defaults to None (no table created).
            decode_geom (bool, optional): Decodes CARTO's geometries into a
              `Shapely <https://github.com/Toblerity/Shapely>`__
              object that can be used, for example, in `GeoPandas
              <http://geopandas.org/>`__.

        Returns:
            pandas.DataFrame: DataFrame representation of query supplied.
            Pandas data types are inferred from PostgreSQL data types.
            In the case of PostgreSQL date types, dates are attempted to be
            converted, but on failure a data type 'object' is used.
        """
        self._debug_print(query=query)
        if table_name:
<<<<<<< HEAD
            create_table_query = '''
                CREATE TABLE {table_name} As
                SELECT *
                  FROM ({query}) As _wrap;
                SELECT CDB_CartoDBfyTable('{org}', '{table_name}');
                SELECT CDB_TableMetadataTouch('{table_name}'::regclass);
            '''.format(table_name=table_name,
                       query=query,
                       org=(self.creds.username()
                            if self.is_org else 'public'))
            self._debug_print(create_table_query=create_table_query)

            create_table_res = self.sql_client.send(create_table_query,
                                                    do_post=False)
            self._debug_print(create_table_res=create_table_res)
            print(
                'Table `{table_name}` successfully created. Visit '
                '{table_url} to see it on CARTO. NOTE: You may have to load '
                'the dataset dashboard at {dashboard} for it to be '
                'registered'.format(
                    table_name=table_name,
                    table_url=utils.join_url(self.creds.base_url(),
                                             'dataset',
                                             table_name),
                    dashboard=utils.join_url(self.creds.base_url(),
                                             'dashboard/datasets')
                )
            )

            new_table_name = create_table_res['rows'][0]['cdb_cartodbfytable']
            self._debug_print(new_table_name=new_table_name)
=======
            # TODO: replace the following error catching with Import API
            #  checking once Import API sql/table_name collision_strategy=skip
            #  bug is fixed ref: support/1127
            try:
                self.sql_client.send('''
                    create table {0} as SELECT 1;
                    drop table {0};
                '''.format(table_name))
                resp = self._auth_send(
                        'api/v1/imports', 'POST',
                        params=dict(sql=query,
                                    # collision_strategy='',
                                    table_name=table_name),
                        headers={'Content-Type': 'application/json'})
            except CartoException:
                raise CartoException('Table `{0}` already exists. Delete it '
                                     'before creating a table from this '
                                     'query'.format(table_name))

            while True:
                import_job = self._check_import(resp['item_queue_id'])
                self._debug_print(import_job=import_job)
                final_table_name = self._handle_import(import_job, table_name)
                if import_job['state'] == 'complete':

                    print('Table successfully written to CARTO: '
                          '{table_url}'.format(
                              table_url=join_url((self.creds.base_url(),
                                                  'dataset',
                                                  final_table_name, ))))
                    break
                time.sleep(1.0)
>>>>>>> cf30860c

            select_res = self.sql_client.send(
                    'SELECT * FROM {table_name}'.format(
                        table_name=final_table_name),
                    skipfields='the_geom_webmercator',
                    **DEFAULT_SQL_ARGS)
        else:
            select_res = self.sql_client.send(
                    query,
                    skipfields='the_geom_webmercator',
                    **DEFAULT_SQL_ARGS)

        self._debug_print(select_res=select_res)

        fields = select_res['fields']
        if select_res['total_rows'] == 0:
            return pd.DataFrame(columns=set(fields.keys()) - {'cartodb_id'})

        df = pd.DataFrame(data=select_res['rows'])
        for field in fields:
            if fields[field]['type'] == 'date':
                df[field] = pd.to_datetime(df[field], errors='ignore')

        self._debug_print(columns=df.columns,
                          dtypes=df.dtypes)

        if 'cartodb_id' in fields:
            df.set_index('cartodb_id', inplace=True)

        if decode_geom:
            df['geometry'] = df.the_geom.apply(_decode_geom)

        return df

    def map(self, layers=None, interactive=True,
            zoom=None, lat=None, lng=None, size=(800, 400),
            ax=None):
        """Produce a CARTO map visualizing data layers.

        Examples:
            Create a map with two data layers, and one BaseMap layer::

                import cartoframes
                from cartoframes import Layer, BaseMap, styling
                cc = cartoframes.CartoContext(BASEURL, APIKEY)
                cc.map(layers=[BaseMap(),
                               Layer('acadia_biodiversity',
                                     color={'column': 'simpson_index',
                                            'scheme': styling.tealRose(7)}),
                               Layer('peregrine_falcon_nest_sites',
                                     size='num_eggs',
                                     color={'column': 'bird_id',
                                            'scheme': styling.vivid(10))],
                       interactive=True)

            Create a snapshot of a map at a specific zoom and center::

                cc.map(layers=Layer('acadia_biodiversity',
                                    color='simpson_index'),
                       interactive=False,
                       zoom=14,
                       lng=-68.3823549,
                       lat=44.3036906)
        Args:
            layers (list, optional): List of one or more of the following:

                - Layer: cartoframes Layer object for visualizing data from a
                  CARTO table. See `layer.Layer <#layer.Layer>`__ for all
                  styling options.
                - BaseMap: Basemap for contextualizng data layers. See
                  `layer.BaseMap <#layer.BaseMap>`__ for all styling options.
                - QueryLayer: Layer from an arbitrary query. See
                  `layer.QueryLayer <#layer.QueryLayer>`__ for all styling
                  options.

            interactive (bool, optional): Defaults to ``True`` to show an
                interactive slippy map. Setting to ``False`` creates a static
                map.
            zoom (int, optional): Zoom level of map. Acceptable values are
                usually in the range 0 to 19. 0 has the entire earth on a
                single tile (256px square). Zoom 19 is the size of a city
                block. Must be used in conjunction with ``lng`` and ``lat``.
                Defaults to a view to have all data layers in view.
            lat (float, optional): Latitude value for the center of the map.
                Must be used in conjunction with ``zoom`` and ``lng``. Defaults
                to a view to have all data layers in view.
            lng (float, optional): Longitude value for the center of the map.
                Must be used in conjunction with ``zoom`` and ``lat``. Defaults
                to a view to have all data layers in view.
            size (tuple, optional): List of pixel dimensions for the map.
                Format is ``(width, height)``. Defaults to ``(800, 400)``.
            ax: matplotlib axis on which to draw the image. Only used when
                ``interactive`` is ``False``.

        Returns:
            IPython.display.HTML or matplotlib Axes: Interactive maps are
            rendered as HTML in an `iframe`, while static maps are returned as
            matplotlib Axes objects or IPython Image.
        """
        # TODO: add layers preprocessing method like
        #       layers = process_layers(layers)
        #       that uses up to layer limit value error
        if layers is None:
            layers = []
        elif not isinstance(layers, collections.Iterable):
            layers = [layers]
        else:
            layers = list(layers)

        if len(layers) > 8:
            raise ValueError('Map can have at most 8 layers')

        nullity = [zoom is None, lat is None, lng is None]
        if any(nullity) and not all(nullity):
            raise ValueError('Zoom, lat, and lng must all or none be provided')

        # When no layers are passed, set default zoom
        if ((len(layers) == 0 and zoom is None) or
                (len(layers) == 1 and layers[0].is_basemap)):
            [zoom, lat, lng] = [1, 0, 0]
        has_zoom = zoom is not None

        # Check for a time layer, if it exists move it to the front
        time_layers = [idx for idx, layer in enumerate(layers)
                       if not layer.is_basemap and layer.time]
        time_layer = layers[time_layers[0]] if len(time_layers) > 0 else None
        if len(time_layers) > 1:
            raise ValueError('Map can at most take 1 Layer with time '
                             'column/field')
        if time_layer:
            if not interactive:
                raise ValueError('Map cannot display a static image with a '
                                 'time column')
            layers.append(layers.pop(time_layers[0]))

        base_layers = [idx for idx, layer in enumerate(layers)
                       if layer.is_basemap]

        # Check basemaps, add one if none exist
        if len(base_layers) > 1:
            raise ValueError('Map can at most take one BaseMap layer')
        elif len(base_layers) == 1:
            layers.insert(0, layers.pop(base_layers[0]))
            if layers[0].is_basic() and layers[0].labels == 'front':
                if time_layers:
                    warn('Basemap labels on top are not currently supported '
                         'for animated maps')
                else:
                    layers.append(BaseMap(layers[0].source,
                                          labels=layers[0].labels,
                                          only_labels=True))
        elif not base_layers:
            # default basemap is dark with labels in back
            # labels will be changed if all geoms are non-point
            layers.insert(0, BaseMap())
            geoms = set()

        # Setup layers
        for idx, layer in enumerate(layers):
            if not layer.is_basemap:
                # get schema of style columns
                resp = self.sql_client.send('''
                    SELECT {cols}
                    FROM ({query}) AS _wrap
                    LIMIT 0
                '''.format(cols=','.join(layer.style_cols),
                           comma=',' if layer.style_cols else '',
                           query=layer.orig_query),
                   **DEFAULT_SQL_ARGS)
                self._debug_print(layer_fields=resp)
                for k, v in utils.dict_items(resp['fields']):
                    layer.style_cols[k] = v['type']
                layer.geom_type = self._geom_type(layer)
                if not base_layers:
                    geoms.add(layer.geom_type)
                # update local style schema to help build proper defaults
            layer._setup(layers, idx)

        # set labels on top if there are no point geometries and a basemap
        #  is not specified
        if not base_layers and 'point' not in geoms:
            layers[0] = BaseMap(labels='front')

        # If basemap labels are on front, add labels layer
        basemap = layers[0]
        if basemap.is_basic() and basemap.labels == 'front':
            layers.append(BaseMap(basemap.source,
                                  labels=basemap.labels,
                                  only_labels=True))

        nb_layers = non_basemap_layers(layers)
        if time_layer and len(nb_layers) > 1:
            raise ValueError('Maps with a time element can only consist of a '
                             'time layer and a basemap. This constraint will '
                             'be removed in the future.')
        options = {'basemap_url': basemap.url}

        for idx, layer in enumerate(nb_layers):
            self._check_query(layer.query,
                              style_cols=layer.style_cols)
            options['cartocss_' + str(idx)] = layer.cartocss
            options['sql_' + str(idx)] = layer.query

        params = {
            'config': json.dumps(options),
            'anti_cache': random.random(),
        }

        if has_zoom:
            params.update({'zoom': zoom, 'lat': lat, 'lon': lng})
            options.update({'zoom': zoom, 'lat': lat, 'lng': lng})
        else:
            bounds = self._get_bounds(nb_layers)
            options.update(bounds)
            bbox = '{west},{south},{east},{north}'.format(**bounds)
            params.update(dict(bbox=bbox))

        map_name = self._send_map_template(layers, has_zoom=has_zoom)
        api_url = utils.join_url(self.creds.base_url(), 'api/v1/map')

        static_url = ('{api_url}/static/named/{map_name}'
                      '/{width}/{height}.png?{params}').format(
                          api_url=api_url,
                          map_name=map_name,
                          width=size[0],
                          height=size[1],
                          params=urlencode(params))

        html = '<img src="{url}" />'.format(url=static_url)

        # TODO: write this as a private method
        if interactive:
            netloc = urlparse(self.creds.base_url()).netloc
            domain = 'carto.com' if netloc.endswith('.carto.com') else netloc

            def safe_quotes(text, escape_single_quotes=False):
                """htmlify string"""
                if isinstance(text, str):
                    safe_text = text.replace('"', "&quot;")
                    if escape_single_quotes:
                        safe_text = safe_text.replace("'", "&#92;'")
                    return safe_text.replace('True', 'true')
                return text

            config = {
                'user_name': self.creds.username(),
                'maps_api_template': self.creds.base_url(),
                'sql_api_template': self.creds.base_url(),
                'tiler_protocol': 'https',
                'tiler_domain': domain,
                'tiler_port': '80',
                'type': 'torque' if time_layer else 'namedmap',
                'named_map': {
                    'name': map_name,
                    'params': {
                        k: safe_quotes(v, escape_single_quotes=True)
                        for k, v in utils.dict_items(options)
                    },
                },
            }

            map_options = {
                'filter': ['http', 'mapnik', 'torque'],
                'https': True,
            }

            if time_layer:
                # get turbo-carto processed cartocss
                resp = self._auth_send(
                        'api/v1/map/named/{}'.format(map_name),
                        'POST',
                        data=params['config'],
                        headers={'Content-Type': 'application/json'})

                # check if errors in cartocss (already turbo-carto processed)
                if 'errors' not in resp:
                    # replace previous cartocss with turbo-carto processed
                    #  version
                    layer.cartocss = (resp['metadata']
                                          ['layers']
                                          [1]
                                          ['meta']
                                          ['cartocss'])
                config.update({
                    'order': 1,
                    'options': {
                        'query': time_layer.query,
                        'user_name': self.creds.username(),
                        'tile_style': layer.cartocss
                    }
                })
                config['named_map'].update({
                    'layers': [{
                        'layer_name': 't',
                    }],
                })
                map_options.update({
                    'time_slider': True,
                    'loop': True,
                })
            bounds = [] if has_zoom else [[options['north'], options['east']],
                                          [options['south'], options['west']]]

            content = self._get_iframe_srcdoc(config=config,
                                              bounds=bounds,
                                              options=options,
                                              map_options=map_options)

            img_html = html
            html = (
                '<iframe srcdoc="{content}" width={width} height={height}>'
                '  Preview image: {img_html}'
                '</iframe>'
            ).format(content=safe_quotes(content),
                     width=size[0],
                     height=size[1],
                     img_html=img_html)
            return IPython.display.HTML(html)
        elif HAS_MATPLOTLIB:
            raw_data = mpi.imread(static_url, format='png')
            if ax is None:
                dpi = mpi.rcParams['figure.dpi']
                mpl_size = (size[0] / dpi, size[1] / dpi)
                fig = plt.figure(figsize=mpl_size, dpi=dpi, frameon=False)
                fig.subplots_adjust(left=0, right=1, top=1, bottom=0)
                ax = plt.gca()
            ax.imshow(raw_data)
            ax.axis('off')
            return ax
        else:
            return IPython.display.Image(url=static_url,
                                         embed=True,
                                         format='png',
                                         width=size[0],
                                         height=size[1],
                                         metadata=dict(origin_url=static_url))

    def _geom_type(self, layer):
        """gets geometry type(s) of specified layer"""
        resp = self.sql_client.send('''
            SELECT
                CASE WHEN ST_GeometryType(the_geom) in ('ST_Point',
                                                        'ST_MultiPoint')
                     THEN 'point'
                     WHEN ST_GeometryType(the_geom) in ('ST_LineString',
                                                        'ST_MultiLineString')
                     THEN 'line'
                     WHEN ST_GeometryType(the_geom) in ('ST_Polygon',
                                                        'ST_MultiPolygon')
                     THEN 'polygon'
                     ELSE null END AS geom_type,
                count(*) as cnt
            FROM ({query}) AS _wrap
            WHERE the_geom IS NOT NULL
            GROUP BY 1
            ORDER BY 2 DESC
        '''.format(query=layer.orig_query),
            **DEFAULT_SQL_ARGS)
        if len(resp['rows']) > 1:
            warn('There are multiple geometry types in {query}: '
                 '{geoms}. Styling by `{common_geom}`, the most common'.format(
                    query=layer.orig_query,
                    geoms=','.join(g['geom_type'] for g in resp['rows']),
                    common_geom=resp['rows'][0]['geom_type']))
        return resp['rows'][0]['geom_type']

    def data_boundaries(self, df=None, table_name=None):
        """Not currently implemented"""
        pass

    def data_discovery(self, region, keywords=None, regex=None, time=None,
                       boundaries=None):
        """Discover Data Observatory measures. This method returns the full
        Data Observatory metadata model for each measure that matches the
        conditions from the inputs. The full metadata in each row uniquely
        defines a measure. Read more about the metadata response in `Data
        Observatory
        <https://carto.com/docs/carto-engine/data/measures-functions/#obs_getmetaextent-geometry-metadata-json-max_timespan_rank-max_score_rank-target_geoms>`__
        documentation.

        This metadata can then be used to create raw tables or for augmenting
        an existing table from these measures. For the full Data Observatory
        catalog, visit <https://cartodb.github.io/bigmetadata/>.

        .. note::
            Narrowing down a discovery query using the `keywords`, `regex`, and
            `time` filters is important for getting a manageable metadata
            set. Besides there being a large number of measures in the DO, a
            metadata response has acceptable combinations of measures with
            demonimators (normalization and density), the same measure from
            other years, and quantiles measurements.

            For example, setting the region to be United States counties with
            no filter values set will result in many thousands of measures.

        Arguments:
            region (str or list): Information about the region of interest.
            `region` can be one of three types:

                - region name (str): Name of region of interest. Acceptable
                  values are limited to: 'Australia', 'Brazil', 'Canada',
                  'European Union', 'France', 'Mexico', 'Spain',
                  'United Kingdom', 'United States'.
                - table name (str): Name of a table in user's CARTO account
                  with geometries. The region will be the bounding box of
                  the table.
                - bounding box (list): List of four values (two lng/lat pairs)
                  in the following order: western longitude, southern latitude,
                  eastern longitude, and northern latitude. For example,
                  Switerland fits in ``[5.9559111595,45.8179931641,
                  10.4920501709,47.808380127]``

                Note: Geometry levels are generally chosen by subdividing the
                region into the next smallest administrative unit. To override
                this behavior, specify the `boundaries` flag. For example, set
                `boundaries` to ``'us.census.tiger.census_tract'``.

                Note: If a table name is also a valid Data Observatory region
                name, the Data Observatory name will be chosen over the table.

            keywords (str or list of str, optional): Keywords for measures
              to filter on. Any keyword in this list will be used to filter.
            regex (str, optional): A regular expression to search the measure
              descriptions. Note that this relies on PostgreSQL's case
              insensitive operation `~*`. See `PostgreSQL docs
              <https://www.postgresql.org/docs/9.5/static/functions-matching.html>`__
              for more information.
            boundaries (str or list of str, optional): Boundary or list of
              boundaries that specify the measure resolution. See `Data
              Observatory documentation
              <https://carto.com/docs/carto-engine/data/glossary/#boundary-ids>`__
              for a full list of boundary IDs.

        Returns:
            pandas.DataFrame: A dataframe of the complete metadata model for
            specific measures based on the search parameters.
        """
        if (isinstance(region, collections.Iterable) and
                not isinstance(region, str)):
            if len(region) != 4:
                raise ValueError('`region` should be a list of the geographic '
                                 'bounds of a region in the following order: '
                                 'western longitude, southern latitude, '
                                 'eastern longitude, and northern latitude. '
                                 'For example, Switerland fits in '
                                 '``[5.9559111595,45.8179931641,10.4920501709,'
                                 '47.808380127]``.')
            boundary = 'ST_MakeEnvelope({0}, {1}, {2}, {3}, 4326)'.format(
                    *region)
        elif isinstance(region, str):
            try:
                # see if it's a DO region
                countrytag = '\'{{{0}}}\''.format(
                        get_countrytag(region))
                boundary = 'ST_MakeEnvelope(-180.0, -85.0, 180.0, 85.0, 4326)'
            except ValueError as regiontag_err:
                try:
                    # TODO: make this work for general queries
                    # see if it's a table
                    self.sql_client.send('''
                        EXPLAIN SELECT * FROM {0} LIMIT 0
                    '''.format(region))
                    boundary = ('(SELECT ST_SetSRID(ST_Extent(the_geom), '
                                '4326) FROM {table_name})').format(
                                        table_name=region)
                except CartoException:
                    raise ValueError('`{0}` is neither a table in user '
                                     'account nor an available Data '
                                     'Observatory region. {1}'.format(
                                             region, regiontag_err))

        if locals().get('countrytag') is None:
            countrytag = 'null'

        if keywords:
            if isinstance(keywords, str):
                keywords = [keywords, ]
            kwsearch = ' OR '.join(
                    ('numer_description ilike \'%{kw}%\' or '
                     'numer_name ilike \'%{kw}%\'').format(kw=kw)
                    for kw in keywords)
            kwsearch = '({})'.format(kwsearch)

        if regex:
            regexsearch = ('(numer_description ~* \'{regex}\' or '
                           'numer_name ~* \'{regex}\')').format(regex)

        if keywords or regex:
            subjectfilters = 'WHERE {kw} {op} {regex}'.format(
                    kw=kwsearch if keywords else '',
                    op='OR' if (keywords and regex) else '',
                    regex=regexsearch if regex else ''
                )
        else:
            subjectfilters = ''

        if time:
            # TODO: break into timerange search here?
            # if '-' in time:
            #     trange = (t.strip() for t in time.split('-'))
            if isinstance(time, str):
                time = [time, ]
            timesearch = ' OR '.join('numer_timespan = \'{t}\''.format(t=t)
                                     for t in time)
            timesearch = '({})'.format(timesearch)

        if boundaries:
            if isinstance(boundaries, str):
                boundaries = [boundaries, ]
            boundarysearch = ' OR '.join('geom_id = \'{b}\''.format(b=b)
                                         for b in boundaries)
            boundarysearch = '({})'.format(boundarysearch)

        if time or boundaries:
            bt_filters = 'WHERE {b} {op} {t}'.format(
                    b=boundarysearch if boundaries else '',
                    op='AND' if (time and boundaries) else '',
                    t=timesearch if time else '')
        else:
            bt_filters = ''

        if time:
            numer_query = '''
                SELECT numer_id {geom_ids}
                  FROM (SELECT * FROM
                    OBS_GetAvailableNumerators(
                      (SELECT env FROM envelope),
                      {{countrytag}},  -- filter tags
                      null,  -- denom_id
                      {geom_id},  -- geom_id
                      \'{timespan}\' -- timespan
                    )
                    WHERE valid_timespan and valid_geom) as _wrap
                {{filters}}
            '''
            geom_ids = ', unnest(Array[{}]) as geom_id'.format(
                    ','.join(['\'{}\''.format(g) for g in boundaries]))
            numers = '\nUNION\n'.join(numer_query.format(
                timespan=t,
                geom_ids=geom_ids if boundaries else '',
                geom_id=(g if boundaries else 'null'))
                                      for t in time for g in boundaries)
            print(numers)

        query = '''
            WITH envelope AS (
                SELECT {boundary} AS env,
                       3000::int AS cnt
            ), numers AS (
              {numers}
            )
            SELECT *
            FROM json_to_recordset(
                (SELECT OBS_GetMeta(
                    envelope.env,
                    ('[' || string_agg(
                      '{{"numer_id": "' || numers.numer_id::text || '"}}',
                      ',') || ']')::json,
                    10, 4, 100000 -- envelope.cnt
                ) AS meta
            FROM numers, envelope
            GROUP BY env, cnt)) as data(
                denom_aggregate text, denom_colname text,
                denom_description text, denom_geomref_colname text,
                denom_id text, denom_name text, denom_reltype text,
                denom_t_description text, denom_tablename text,
                denom_type text, geom_colname text, geom_description text,
                geom_geomref_colname text, geom_id text, geom_name text,
                geom_t_description text, geom_tablename text,
                geom_timespan text, geom_type text, id numeric,
                max_score_rank text, max_timespan_rank text,
                normalization text, num_geoms numeric, numer_aggregate text,
                numer_colname text, numer_description text,
                numer_geomref_colname text, numer_id text,
                numer_name text, numer_t_description text,
                numer_tablename text, numer_timespan text,
                numer_type text, score numeric, score_rank numeric,
                score_rownum numeric, suggested_name text,
                target_area text, target_geoms text, timespan_rank numeric,
                timespan_rownum numeric)
            {bt_filters}
        '''.format(table=region,
                   countrytag=countrytag,
                   boundary=boundary,
                   geom_ids='',
                   numers=numers,
                   filters=subjectfilters,
                   bt_filters=bt_filters).strip()
        self._debug_print(query=query)
        print(query)
        resp = self.sql_client.send(query)
        return pd.DataFrame(resp['rows'])

    def data(self, table_name, metadata, persist_as=None, how='the_geom'):
        """Get an augmented CARTO dataset with `Data Observatory
        <https://carto.com/data-observatory>`__ measures. Use
        `CartoContext.data_discovery
        <#context.CartoContext.data_discovery>`__ to search for available
        measures, or see the full `Data Observatory catalog
        <https://cartodb.github.io/bigmetadata/index.html>`__. Optionally
        persist the data as a new table.

        Example:
            Get a DataFrame with Data Observatory measures based on the
            geometries in a CARTO table.
            ::

                cc = cartoframes.CartoContext(BASEURL, APIKEY)
                median_income = cc.data_discovery('transaction_events',
                                                  regex='.*median income.*',
                                                  timespan='2011 - 2015')
                df = cc.data(median_income,
                             'transaction_event')

            Pass in cherry-picked measures from the Data Observatory catalog.
            The rest of the metadata will be filled in, but it's important to
            specify the geographic level as this will not show up in the column
            name.
            ::
                median_income = [{'numer_id': 'us.census.acs.B19013001',
                                  'geom_id': 'us.census.tiger.block_group',
                                  'numer_timespan': '2011 - 2015'}]
                df = cc.data_augment('transaction_events',
                                     median_income)

        Args:
            table_name (str): Name of table on CARTO account that Data
                Observatory measures are to be added to.
            metadata (pandas.DataFrame): List of all measures to add to
                `table_name`. See `CartoContext.data_discovery` outputs
                for a full list of metadata columns.
            persist_as (str, optional): Output the results of augmenting
                `table_name` to `persist_as` as a persistent table on CARTO.
                Defaults to ``None``, which will not create a table.
            how (str, optional): Column name for identifying the geometry from
                which to fetch the data. Defaults to `the_geom`, which results
                in measures that are spatially interpolated (e.g., a
                neighborhood boundary's population will be calculated from
                underlying census tracts). Specifying a column that has the
                geometry identifier (for example, GEOID for US Census
                boundaries), results in measures directly from the Census for
                that GEOID but normalized how it is specified in the metadata.

        Returns:
            pandas.DataFrame: A DataFrame representation of `table_name` which
            has new columns for each measure in `metadata`.

        Raises:
            NameError: If the columns in `table_name` are in the
              ``suggested_name`` column of `metadata`.
            ValueError: If metadata object is invalid or empty, or if the
              number of requested measures exceeds 50.
        """
        if isinstance(metadata, pd.DataFrame):
            _meta = metadata.copy().reset_index()
        elif isinstance(metadata, collections.Iterable):
            query = '''
              WITH envelope AS (
                SELECT ST_SetSRID(ST_Extent(the_geom)::geometry, 4326) AS env,
                       count(*)::int AS cnt
                  FROM {table_name}
              )
              SELECT *
                FROM json_to_recordset(
                    (SELECT OBS_GetMeta(
                        envelope.env,
                        ('{meta}')::json,
                        10, 1, envelope.cnt
                    ) AS meta
                FROM envelope
                GROUP BY env, cnt)) as data(
                    denom_aggregate text, denom_colname text,
                    denom_description text, denom_geomref_colname text,
                    denom_id text, denom_name text, denom_reltype text,
                    denom_t_description text, denom_tablename text,
                    denom_type text, geom_colname text, geom_description text,
                    geom_geomref_colname text, geom_id text, geom_name text,
                    geom_t_description text, geom_tablename text,
                    geom_timespan text, geom_type text, id numeric,
                    max_score_rank text, max_timespan_rank text,
                    normalization text, num_geoms numeric,numer_aggregate text,
                    numer_colname text, numer_description text,
                    numer_geomref_colname text, numer_id text,
                    numer_name text, numer_t_description text,
                    numer_tablename text, numer_timespan text,
                    numer_type text, score numeric, score_rank numeric,
                    score_rownum numeric, suggested_name text,
                    target_area text, target_geoms text, timespan_rank numeric,
                    timespan_rownum numeric)
            '''.format(
                    table_name=table_name,
                    meta=json.dumps(metadata).replace('\'', '\'\''))
            resp = self.sql_client.send(query)
            _meta = pd.DataFrame(resp['rows'])

        if _meta.shape[0] == 0:
            raise ValueError('There are no valid metadata entries. Check '
                             'inputs.')
        elif _meta.shape[0] > 50:
            raise ValueError('The number of metadata entries exceeds 50. Tip: '
                             'If `metadata` is a pandas.DataFrame, iterate '
                             'over this object using `metadata.groupby`. If '
                             'it is a list, iterate over chunks of it. Then '
                             'combine resulting DataFrames using '
                             '`pandas.concat`')

        tablecols = self.sql_client.send('''
                SELECT * FROM {table_name} LIMIT 0
                '''.format(table_name=table_name),
                **DEFAULT_SQL_ARGS)['fields'].keys()

        if set(tablecols) & set(_meta['suggested_name']):
            commoncols = set(tablecols) & set(_meta['suggested_name'])
            raise NameError('Column name collision for column(s): {cols}. '
                            'Rename table column(s) to resolve.'.format(
                                cols=', '.join(commoncols)))

        cols = ', '.join(
                '(data->{n}->>\'value\')::{pgtype} AS {col}'.format(
                    n=row[0],
                    pgtype=row[1]['numer_type'],
                    col=row[1]['suggested_name'])
                for row in _meta.iterrows()
            )
        query = '''
            SELECT t.*, {cols}
              FROM OBS_GetData(
                   (SELECT array_agg((the_geom, cartodb_id)::geomval)
                    FROM "{tablename}"),
                   (SELECT \'{meta}\'::json)) as m,
                   {tablename} as t
             WHERE t.cartodb_id = m.id
        '''.format(tablename=table_name,
                   cols=cols,
                   meta=_meta.to_json(orient='records').replace(
                       '\'', '\'\''))
        return self.query(query,
                          table_name=persist_as)

    def _get_meta(self, ):
        """hi"""
        pass

    # backwards compatibility
    data_augment = data

    def _auth_send(self, relative_path, http_method, **kwargs):
        self._debug_print(relative_path=relative_path,
                          http_method=http_method,
                          kwargs=kwargs)
        res = self.auth_client.send(relative_path, http_method, **kwargs)
        if isinstance(res.content, str):
            return json.loads(res.content)
        return json.loads(res.content.decode('utf-8'))

    def _check_query(self, query, style_cols=None):
        """Checks if query from Layer or QueryLayer is valid"""
        try:
            self.sql_client.send('''
                EXPLAIN
                SELECT
                  {style_cols}{comma}
                  the_geom, the_geom_webmercator
                FROM ({query}) _wrap;
                '''.format(query=query,
                           comma=',' if style_cols else '',
                           style_cols=(','.join(style_cols)
                                       if style_cols else '')),
                           do_post=False)
        except Exception as err:
            raise ValueError(('Layer query `{query}` and/or style column(s) '
                              '{cols} are not valid: {err}.'
                              '').format(query=query,
                                         cols=', '.join(['`{}`'.format(c)
                                                         for c in style_cols]),
                                         err=err))

    def _send_map_template(self, layers, has_zoom):
        map_name = get_map_name(layers, has_zoom=has_zoom)
        if map_name not in self._map_templates:
            resp = self._auth_send(
                    'api/v1/map/named', 'POST',
                    headers={'Content-Type': 'application/json'},
                    data=get_map_template(layers, has_zoom=has_zoom))
            # TODO: remove this after testing
            if 'errors' in resp:
                resp = self._auth_send(
                        'api/v1/map/named/{}'.format(map_name),
                        'PUT',
                        headers={'Content-Type': 'application/json'},
                        data=get_map_template(layers, has_zoom=has_zoom))

            self._map_templates[map_name] = True
        return map_name

    def _get_iframe_srcdoc(self, config, bounds, options, map_options):
        if not hasattr(self, '_srcdoc') or self._srcdoc is None:
            with open(os.path.join(os.path.dirname(__file__),
                                   'assets/cartoframes.html'), 'r') as f:
                self._srcdoc = f.read()

        return (self._srcdoc
                .replace('@@CONFIG@@', json.dumps(config))
                .replace('@@BOUNDS@@', json.dumps(bounds))
                .replace('@@OPTIONS@@', json.dumps(map_options))
                .replace('@@ZOOM@@', str(options.get('zoom', 3)))
                .replace('@@LAT@@', str(options.get('lat', 0)))
                .replace('@@LNG@@', str(options.get('lng', 0))))

    def _get_bounds(self, layers):
        """Return the bounds of all data layers involved in a cartoframes map.

        Args:
            layers (list): List of cartoframes layers. See `cartoframes.layers`
                for all types.

        Returns:
            dict: Dictionary of northern, southern, eastern, and western bounds
                of the superset of data layers. Keys are `north`, `south`,
                `east`, and `west`. Units are in WGS84.
        """
        extent_query = ('SELECT ST_EXTENT(the_geom) AS the_geom '
                        'FROM ({query}) AS t{idx}\n')
        union_query = 'UNION ALL\n'.join(
            [extent_query.format(query=layer.orig_query, idx=idx)
             for idx, layer in enumerate(layers)
             if not layer.is_basemap])

        extent = self.sql_client.send(
            '''
            SELECT
              ST_XMIN(ext) AS west,
              ST_YMIN(ext) AS south,
              ST_XMAX(ext) AS east,
              ST_YMAX(ext) AS north
            FROM (
                SELECT ST_Extent(the_geom) AS ext
                FROM ({union_query}) AS _wrap1
            ) AS _wrap2'''.format(union_query=union_query),
            do_post=False)

        return extent['rows'][0]

    def _debug_print(self, **kwargs):
        if self._verbose <= 0:
            return

        for key, value in utils.dict_items(kwargs):
            if isinstance(value, requests.Response):
                str_value = ("status_code: {status_code}, "
                             "content: {content}").format(
                                 status_code=value.status_code,
                                 content=value.content)
            else:
                str_value = str(value)
            if self._verbose < 2 and len(str_value) > 300:
                str_value = '{}\n\n...\n\n{}'.format(str_value[:250],
                                                     str_value[-50:])
            print('{key}: {value}'.format(key=key,
                                          value=str_value))


def _add_encoded_geom(df, geom_col):
    """Add encoded geometry to DataFrame"""
    # None if not a GeoDataFrame
    is_geopandas = getattr(df, '_geometry_column_name', None)
    if is_geopandas is None and geom_col is None:
        warn('`encode_geom` works best with Geopandas '
             '(http://geopandas.org/) and/or shapely '
             '(https://pypi.python.org/pypi/Shapely).')
        geom_col = 'geometry' if 'geometry' in df.columns else None
        if geom_col is None:
            raise KeyError('Geometries were requested to be encoded '
                           'but a geometry column was not found in the '
                           'DataFrame.'.format(geom_col=geom_col))
    elif is_geopandas and geom_col:
        warn('Geometry column of the input DataFrame does not '
             'match the geometry column supplied. Using user-supplied '
             'column...\n'
             '\tGeopandas geometry column: {}\n'
             '\tSupplied `geom_col`: {}'.format(is_geopandas,
                                                geom_col))
    elif is_geopandas and geom_col is None:
        geom_col = is_geopandas
    # updates in place
    df['the_geom'] = df[geom_col].apply(_encode_geom)
    return None


def _encode_decode_decorator(func):
    """decorator for encoding and decoding geoms"""
    def wrapper(*args):
        """error catching"""
        try:
            processed_geom = func(*args)
            return processed_geom
        except ImportError as err:
            raise ImportError('The Python package `shapely` needs to be '
                              'installed to encode or decode geometries. '
                              '({})'.format(err))
    return wrapper


@_encode_decode_decorator
def _encode_geom(geom):
    """Encode geometries into hex-encoded wkb
    """
    from shapely import wkb
    if geom:
        return ba.hexlify(wkb.dumps(geom)).decode()
    return None


@_encode_decode_decorator
def _decode_geom(ewkb):
    """Decode encoded wkb into a shapely geometry
    """
    from shapely import wkb
    if ewkb:
        return wkb.loads(ba.unhexlify(ewkb))
    return None


def _dtypes2pg(dtype):
    """Returns equivalent PostgreSQL type for input `dtype`"""
    mapping = {
        'float64': 'numeric',
        'int64': 'numeric',
        'float32': 'numeric',
        'int32': 'numeric',
        'object': 'text',
        'bool': 'boolean',
        'datetime64[ns]': 'timestamp',
    }
    return mapping.get(str(dtype), 'text')


def _pg2dtypes(pgtype):
    """Returns equivalent dtype for input `pgtype`."""
    mapping = {
        'date': 'datetime64[ns]',
        'number': 'float64',
        'string': 'object',
        'boolean': 'bool',
        'geometry': 'object',
    }
    return mapping.get(str(pgtype), 'object')


def _df2pg_schema(dataframe, pgcolnames):
    """Print column names with PostgreSQL schema for the SELECT statement of
    a SQL query"""
    schema = ', '.join([
        'NULLIF("{col}", \'\')::{t} AS {col}'.format(col=c,
                                                     t=_dtypes2pg(t))
        for c, t in zip(pgcolnames, dataframe.dtypes)
        if c not in ('the_geom', 'the_geom_webmercator', 'cartodb_id')])
    if 'the_geom' in pgcolnames:
        return '"the_geom", ' + schema
    return schema


class BatchJobStatus(object):
    """Status of a write or query operation. Read more at `Batch SQL API docs
    <https://carto.com/docs/carto-engine/sql-api/batch-queries/>`__ about
    responses and how to interpret them.

    Example:

        Poll for a job's status if you've caught the :obj:`BatchJobStatus`
        instance.

        .. code:: python

            import time
            job = cc.write(df, 'new_table',
                           lnglat=('lng_col', 'lat_col'))
            while True:
                curr_status = job.status()['status']
                if curr_status in ('done', 'failed', 'canceled', 'unknown', ):
                    print(curr_status)
                    break
                time.sleep(5)

        Create a :obj:`BatchJobStatus` instance if you have a `job_id` output
        from a `cc.write` operation.

        .. code:: python

            >>> from cartoframes import CartoContext, BatchJobStatus
            >>> cc = CartoContext(username='...', api_key='...')
            >>> cc.write(df, 'new_table', lnglat=('lng', 'lat'))
            'BatchJobStatus(job_id='job-id-string', ...)'
            >>> batch_job = BatchJobStatus(cc, 'job-id-string')

    Attrs:
        job_id (str): Job ID of the Batch SQL API job
        last_status (str): Status of ``job_id`` job when last polled
        created_at (str): Time and date when job was created

    Args:
        carto_context (carto.CartoContext): CartoContext instance
        job (dict or str): If a dict, job status dict returned after sending
            a Batch SQL API request. If str, a Batch SQL API job id.
    """
    def __init__(self, carto_context, job):
        if isinstance(job, dict):
            self.job_id = job.get('job_id')
            self.last_status = job.get('status')
            self.created_at = job.get('created_at')
        elif isinstance(job, str):
            self.job_id = job
            self.last_status = None
            self.created_at = None

        self._batch_client = BatchSQLClient(carto_context.auth_client)

    def __repr__(self):
        return ('BatchJobStatus(job_id=\'{job_id}\', '
                'last_status=\'{status}\', '
                'created_at=\'{created_at}\')'.format(
                    job_id=self.job_id,
                    status=self.last_status,
                    created_at=self.created_at
                    )
                )

    def _set_status(self, curr_status):
        self.last_status = curr_status

    def get_status(self):
        """return current status of job"""
        return self.last_status

    def status(self):
        """Checks the current status of job ``job_id``

        Returns:
            dict: Status and time it was updated

        Warns:
            UserWarning: If the job failed, a warning is raised with
                information about the failure
        """
        resp = self._batch_client.read(self.job_id)
        if 'failed_reason' in resp:
            warn('Job failed: {}'.format(resp.get('failed_reason')))
        self._set_status(resp.get('status'))
        return dict(status=resp.get('status'),
                    updated_at=resp.get('updated_at'),
                    created_at=resp.get('created_at'))<|MERGE_RESOLUTION|>--- conflicted
+++ resolved
@@ -600,39 +600,6 @@
         """
         self._debug_print(query=query)
         if table_name:
-<<<<<<< HEAD
-            create_table_query = '''
-                CREATE TABLE {table_name} As
-                SELECT *
-                  FROM ({query}) As _wrap;
-                SELECT CDB_CartoDBfyTable('{org}', '{table_name}');
-                SELECT CDB_TableMetadataTouch('{table_name}'::regclass);
-            '''.format(table_name=table_name,
-                       query=query,
-                       org=(self.creds.username()
-                            if self.is_org else 'public'))
-            self._debug_print(create_table_query=create_table_query)
-
-            create_table_res = self.sql_client.send(create_table_query,
-                                                    do_post=False)
-            self._debug_print(create_table_res=create_table_res)
-            print(
-                'Table `{table_name}` successfully created. Visit '
-                '{table_url} to see it on CARTO. NOTE: You may have to load '
-                'the dataset dashboard at {dashboard} for it to be '
-                'registered'.format(
-                    table_name=table_name,
-                    table_url=utils.join_url(self.creds.base_url(),
-                                             'dataset',
-                                             table_name),
-                    dashboard=utils.join_url(self.creds.base_url(),
-                                             'dashboard/datasets')
-                )
-            )
-
-            new_table_name = create_table_res['rows'][0]['cdb_cartodbfytable']
-            self._debug_print(new_table_name=new_table_name)
-=======
             # TODO: replace the following error catching with Import API
             #  checking once Import API sql/table_name collision_strategy=skip
             #  bug is fixed ref: support/1127
@@ -660,12 +627,11 @@
 
                     print('Table successfully written to CARTO: '
                           '{table_url}'.format(
-                              table_url=join_url((self.creds.base_url(),
-                                                  'dataset',
-                                                  final_table_name, ))))
+                              table_url=utils.join_url(self.creds.base_url(),
+                                                       'dataset',
+                                                       final_table_name)))
                     break
                 time.sleep(1.0)
->>>>>>> cf30860c
 
             select_res = self.sql_client.send(
                     'SELECT * FROM {table_name}'.format(
