--- conflicted
+++ resolved
@@ -232,11 +232,8 @@
                 as `the_geom`.
             geom_col (str, optional): The name of the column where geometry
                 information is stored. Used in conjunction with `encode_geom`.
-<<<<<<< HEAD
-            **kwargs: Keyword arguments to control write operations. Options are:
-=======
-            kwargs: Keyword arguments to control write operations. Options are:
->>>>>>> 375d593e
+            **kwargs: Keyword arguments to control write operations. Options
+                are:
 
                 - `compression` to set compression for files sent to CARTO.
                   This will cause write speedups depending on the dataset.
