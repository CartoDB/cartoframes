--- conflicted
+++ resolved
@@ -617,14 +617,10 @@
     import cartoframes.styling as styling
     import random
     import cartoframes.maps as maps
-<<<<<<< HEAD
     import json
     try:
         # if Python 3
-=======
-
     if sys.version_info >= (3, 0):
->>>>>>> c371db9f
         import urllib.parse as urllib
     else:
         # Python 2
