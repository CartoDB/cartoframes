--- conflicted
+++ resolved
@@ -65,30 +65,25 @@
                  m_size=None,
                  viewport=None,
                  map_height=250,
-<<<<<<< HEAD
-                 is_static=True):
+                 is_static=True,
+                 **kwargs):
+
         self._maps = maps
         self._init_layers()
         self._layout = _init_layout(self._maps, is_static, viewport)
-=======
-                 is_static=True,
-                 **kwargs):
-        self._layout = _init_layout(maps, is_static, viewport)
->>>>>>> 1b92f158
         self._n_size = n_size if n_size is not None else len(self._layout)
         self._m_size = m_size if m_size is not None else constants.DEFAULT_LAYOUT_M_SIZE
         self._viewport = viewport
         self._is_static = is_static
         self._map_height = map_height
         self._publisher = None
+        self._carto_vl_path = kwargs.get('_carto_vl_path', None)
+        self._airship_path = kwargs.get('_airship_path', None)
 
     def _init_layers(self):
         for index, viz_map in enumerate(self._maps):
             for layer in viz_map.layers:
                 layer.map_index = index
-
-        self._carto_vl_path = kwargs.get('_carto_vl_path', None)
-        self._airship_path = kwargs.get('_airship_path', None)
 
     def _repr_html_(self):
         self._html_layout = HTMLLayout()
