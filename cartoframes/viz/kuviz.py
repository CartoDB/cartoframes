--- conflicted
+++ resolved
@@ -7,57 +7,8 @@
 from .source import Source
 from ..columns import normalize_name
 
-<<<<<<< HEAD
 PRIVACY_PUBLIC = 'public'
 PRIVACY_PASSWORD = 'password'
-=======
-
-class Kuviz(object):
-    PRIVACY_PUBLIC = 'public'
-    PRIVACY_PASSWORD = 'password'
-
-    def __init__(self, id, url, name, privacy=PRIVACY_PUBLIC):
-        self.id = id
-        self.url = url
-        self.name = name
-        self.privacy = privacy
-
-    @classmethod
-    def create(cls, html, name, context=None, password=None):
-        from ..auth import _default_context
-        carto_kuviz = _create_carto_kuviz(context=context or _default_context, html=html, name=name, password=password)
-        _validate_carto_kuviz(carto_kuviz)
-        return cls(carto_kuviz.id, carto_kuviz.url, carto_kuviz.name, carto_kuviz.privacy)
-
-    @classmethod
-    def all(cls, context):
-        # km = KuvizManager(context.auth_client)
-        # return km.all()
-        pass
-
-    def update(self, html, name, password=None):
-        pass
-
-    def delete(self):
-        pass
-
-
-# FIXME: https://github.com/CartoDB/carto-python/issues/122
-# Remove the function and usage after the issue will be fixed
-def _validate_carto_kuviz(carto_kuviz):
-    if not carto_kuviz or not carto_kuviz.url or not carto_kuviz.id or not carto_kuviz.name:
-        raise CartoException('Error creating Kuviz. Something goes wrong')
-
-    if carto_kuviz.privacy and carto_kuviz.privacy not in [Kuviz.PRIVACY_PUBLIC, Kuviz.PRIVACY_PASSWORD]:
-        raise CartoException('Error creating Kuviz. Invalid privacy')
-
-    return True
-
-
-def _create_carto_kuviz(context, html, name, password=None):
-    km = KuvizManager(context.auth_client)
-    return km.create(html=html, name=name, password=password)
->>>>>>> 54cf937c
 
 
 class KuvizPublisher(object):
