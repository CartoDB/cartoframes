from ..layer import Layer
from ..styles import size_bins_style


def size_bins_layer(
        source, value, title='', method='quantiles', bins=5,
        breaks=None, color=None, size=None, stroke_width=None,
        stroke_color=None, opacity=None, description='', footer='',
        legend=True, popups=True, widget=False, animate=None, credentials=None):
    """Helper function for quickly creating a size symbol map with
    classification method/buckets.

    Args:
        source (:py:class:`Dataset <cartoframes.data.Dataset>` or str): Dataset
          or text representing a table or query associated with user account.
        value (str): Column to symbolize by.
        title (str, optional): Title of legend.
        method (str, optional): Classification method of data: "quantiles", "equal", "stdev".
          Default is "quantiles".
        bins (int, optional): Number of size classes (bins) for map. Default is 5.
        breaks (list<int>, optional): Assign manual class break values.
        color (str, optional): Hex, rgb or named color value. Default is '#EE5D5A' for point geometries and
          '#4CC8A3' for lines.
<<<<<<< HEAD
        opacity (int, optional): Opacity value for point color and line features.
          Default is 0.8.
=======
        size (str, optional): Min/max size array as a string. Default is
          '[2, 14]' for point geometries and '[1, 10]' for lines.
>>>>>>> 4fa03076
        stroke_width (int, optional): Size of the stroke on point features.
        stroke_color (str, optional): Color of the stroke on point features.
          Default is '#222'.
        opacity (float, optional): Opacity value for point color and line features.
          Default is '0.8'.
        description (str, optional): Description text legend placed under legend title.
        footer (str, optional): Footer text placed under legend items.
        legend (bool, optional): Display map legend: "True" or "False".
          Set to "True" by default.
        popups (bool, list of :py:class:`Popup <cartoframes.viz.Popup>`, default False, optional):
          Display popups on hover and click: "True" or "False". Set to "True" by default.
        widget (bool, optional): Display a widget for mapped data.
          Set to "False" by default.
        animate (str, optional): Animate features by date/time or other numeric field.
        credentials (:py:class:`Credentials <cartoframes.auth.Credentials>`, optional):
          A Credentials instance. This is only used for the simplified Source API.
          When a :py:class:`Source <cartoframes.viz.Source>` is passed as source,
          these credentials is simply ignored. If not provided the credentials will be
          automatically obtained from the default credentials.

    Returns:
        cartoframes.viz.Layer

    """
    return Layer(
        source,
        style=size_bins_style(
          value, method, bins, breaks, size, color, opacity, stroke_width, stroke_color, animate),
        legend=legend and {
            'type': {
                'point': 'size-bins-point',
                'line': 'size-bins-line',
                'polygon': 'size-bins-polygon'
            },
            'title': title or value,
            'description': description,
            'footer': footer
        },
        widgets=[
            animate and {
                'type': 'time-series',
                'value': animate,
                'title': 'Animation'
            },
            widget and {
                'type': 'histogram',
                'value': value,
                'title': 'Distribution'
            }
        ],
        credentials=credentials
    )<|MERGE_RESOLUTION|>--- conflicted
+++ resolved
@@ -21,18 +21,13 @@
         breaks (list<int>, optional): Assign manual class break values.
         color (str, optional): Hex, rgb or named color value. Default is '#EE5D5A' for point geometries and
           '#4CC8A3' for lines.
-<<<<<<< HEAD
-        opacity (int, optional): Opacity value for point color and line features.
-          Default is 0.8.
-=======
         size (str, optional): Min/max size array as a string. Default is
           '[2, 14]' for point geometries and '[1, 10]' for lines.
->>>>>>> 4fa03076
         stroke_width (int, optional): Size of the stroke on point features.
         stroke_color (str, optional): Color of the stroke on point features.
           Default is '#222'.
         opacity (float, optional): Opacity value for point color and line features.
-          Default is '0.8'.
+          Default is 0.8.
         description (str, optional): Description text legend placed under legend title.
         footer (str, optional): Footer text placed under legend items.
         legend (bool, optional): Display map legend: "True" or "False".
