from ..layer import Layer
from ..styles import size_category_style


def size_category_layer(
        source, value, title='', top=5, cat=None,
        color=None, size=None, stroke_width=None,
        stroke_color=None, opacity=None, description='', footer='',
        legend=True, popups=True, widget=False, animate=None, credentials=None):
    """Helper function for quickly creating a size category layer.

    Args:
        source (:py:class:`Dataset <cartoframes.data.Dataset>` or str): Dataset
            or text representing a table or query associated with user account.
        value (str): Column to symbolize by.
        title (str, optional): Title of legend.
        top (int, optional): Number of size categories for layer. Default is
            5. Valid values range from 1 to 16.
        cat (str, optional): Category list as a string.
<<<<<<< HEAD
        ranges (str, optional): Min/max size array. Default is
            '[2, 20]' for point geometries and '[1, 10]' for lines.
        color (str, optional): Hex, rgb or named color value. Default is '#F46D43' for point geometries and
             '#4CC8A3' for lines.
        opacity (int, optional): Opacity value for point color and line features.
            Default is 0.8.
        stroke_width (int, optional): Size of the stroke on point features.
        stroke_color (str, optional): Color of the stroke on point features.
            Default is '#222'.
=======
        color (str, optional): Hex, rgb or named color value. Default is '#F46D43' for point geometries and
          '#4CC8A3' for lines.
        size (str, optional): Min/max size array. Default is
          '[2, 20]' for point geometries and '[1, 10]' for lines.
        stroke_width (int, optional): Size of the stroke on point features.
        stroke_color (str, optional): Color of the stroke on point features.
          Default is '#222'.
        opacity (float, optional): Opacity value for point color and line features.
          Default is '0.8'.
>>>>>>> 4fa03076
        description (str, optional): Description text legend placed under legend title.
        footer (str, optional): Footer text placed under legend items.
        legend (bool, optional): Display map legend: "True" or "False".
            Set to "True" by default.
        popups (bool, list of :py:class:`Popup <cartoframes.viz.Popup>`, default False, optional):
            Display popups on hover and click: "True" or "False". Set to "True" by default.
        widget (bool, optional): Display a widget for mapped data.
            Set to "False" by default.
        animate (str, optional): Animate features by date/time or other numeric field.
        credentials (:py:class:`Credentials <cartoframes.auth.Credentials>`, optional):
            A Credentials instance. This is only used for the simplified Source API.
            When a :py:class:`Source <cartoframes.viz.Source>` is passed as source,
            these credentials is simply ignored. If not provided the credentials will be
            automatically obtained from the default credentials.

    Returns:
        cartoframes.viz.Layer

    """
    return Layer(
        source,
        style=size_category_style(
          value, top, cat, size, color, opacity, stroke_color, stroke_width, animate),
        legend=legend and {
            'type': {
                'point': 'size-category-point',
                'line': 'size-category-line',
                'polygon': 'size-category-polygon'
            },
            'title': title or value,
            'description': description,
            'footer': footer
        },
        widgets=[
            animate and {
                'type': 'time-series',
                'value': animate,
                'title': 'Animation'
            },
            widget and {
                'type': 'category',
                'value': value,
                'title': 'Categories'
            }
        ],
        credentials=credentials
    )<|MERGE_RESOLUTION|>--- conflicted
+++ resolved
@@ -17,17 +17,6 @@
         top (int, optional): Number of size categories for layer. Default is
             5. Valid values range from 1 to 16.
         cat (str, optional): Category list as a string.
-<<<<<<< HEAD
-        ranges (str, optional): Min/max size array. Default is
-            '[2, 20]' for point geometries and '[1, 10]' for lines.
-        color (str, optional): Hex, rgb or named color value. Default is '#F46D43' for point geometries and
-             '#4CC8A3' for lines.
-        opacity (int, optional): Opacity value for point color and line features.
-            Default is 0.8.
-        stroke_width (int, optional): Size of the stroke on point features.
-        stroke_color (str, optional): Color of the stroke on point features.
-            Default is '#222'.
-=======
         color (str, optional): Hex, rgb or named color value. Default is '#F46D43' for point geometries and
           '#4CC8A3' for lines.
         size (str, optional): Min/max size array. Default is
@@ -36,8 +25,7 @@
         stroke_color (str, optional): Color of the stroke on point features.
           Default is '#222'.
         opacity (float, optional): Opacity value for point color and line features.
-          Default is '0.8'.
->>>>>>> 4fa03076
+          Default is 0.8.
         description (str, optional): Description text legend placed under legend title.
         footer (str, optional): Footer text placed under legend items.
         legend (bool, optional): Display map legend: "True" or "False".
