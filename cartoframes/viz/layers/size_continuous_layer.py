from ..layer import Layer
from ..styles import size_continuous_style


def size_continuous_layer(
        source, value, title='', range_min=None, range_max=None, size=None, color=None,
        opacity=None, stroke_width=None, stroke_color=None, description='', footer='',
        legend=True, popups=True, widget=False, animate=None, credentials=None):
    """Helper function for quickly creating a size symbol map with
    continuous size scaled by `value`.

    Args:
        source (:py:class:`Dataset <cartoframes.data.Dataset>` or str): Dataset
            or text representing a table or query associated with user account.
        value (str): Column to symbolize by.
        title (str, optional): Title of legend and popup hover.
        color (str, optional): Hex, rgb or named color value. Defaults is '#FFB927' for point geometries and
          '#4CC8A3' for lines.
        size (str, optional): Min/max size array as a string. Default is
          '[2, 40]' for point geometries and '[1, 10]' for lines.
        range_min (int, optional): The minimum value of the data range for the continuous
            size ramp. Defaults to the globalMIN of the dataset.
        range_max (int, optional): The maximum value of the data range for the continuous
<<<<<<< HEAD
            size ramp. Defaults to the globalMAX of the dataset.
        ranges (str, optional): Min/max size array as a string. Default is
            '[2, 40]' for point geometries and '[1, 10]' for lines.
        color (str, optional): Hex, rgb or named color value. Defaults is '#FFB927' for point geometries and
            '#4CC8A3' for lines.
        opacity (int, optional): Opacity value for point color and line features.
            Default is 0.8.
=======
          size ramp. Defaults to the globalMAX of the dataset.
        opacity (float, optional): Opacity value for point color and line features.
          Default is '0.8'.
>>>>>>> 4fa03076
        stroke_width (int, optional): Size of the stroke on point features.
        stroke_color (str, optional): Color of the stroke on point features.
            Default is '#222'.
        description (str, optional): Description text legend placed under legend title.
        footer (str, optional): Footer text placed under legend items.
        legend (bool, optional): Display map legend: "True" or "False".
            Set to "True" by default.
        popups (bool, list of :py:class:`Popup <cartoframes.viz.Popup>`, default False, optional):
            Display popups on hover and click: "True" or "False". Set to "True" by default.
        widget (bool, optional): Display a widget for mapped data.
            Set to "False" by default.
        animate (str, optional): Animate features by date/time or other numeric field.
        credentials (:py:class:`Credentials <cartoframes.auth.Credentials>`, optional):
            A Credentials instance. This is only used for the simplified Source API.
            When a :py:class:`Source <cartoframes.viz.Source>` is passed as source,
            these credentials is simply ignored. If not provided the credentials will be
            automatically obtained from the default credentials.

    Returns:
        cartoframes.viz.Layer

    """
    return Layer(
        source,
        style=size_continuous_style(
          value, range_min, range_max, size, color, opacity, stroke_color, stroke_width, animate),
        legend=legend and {
            'type': {
                'point': 'size-continuous-point',
                'line': 'size-continuous-line',
                'polygon': 'size-continuous-polygon'
            },
            'variable': 'width_value',
            'title': title or value,
            'description': description,
            'footer': footer
        },
        widgets=[
            animate and {
                'type': 'time-series',
                'value': animate,
                'title': 'Animation'
            },
            widget and {
                'type': 'histogram',
                'value': value,
                'title': 'Distribution'
            }
        ],
        credentials=credentials
    )<|MERGE_RESOLUTION|>--- conflicted
+++ resolved
@@ -21,19 +21,9 @@
         range_min (int, optional): The minimum value of the data range for the continuous
             size ramp. Defaults to the globalMIN of the dataset.
         range_max (int, optional): The maximum value of the data range for the continuous
-<<<<<<< HEAD
-            size ramp. Defaults to the globalMAX of the dataset.
-        ranges (str, optional): Min/max size array as a string. Default is
-            '[2, 40]' for point geometries and '[1, 10]' for lines.
-        color (str, optional): Hex, rgb or named color value. Defaults is '#FFB927' for point geometries and
-            '#4CC8A3' for lines.
-        opacity (int, optional): Opacity value for point color and line features.
-            Default is 0.8.
-=======
           size ramp. Defaults to the globalMAX of the dataset.
         opacity (float, optional): Opacity value for point color and line features.
-          Default is '0.8'.
->>>>>>> 4fa03076
+          Default is 0.8.
         stroke_width (int, optional): Size of the stroke on point features.
         stroke_color (str, optional): Color of the stroke on point features.
             Default is '#222'.
