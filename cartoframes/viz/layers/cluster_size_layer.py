from ..layer import Layer
from ..styles import cluster_size_style


def cluster_size_layer(
        source, value=None, operation='count', resolution=32,
        title='', color=None, opacity=None,
        stroke_width=None, stroke_color=None, description='',
        footer='', legend=True, popups=True, widget=False, animate=None, credentials=None):
    """Helper function for quickly creating a cluster map with
    continuously sized points.

    Args:
        source (:py:class:`Dataset <cartoframes.data.Dataset>` or str): Dataset
            or text representing a table or query associated with user account.
        value (str): Numeric column to aggregate.
        operation (str, optional): Cluster operation, defaults to 'count'. Other options
            available are 'avg', 'min', 'max', and 'sum'.
        resolution (int, optional): Resolution of aggregation grid cell. Set to 32 by default.
        title (str, optional): Title of legend and hover.
        color (str, optional): Hex, rgb or named color value. Defaults is '#FFB927' for point geometries.
<<<<<<< HEAD
        opacity (int, optional): Opacity value for point color and line features.
            Default is 0.8.
=======
        opacity (float, optional): Opacity value for point color and line features.
          Default is '0.8'.
>>>>>>> 4fa03076
        stroke_width (int, optional): Size of the stroke on point features.
        stroke_color (str, optional): Color of the stroke on point features.
            Default is '#222'.
        description (str, optional): Description text legend placed under legend title.
        footer (str, optional): Footer text placed under legend items.
        legend (bool, optional): Display map legend: "True" or "False".
            Set to "True" by default.
        popups (bool, list of :py:class:`Popup <cartoframes.viz.Popup>`, default False, optional):
            Display popups on hover and click: "True" or "False". Set to "True" by default.
        widget (bool, optional): Display a widget for mapped data.
            Set to "False" by default.
        animate (str, optional): Animate features by date/time or other numeric field.
        credentials (:py:class:`Credentials <cartoframes.auth.Credentials>`, optional):
            A Credentials instance. This is only used for the simplified Source API.
            When a :py:class:`Source <cartoframes.viz.Source>` is passed as source,
            these credentials is simply ignored. If not provided the credentials will be
            automatically obtained from the default credentials.

    Returns:
        cartoframes.viz.Layer

    """
    return Layer(
        source,
        style=cluster_size_style(
            value, operation, resolution, color, opacity, stroke_color, stroke_width),
        legend=legend and {
            'type': {
                'point': 'size-continuous-point'
            },
            'title': title,
            'description': description,
            'footer': footer
        },
        widgets=[
            animate and {
                'type': 'time-series',
                'value': animate,
                'title': 'Animation'
            },
            widget and value is not None and {
                'type': 'histogram',
                'value': value,
                'title': 'Distribution'
            }
        ],
        credentials=credentials
    )<|MERGE_RESOLUTION|>--- conflicted
+++ resolved
@@ -19,13 +19,8 @@
         resolution (int, optional): Resolution of aggregation grid cell. Set to 32 by default.
         title (str, optional): Title of legend and hover.
         color (str, optional): Hex, rgb or named color value. Defaults is '#FFB927' for point geometries.
-<<<<<<< HEAD
-        opacity (int, optional): Opacity value for point color and line features.
-            Default is 0.8.
-=======
         opacity (float, optional): Opacity value for point color and line features.
-          Default is '0.8'.
->>>>>>> 4fa03076
+          Default is 0.8.
         stroke_width (int, optional): Size of the stroke on point features.
         stroke_color (str, optional): Color of the stroke on point features.
             Default is '#222'.
