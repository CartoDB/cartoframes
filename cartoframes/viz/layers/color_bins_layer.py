--- conflicted
+++ resolved
@@ -25,13 +25,8 @@
             or other valid color palette. Use `help(cartoframes.viz.palettes)` to
             get more information. Default is "purpor".
         size (int, optional): Size of point or line features.
-<<<<<<< HEAD
-        opacity (int, optional): Opacity value for point color and line features.
-            Default is 0.8.
-=======
         opacity (float, optional): Opacity value for point color and line features.
-          Default is '0.8'.
->>>>>>> 4fa03076
+          Default is 0.8.
         stroke_width (int, optional): Size of the stroke on point features.
         stroke_color (str, optional): Color of the stroke on point features.
             Default is '#222'.
