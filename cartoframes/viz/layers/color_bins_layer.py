--- conflicted
+++ resolved
@@ -48,12 +48,8 @@
     Returns:
         cartoframes.viz.Layer
 
-<<<<<<< HEAD
+    """
     default_legend = [
-=======
-    """
-    default_legends = [
->>>>>>> 86a7e7e0
         color_bins_legend(title=title or value, description=description, footer=footer)
     ]
 
