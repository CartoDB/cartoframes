from warnings import warn

from jinja2 import Environment, PackageLoader

from .. import constants
from ..basemaps import Basemaps
from . import utils


class HTMLMap(object):
    def __init__(self, template_path='templates/viz/basic.html.j2'):
        self.width = None
        self.height = None
        self.srcdoc = None
        self._env = Environment(
            loader=PackageLoader('cartoframes', 'assets'),
            autoescape=True
        )

        self._env.filters['quot'] = utils.quote_filter
        self._env.filters['iframe_size'] = utils.iframe_size_filter
        self._env.filters['clear_none'] = utils.clear_none_filter

        self.html = None
        self._template = self._env.get_template(template_path)

    def set_content(
            self, size, layers, bounds, camera=None, basemap=None, show_info=None,
            theme=None, _carto_vl_path=None,
            _airship_path=None, title='CARTOframes', description=None,
<<<<<<< HEAD
            is_embed=False, is_static=False, min_zoom=None, max_zoom=None):
=======
            is_embed=False, is_static=False, layer_selector=False):
>>>>>>> 5d8f8b5f

        self.html = self._parse_html_content(
            size, layers, bounds, camera, basemap,
            show_info, theme, _carto_vl_path, _airship_path, title, description,
<<<<<<< HEAD
            is_embed, is_static, min_zoom, max_zoom)
=======
            is_embed, is_static, layer_selector)
>>>>>>> 5d8f8b5f

    def _parse_html_content(
            self, size, layers, bounds, camera=None,
            basemap=None, show_info=None,
            theme=None, _carto_vl_path=None, _airship_path=None,
<<<<<<< HEAD
            title=None, description=None, is_embed=False, is_static=False,
            min_zoom=None, max_zoom=None):
=======
            title=None, description=None, is_embed=False, is_static=False, layer_selector=False):
>>>>>>> 5d8f8b5f

        token = ''
        basecolor = ''

        if basemap is None:
            # No basemap
            basecolor = 'white'
            basemap = ''
        elif isinstance(basemap, str):
            if basemap not in [Basemaps.voyager, Basemaps.positron, Basemaps.darkmatter]:
                # Basemap is a color
                basecolor = basemap
                basemap = ''
        elif isinstance(basemap, dict):
            token = basemap.get('token', '')
            if 'style' in basemap:
                basemap = basemap.get('style')
                if not token and basemap.get('style').startswith('mapbox://'):
                    warn('A Mapbox style usually needs a token')
            else:
                raise ValueError(
                    'If basemap is a dict, it must have a `style` key'
                )

        if _carto_vl_path is None:
            carto_vl_path = constants.CARTO_VL_URL
        else:
            carto_vl_path = _carto_vl_path + constants.CARTO_VL_DEV

        if _airship_path is None:
            airship_components_path = constants.AIRSHIP_COMPONENTS_URL
            airship_bridge_path = constants.AIRSHIP_BRIDGE_URL
            airship_module_path = constants.AIRSHIP_MODULE_URL
            airship_styles_path = constants.AIRSHIP_STYLES_URL
            airship_icons_path = constants.AIRSHIP_ICONS_URL
        else:
            airship_components_path = _airship_path + constants.AIRSHIP_COMPONENTS_DEV
            airship_bridge_path = _airship_path + constants.AIRSHIP_BRIDGE_DEV
            airship_module_path = _airship_path + constants.AIRSHIP_MODULE_DEV
            airship_styles_path = _airship_path + constants.AIRSHIP_STYLES_DEV
            airship_icons_path = _airship_path + constants.AIRSHIP_ICONS_DEV

        has_legends = any(layer['legends'] for layer in layers)
        has_widgets = any(len(layer['widgets']) != 0 for layer in layers)

        min_zoom = min_zoom if min_zoom is not None else 0
        max_zoom = max_zoom if max_zoom is not None else 22

        return self._template.render(
            width=size[0] if size is not None else None,
            height=size[1] if size is not None else None,
            layers=layers,
            basemap=basemap,
            basecolor=basecolor,
            mapboxtoken=token,
            bounds=bounds,
            camera=camera,
            has_legends=has_legends,
            has_widgets=has_widgets,
            show_info=show_info,
            theme=theme,
            carto_vl_path=carto_vl_path,
            airship_components_path=airship_components_path,
            airship_module_path=airship_module_path,
            airship_bridge_path=airship_bridge_path,
            airship_styles_path=airship_styles_path,
            airship_icons_path=airship_icons_path,
            title=title,
            description=description,
            is_embed=is_embed,
            is_static=is_static,
<<<<<<< HEAD
            min_zoom=min_zoom,
            max_zoom=max_zoom
=======
            layer_selector=layer_selector
>>>>>>> 5d8f8b5f
        )

    def _repr_html_(self):
        return self.html<|MERGE_RESOLUTION|>--- conflicted
+++ resolved
@@ -28,31 +28,19 @@
             self, size, layers, bounds, camera=None, basemap=None, show_info=None,
             theme=None, _carto_vl_path=None,
             _airship_path=None, title='CARTOframes', description=None,
-<<<<<<< HEAD
-            is_embed=False, is_static=False, min_zoom=None, max_zoom=None):
-=======
-            is_embed=False, is_static=False, layer_selector=False):
->>>>>>> 5d8f8b5f
+            is_embed=False, is_static=False, min_zoom=None, max_zoom=None, layer_selector=False):
 
         self.html = self._parse_html_content(
             size, layers, bounds, camera, basemap,
             show_info, theme, _carto_vl_path, _airship_path, title, description,
-<<<<<<< HEAD
-            is_embed, is_static, min_zoom, max_zoom)
-=======
-            is_embed, is_static, layer_selector)
->>>>>>> 5d8f8b5f
+            is_embed, is_static, min_zoom, max_zoom, layer_selector)
 
     def _parse_html_content(
             self, size, layers, bounds, camera=None,
             basemap=None, show_info=None,
             theme=None, _carto_vl_path=None, _airship_path=None,
-<<<<<<< HEAD
             title=None, description=None, is_embed=False, is_static=False,
-            min_zoom=None, max_zoom=None):
-=======
-            title=None, description=None, is_embed=False, is_static=False, layer_selector=False):
->>>>>>> 5d8f8b5f
+            min_zoom=None, max_zoom=None, layer_selector=False):
 
         token = ''
         basecolor = ''
@@ -124,12 +112,9 @@
             description=description,
             is_embed=is_embed,
             is_static=is_static,
-<<<<<<< HEAD
             min_zoom=min_zoom,
-            max_zoom=max_zoom
-=======
+            max_zoom=max_zoom,
             layer_selector=layer_selector
->>>>>>> 5d8f8b5f
         )
 
     def _repr_html_(self):
