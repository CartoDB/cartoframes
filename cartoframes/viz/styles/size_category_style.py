--- conflicted
+++ resolved
@@ -15,21 +15,12 @@
         top (int, optional): Number of size categories. Default is 5. Values
             can range from 1 to 16.
         cat (list<str>, optional): Category list as a string.
-<<<<<<< HEAD
-        ranges (str, optional): Min/max size array as a string. Default is
-            '[2, 20]' for point geometries and '[1, 10]' for lines.
-        color (str, optional): hex, rgb or named color value.
-            Default is '#F46D43' for point geometries and '#4CC8A3' for lines.
-        opacity (int, optional): Opacity value for point color and line features.
-            Default is 0.8.
-=======
         size (str, optional): Min/max size array as a string. Default is
           '[2, 20]' for point geometries and '[1, 10]' for lines.
         color (str, optional): hex, rgb or named color value.
           Default is '#F46D43' for point geometries and '#4CC8A3' for lines.
         opacity (float, optional): Opacity value for point color and line features.
-          Default is '0.8'.
->>>>>>> 4fa03076
+          Default is 0.8.
         stroke_color (str, optional): Color of the stroke on point features.
             Default is '#222'.
         stroke_width (int, optional): Size of the stroke on point features.
