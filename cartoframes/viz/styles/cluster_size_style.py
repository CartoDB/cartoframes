from .utils import get_value
from ..constants import CLUSTER_KEYS, CLUSTER_OPERATIONS
from ..style import Style
from ..legends import size_continuous_legend
from ..widgets import histogram_widget
from ..popups import popup_element


def cluster_size_style(
        value, operation='count', resolution=32, color=None, opacity=None,
        stroke_color=None, stroke_width=None, animate=None):
    """Helper function for quickly creating a cluster map with
    continuously sized points.

    Args:
        value (str): Numeric column to aggregate.
        operation (str, optional): Cluster operation, defaults to 'count'. Other options
            available are 'avg', 'min', 'max', and 'sum'.
        resolution (int, optional): Resolution of aggregation grid cell. Set to 32 by default.
        color (str, optional): Hex, rgb or named color value. Defaults is '#FFB927' for point geometries.
<<<<<<< HEAD
        opacity (int, optional): Opacity value for point color and line features.
            Default is 0.8.
=======
        opacity (float, optional): Opacity value for point color and line features.
          Default is '0.8'.
>>>>>>> 4fa03076
        stroke_color (str, optional): Color of the stroke on point features.
            Default is '#222'.
        stroke_width (int, optional): Size of the stroke on point features.
        animate (str, optional): Animate features by date/time or other numeric field.

    Returns:
        cartoframes.viz.style.Style

    """
    cluster_operation = _get_cluster_operation(operation, value)
    cluster_operation_title = _get_cluster_operation_title(operation, value)
    breakpoints = _get_breakpoints(resolution)
    animation_filter = _get_animation(animate, cluster_operation)

    data = {
        'point': {
            'width': 'ramp(linear({0}, viewportMIN({0}), viewportMAX({0})), [{1}])'.format(
                cluster_operation, breakpoints),
            'color': 'opacity({0}, {1})'.format(
                color or '#FFB927', get_value(opacity, 0.8)),
            'strokeColor': get_value(stroke_color, 'strokeColor', 'point'),
            'strokeWidth': get_value(stroke_width, 'strokeWidth', 'point'),
            'filter': animation_filter,
            'resolution': '{0}'.format(resolution)
        }
    }

    return Style(
        data,
        value,
        default_legends=size_continuous_legend(title=value),
        default_widgets=histogram_widget(value, title=value or 'Distribution'),
        default_popups={'hover': popup_element(cluster_operation, title=cluster_operation_title, operation=True),
                        'click': popup_element(cluster_operation, title=cluster_operation_title, operation=True)}
    )


def _get_animation(animate, cluster_operation):
    return 'animation(linear({0}), 5, fade(1,1))'.format(cluster_operation) if animate else '1'


def _get_breakpoints(resolution):
    return ', '.join([
        '{0}'.format(resolution / 8),
        '{0}'.format(resolution / 2),
        '{0}'.format(resolution)
    ])


def _get_cluster_operation_title(operation, value):
    if value is not None and operation != 'count':
        return '{0} ({1})'.format(value, operation)

    return operation


def _get_cluster_operation(operation, value):
    _check_valid_operation(operation)

    if value is not None and operation != 'count':
        return '{0}(${1})'.format(CLUSTER_OPERATIONS[operation], value)

    return '{0}()'.format(CLUSTER_OPERATIONS[operation])


def _check_valid_operation(operation):
    valid_operations = CLUSTER_KEYS

    if operation not in valid_operations:
        err = '"{0}" is not a valid operation. Valid operations are {1}'
        raise Exception(err.format(operation, ', '.join(valid_operations)))<|MERGE_RESOLUTION|>--- conflicted
+++ resolved
@@ -18,13 +18,7 @@
             available are 'avg', 'min', 'max', and 'sum'.
         resolution (int, optional): Resolution of aggregation grid cell. Set to 32 by default.
         color (str, optional): Hex, rgb or named color value. Defaults is '#FFB927' for point geometries.
-<<<<<<< HEAD
-        opacity (int, optional): Opacity value for point color and line features.
-            Default is 0.8.
-=======
-        opacity (float, optional): Opacity value for point color and line features.
-          Default is '0.8'.
->>>>>>> 4fa03076
+        opacity (float, optional): Opacity value. Default is 0.8.
         stroke_color (str, optional): Color of the stroke on point features.
             Default is '#222'.
         stroke_width (int, optional): Size of the stroke on point features.
