--- conflicted
+++ resolved
@@ -51,12 +51,7 @@
 
     return Style(
         data,
-<<<<<<< HEAD
+        value,
         default_legend=basic_legend(),
         default_widget=basic_widget()
-=======
-        value,
-        default_legends=basic_legend(),
-        default_widgets=basic_widget()
->>>>>>> 86a7e7e0
     )