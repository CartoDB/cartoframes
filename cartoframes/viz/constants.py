CARTO_VL_VERSION = 'v1.4'
CARTO_VL_DEV = '/dist/carto-vl.js'
CARTO_VL_URL = 'https://libs.cartocdn.com/carto-vl/{}/carto-vl.min.js'.format(CARTO_VL_VERSION)

AIRSHIP_VERSION = 'v2.2.0-rc.2.2'
AIRSHIP_COMPONENTS_DEV = '/packages/components/dist/airship.js'
AIRSHIP_BRIDGE_DEV = '/packages/bridge/dist/asbridge.js'
AIRSHIP_MODULE_DEV = '/packages/components/dist/airship/airship.esm.js'
AIRSHIP_STYLES_DEV = '/packages/styles/dist/airship.css'
AIRSHIP_ICONS_DEV = '/packages/icons/dist/icons.css'
AIRSHIP_COMPONENTS_URL = 'https://libs.cartocdn.com/airship-components/{}/airship.js'.format(AIRSHIP_VERSION)
AIRSHIP_BRIDGE_URL = 'https://libs.cartocdn.com/airship-bridge/{}/asbridge.min.js'.format(AIRSHIP_VERSION)
AIRSHIP_MODULE_URL = 'https://libs.cartocdn.com/airship-components/{}/airship/airship.esm.js'.format(AIRSHIP_VERSION)
AIRSHIP_STYLES_URL = 'https://libs.cartocdn.com/airship-style/{}/airship.min.css'.format(AIRSHIP_VERSION)
AIRSHIP_ICONS_URL = 'https://libs.cartocdn.com/airship-icons/{}/icons.css'.format(AIRSHIP_VERSION)

STYLE_PROPERTIES = [
    'color',
    'width',
    'filter',
    'strokeWidth',
    'strokeColor',
    'transform',
    'order',
    'symbol',
    'symbolPlacement',
    'resolution'
]

LEGEND_PROPERTIES = [
    'color',
    'stroke_color',
    'size',
    'stroke_width'
]

VIZ_PROPERTIES_MAP = {
    'color': 'color',
    'stroke_color': 'strokeColor',
    'size': 'width',
<<<<<<< HEAD
    'stroke-width': 'strokeWidth',
    'filter': 'filter'
=======
    'stroke_width': 'strokeWidth'
>>>>>>> 9fd8971e
}

LEGEND_TYPES = [
    'basic',
    'default',
    'color-bins',
    'color-bins-line',
    'color-bins-point',
    'color-bins-polygon',
    'color-category',
    'color-category-line',
    'color-category-point',
    'color-category-polygon',
    'color-continuous',
    'color-continuous-line',
    'color-continuous-point',
    'color-continuous-polygon',
    'size-bins',
    'size-bins-line',
    'size-bins-point',
    'size-category',
    'size-category-line',
    'size-category-point',
    'size-continuous',
    'size-continuous-line',
    'size-continuous-point'
]

WIDGET_TYPES = [
    'basic',
    'default',
    'formula',
    'histogram',
    'category',
    'animation',
    'time-series'
]

FORMULA_OPERATIONS_VIEWPORT = {
    'count': 'viewportCount',
    'avg': 'viewportAvg',
    'min': 'viewportMin',
    'max': 'viewportMax',
    'sum': 'viewportSum'
}

FORMULA_OPERATIONS_GLOBAL = {
    'count': 'globalCount',
    'avg': 'globalAvg',
    'min': 'globalMin',
    'max': 'globalMax',
    'sum': 'globalSum'
}

CLUSTER_KEYS = [
    'count',
    'avg',
    'min',
    'max',
    'sum'
]

CLUSTER_OPERATIONS = {
    'count': 'clusterCount',
    'avg': 'clusterAvg',
    'min': 'clusterMin',
    'max': 'clusterMax',
    'sum': 'clusterSum'
}

THEMES = ['dark', 'light']

DEFAULT_LAYOUT_M_SIZE = 1<|MERGE_RESOLUTION|>--- conflicted
+++ resolved
@@ -38,12 +38,8 @@
     'color': 'color',
     'stroke_color': 'strokeColor',
     'size': 'width',
-<<<<<<< HEAD
-    'stroke-width': 'strokeWidth',
+    'stroke_width': 'strokeWidth',
     'filter': 'filter'
-=======
-    'stroke_width': 'strokeWidth'
->>>>>>> 9fd8971e
 }
 
 LEGEND_TYPES = [
