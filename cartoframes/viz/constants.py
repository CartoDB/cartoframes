
CARTO_VL_VERSION = 'v1.3'
CARTO_VL_DEV = '/dist/carto-vl.js'
CARTO_VL_URL = 'https://libs.cartocdn.com/carto-vl/{}/carto-vl.min.js'.format(CARTO_VL_VERSION)

AIRSHIP_VERSION = 'v2.1'
AIRSHIP_COMPONENTS_DEV = '/packages/components/dist/airship/airship.js'
AIRSHIP_BRIDGE_DEV = '/packages/bridge/dist/asbridge.js'
AIRSHIP_MODULE_DEV = '/packages/components/dist/airship/airship.esm.js'
AIRSHIP_STYLES_DEV = '/packages/styles/dist/airship.css'
AIRSHIP_ICONS_DEV = '/packages/icons/dist/icons.css'
AIRSHIP_COMPONENTS_URL = 'https://libs.cartocdn.com/airship-components/{}/airship.js'.format(AIRSHIP_VERSION)
AIRSHIP_BRIDGE_URL = 'https://libs.cartocdn.com/airship-bridge/{}/asbridge.min.js'.format(AIRSHIP_VERSION)
AIRSHIP_MODULE_URL = 'https://libs.cartocdn.com/airship-components/{}/airship.esm.js'.format(AIRSHIP_VERSION)
AIRSHIP_STYLES_URL = 'https://libs.cartocdn.com/airship-style/{}/airship.min.css'.format(AIRSHIP_VERSION)
AIRSHIP_ICONS_URL = 'https://libs.cartocdn.com/airship-icons/{}/icons.css'.format(AIRSHIP_VERSION)

STYLE_PROPERTIES = [
    'color',
    'width',
    'filter',
    'strokeWidth',
    'strokeColor',
    'transform',
    'order',
    'symbol',
    'symbolPlacement',
    'resolution'
]

LEGEND_PROPERTIES = [
    'color',
    'strokeColor',
    'width',
    'strokeWidth'
]

LEGEND_TYPES = [
    'color-bins',
    'color-bins-line',
    'color-bins-point',
    'color-bins-polygon',
    'color-category',
    'color-category-line',
    'color-category-point',
    'color-category-polygon',
    'color-continuous',
    'color-continuous-line',
    'color-continuous-point',
    'color-continuous-polygon',
    'size-bins',
    'size-bins-line',
    'size-bins-point',
    'size-category',
    'size-category-line',
    'size-category-point',
    'size-continuous',
    'size-continuous-line',
    'size-continuous-point'
]

WIDGET_TYPES = [
    'default',
    'formula',
<<<<<<< HEAD
    'animation'
=======
    'histogram',
    'category'
>>>>>>> 7255ed6d
]<|MERGE_RESOLUTION|>--- conflicted
+++ resolved
@@ -62,10 +62,7 @@
 WIDGET_TYPES = [
     'default',
     'formula',
-<<<<<<< HEAD
+    'histogram',
+    'category',
     'animation'
-=======
-    'histogram',
-    'category'
->>>>>>> 7255ed6d
 ]