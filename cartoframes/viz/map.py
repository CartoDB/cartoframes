--- conflicted
+++ resolved
@@ -214,25 +214,6 @@
         return kuviz_to_dict(self._kuviz)
 
     def sync_data(self, table_name, context=None):
-<<<<<<< HEAD
-        if not self._publisher.is_sync():
-            self._publisher.sync_layers(table_name, context)
-
-    def delete_publication(self):
-        if self._kuviz:
-            self._kuviz.delete()
-            print("Publication '{n}' ({id}) deleted".format(n=self._kuviz.name, id=self._kuviz.id))
-            self._kuviz = None
-
-    def update_publication(self, name, password, maps_api_key='default_public', context=None):
-        if not self._kuviz:
-            raise CartoException('The map has not been published. Use the `publish` method.')
-
-        if not self._publisher.is_sync():
-            raise CartoException('The map layers are not synchronized with CARTO. '
-                                 'Please, use the `sync_data` method before publishing the map')
-
-=======
         """Synchronize datasets used by the map with CARTO.
 
         Args:
@@ -276,7 +257,6 @@
             raise CartoException('The map layers are not synchronized with CARTO. '
                                  'Please, use the `sync_data` method before publishing the map')
 
->>>>>>> ab838d02
         if maps_api_key == 'default_public':
             self._validate_public_publication()
 
@@ -288,8 +268,6 @@
 
     @staticmethod
     def all_publications(context=None):
-<<<<<<< HEAD
-=======
         """Get all map Kuviz published by the current user.
 
         Args:
@@ -298,7 +276,6 @@
                 `set_default_context` is previously used, this value will be
                 implicitly filled in.
         """
->>>>>>> ab838d02
         return KuvizPublisher.all(context)
 
     def _get_publication_html(self, name, maps_api_key):
