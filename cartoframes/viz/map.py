--- conflicted
+++ resolved
@@ -9,14 +9,9 @@
 from ..utils.utils import get_center
 from . import constants
 from .basemaps import Basemaps
-<<<<<<< HEAD
 from .html import HTMLMap
-from .kuviz import KuvizPublisher, kuviz_to_dict
-=======
 from .kuviz import KuvizPublisher
-from .html.HTMLMap import HTMLMap
 from ..utils.utils import get_center
->>>>>>> 74dc81b5
 
 WORLD_BOUNDS = [[-180, -90], [180, 90]]
 
