--- conflicted
+++ resolved
@@ -12,13 +12,8 @@
 from .kuviz import KuvizPublisher, kuviz_to_dict
 from .. import utils
 
-<<<<<<< HEAD
-=======
-# TODO: refactor
-
 WORLD_BOUNDS = [[-180, -90], [180, 90]]
 
->>>>>>> d43873e7
 
 class Map(object):
     """Map
