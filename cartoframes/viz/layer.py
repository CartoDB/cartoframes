import pandas

from .legend import Legend
from .legend_list import LegendList
from .popup import Popup
from .popup_list import PopupList
from .source import Source
from .style import Style
from .widget import Widget
from .widget_list import WidgetList

from ..utils.utils import merge_dicts, extract_viz_columns


class Layer:
    """Layer to display data on a map. This class can be used as one or more
    layers in :py:class:`Map <cartoframes.viz.Map>` or on its own in a Jupyter
    notebook to get a preview of a Layer.

    Note: in a Jupyter notebook, it is not required to explicitly add a Layer to a
        :py:class:`Map <cartoframes.viz.Map>` if only visualizing data as a single layer.

    Args:
        source (str, pandas.DataFrame, geopandas.GeoDataFrame): The source data:
            table name, SQL query or a dataframe.
        style (dict, or :py:class:`Style <cartoframes.viz.style.Style>`, optional):
            The style of the visualization.
        legends (bool, :py:class:`Legend <cartoframes.viz.legend.Legend>` list, optional):
            The legends definition for a layer. It contains a list of legend helpers.
            See :py:class:`Legend <cartoframes.viz.legend.Legend>` for more information.
        widgets (bool, list, or :py:class:`WidgetList <cartoframes.viz.widget_list.WidgetList>`, optional):
            Widget or list of widgets for a layer. It contains the information to display
            different widget types on the top right of the map. See
            :py:class:`WidgetList` for more information.
        popup_click(`popup_element <cartoframes.viz.popup_element>` list, optional):
            Set up a popup to be displayed on a click event.
        popup_hover(bool, `popup_element <cartoframes.viz.popup_element>` list, optional):
            Set up a popup to be displayed on a hover event. Style helpers include a default hover popup,
            set it to `popup_hover=False` to remove it.
        credentials (:py:class:`Credentials <cartoframes.auth.Credentials>`, optional):
            A Credentials instance. This is only used for the simplified Source API.
            When a :py:class:`Source <cartoframes.viz.Source>` is passed as source,
            these credentials is simply ignored. If not provided the credentials will be
            automatically obtained from the default credentials.
        bounds (dict or list, optional): a dict with `west`, `south`, `east`, `north`
            keys, or an array of floats in the following structure: [[west,
            south], [east, north]]. If not provided the bounds will be automatically
            calculated to fit all features.
        geom_col (str, optional): string indicating the geometry column name in the source `DataFrame`.
        default_legend (bool, optional): flag to set the default legend. This only works when using a
            style helper. Default True.
        default_widget (bool, optional): flag to set the default widget. This only works when using a
            style helper. Default False.
        default_popup_hover (bool, optional): flag to set the default popup hover. This only works when using a
            style helper. Default True.
        default_popup_click (bool, optional): flag to set the default popup click. This only works when using a
            style helper. Default False.
        title (str, optional): title for the default legend, widget and popups.
        encode_data (bool, optional): By default, local data is encoded in order to save local space.
            However, when using very large files, it might not be possible to encode all the data.
            By disabling this parameter with `encode_data=False` the resulting notebook will be large,
            but there will be no encoding issues.


    Raises:
        ValueError: if the source is not valid.


    Examples:
        Create a layer with the defaults (style, legend).

        >>> Layer('table_name')  # or Layer(gdf)

        Create a layer with a custom style, legend, widget and popups.

        >>> Layer(
        ...     'table_name',
        ...     style=color_bins_style('column_name'),
        ...     legends=color_bins_legend(title='Legend title'),
        ...     widgets=histogram_widget('column_name', title='Widget title'),
        ...     popup_click=popup_element('column_name', title='Popup title')
        ...     popup_hover=popup_element('column_name', title='Popup title'))

        Create a layer specifically tied to a :py:class:`Credentials
        <cartoframes.auth.Credentials>`.

        >>> Layer(
        ...     'table_name',
        ...     credentials=Credentials.from_file('creds.json'))

    """
    def __init__(self,
                 source,
                 style=None,
                 legends=None,
                 widgets=None,
                 popup_hover=None,
                 popup_click=None,
                 credentials=None,
                 bounds=None,
                 geom_col=None,
                 default_legend=True,
                 default_widget=False,
                 default_popup_hover=True,
                 default_popup_click=False,
                 title=None,
                 encode_data=True):

        self.is_basemap = False
        self.source = _set_source(source, credentials, geom_col, encode_data)
        self.style = _set_style(style)
        self.encode_data = encode_data
        self.popups = self._init_popups(
            popup_hover, popup_click, default_popup_hover, default_popup_click, title)
        self.legends = self._init_legends(legends, default_legend, title)
        self.widgets = self._init_widgets(widgets, default_widget, title)

        geom_type = self.source.get_geom_type()
        popups_variables = self.popups.get_variables()
        widget_variables = self.widgets.get_variables()
        external_variables = merge_dicts(popups_variables, widget_variables)
        self.viz = self.style.compute_viz(geom_type, external_variables)
        viz_columns = extract_viz_columns(self.viz)

        self.source.compute_metadata(viz_columns)
        self.source_type = self.source.type
        self.source_data = self.source.data
        self.bounds = bounds or self.source.bounds
        self.credentials = self.source.get_credentials()
        self.interactivity = self.popups.get_interactivity()
        self.widgets_info = self.widgets.get_widgets_info()
        self.legends_info = self.legends.get_info() if self.legends is not None else None
        self.options = self._set_options()
        self.has_legend_list = isinstance(self.legends, LegendList)

    def _init_legends(self, legends, default_legend, title):
        if legends:
            return _set_legends(legends, self.style.default_legend)

        if default_legend is True:
            default_legend = self.style.default_legend
            if default_legend is not None:
                default_legend.set_title(title)
            return _set_legends(default_legend)

        return LegendList()

    def _init_widgets(self, widgets, default_widget, title):
        if widgets:
            return _set_widgets(widgets, self.style.default_widget)

        if default_widget is True:
            default_widget = self.style.default_widget
            if default_widget is not None:
                default_widget.set_title(title)
            return _set_widgets(default_widget)

        return WidgetList()

    def _init_popups(self, popup_hover, popup_click, default_popup_hover, default_popup_click, title):
        popups = {}

        if popup_hover:
            popups['hover'] = popup_hover
        elif default_popup_hover is True and self.style.default_popup_hover is not None:
            popups['hover'] = self.style.default_popup_hover
            popups['hover']['title'] = title

        if popup_click:
            popups['click'] = popup_click
        elif default_popup_click is True and self.style.default_popup_click is not None:
            popups['click'] = self.style.default_popup_click
            popups['click']['title'] = title

        return _set_popups(popups, self.style.default_popup_hover, self.style.default_popup_click)

    def _set_options(self):
        date_column_names = self.source.get_datetime_column_names()

        if isinstance(date_column_names, list):
            return {'dateColumns': date_column_names}

        return {}

    def _repr_html_(self):
        from .map import Map
        return Map(self)._repr_html_()


<<<<<<< HEAD
def _set_source(source, credentials, geom_col):
    if isinstance(source, (str, dict, pandas.DataFrame)):
        return Source(source, credentials, geom_col)
=======
def _set_source(source, credentials, geom_col, encode_data):
    if isinstance(source, (str, pandas.DataFrame)):
        return Source(source, credentials, geom_col, encode_data)
>>>>>>> 7278d0d3
    elif isinstance(source, Source):
        return source
    else:
        raise ValueError('Wrong source. Valid sources are string, dict, DataFrame or GeoDataFrame.')


def _set_style(style):
    if isinstance(style, str):
        # Only for testing purposes
        return Style(data=style)
    if isinstance(style, dict):
        return Style(style)
    elif isinstance(style, Style):
        return style
    else:
        return Style()


def _set_legends(legends, default_legend=None):
    if isinstance(legends, list):
        return LegendList(legends, default_legend)
    if isinstance(legends, Legend):
        return LegendList([legends], default_legend)
    if isinstance(legends, LegendList):
        return legends
    else:
        return LegendList()


def _set_widgets(widgets, default_widget=None):
    if isinstance(widgets, list):
        return WidgetList(widgets, default_widget)
    if isinstance(widgets, Widget):
        return WidgetList([widgets], default_widget)
    if isinstance(widgets, WidgetList):
        return widgets
    else:
        return WidgetList()


def _set_popups(popups, default_popup_hover=None, default_popup_click=None):
    if isinstance(popups, (dict, Popup)):
        return PopupList(popups, default_popup_hover, default_popup_click)
    else:
        return PopupList()<|MERGE_RESOLUTION|>--- conflicted
+++ resolved
@@ -187,15 +187,9 @@
         return Map(self)._repr_html_()
 
 
-<<<<<<< HEAD
-def _set_source(source, credentials, geom_col):
+def _set_source(source, credentials, geom_col, encode_data):
     if isinstance(source, (str, dict, pandas.DataFrame)):
-        return Source(source, credentials, geom_col)
-=======
-def _set_source(source, credentials, geom_col, encode_data):
-    if isinstance(source, (str, pandas.DataFrame)):
         return Source(source, credentials, geom_col, encode_data)
->>>>>>> 7278d0d3
     elif isinstance(source, Source):
         return source
     else:
