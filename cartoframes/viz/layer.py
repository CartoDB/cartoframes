--- conflicted
+++ resolved
@@ -3,12 +3,8 @@
 from .source import Source
 from .style import Style
 from .popup import Popup
-<<<<<<< HEAD
 from cartoframes.datasets import Dataset
-=======
 from .legend import Legend
-from ..dataset import Dataset
->>>>>>> 406ebfd2
 
 
 class Layer(object):
