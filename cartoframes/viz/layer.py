--- conflicted
+++ resolved
@@ -196,25 +196,14 @@
         return Popup()
 
 def _set_legend(legend):
-<<<<<<< HEAD
     if isinstance(legend, (Legend, LegendList)):
         return legend
-=======
-    """Set a Legend class from the input"""
-
->>>>>>> b129ec3b
     if isinstance(legend, dict):
         return Legend(legend)
     if isinstance(legend, (list)):
         return LegendList(legend)
     else:
-<<<<<<< HEAD
-        return Legend()
-    
-=======
         return Legend('')
-
->>>>>>> b129ec3b
 
 def _set_widgets(widgets):
     if isinstance(widgets, (dict, list)):
