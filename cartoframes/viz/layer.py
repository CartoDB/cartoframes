import pandas

from .legend import Legend
from .legend_list import LegendList
from .popup import Popup
from .popup_list import PopupList
from .sources import BaseSource, CartoSource, DataFrameSource
from .style import Style
from .widget import Widget
from .widget_list import WidgetList

from ..utils.utils import merge_dicts, extract_viz_columns


class Layer:
    """Layer to display data on a map. This class can be used as one or more
    layers in :py:class:`Map <cartoframes.viz.Map>` or on its own in a Jupyter
    notebook to get a preview of a Layer.

    Note: in a Jupyter notebook, it is not required to explicitly add a Layer to a
        :py:class:`Map <cartoframes.viz.Map>` if only visualizing data as a single layer.

    Args:
        source (str, pandas.DataFrame, geopandas.GeoDataFrame): The source data:
            table name, SQL query or a dataframe.
        style (dict, or :py:class:`Style <cartoframes.viz.style.Style>`, optional):
            The style of the visualization.
        legends (bool, :py:class:`Legend <cartoframes.viz.legend.Legend>` list, optional):
            The legends definition for a layer. It contains a list of legend helpers.
            See :py:class:`Legend <cartoframes.viz.legend.Legend>` for more information.
        widgets (bool, list, or :py:class:`WidgetList <cartoframes.viz.widget_list.WidgetList>`, optional):
            Widget or list of widgets for a layer. It contains the information to display
            different widget types on the top right of the map. See
            :py:class:`WidgetList` for more information.
        popup_click(`popup_element <cartoframes.viz.popup_element>` list, optional):
            Set up a popup to be displayed on a click event.
        popup_hover(bool, `popup_element <cartoframes.viz.popup_element>` list, optional):
            Set up a popup to be displayed on a hover event. Style helpers include a default hover popup,
            set it to `popup_hover=False` to remove it.
        credentials (:py:class:`Credentials <cartoframes.auth.Credentials>`, optional):
            A Credentials instance. This is only used for the simplified Source API.
            When a :py:class:`Source <cartoframes.viz.Source>` is passed as source,
            these credentials is simply ignored. If not provided the credentials will be
            automatically obtained from the default credentials.
        bounds (dict or list, optional): a dict with `west`, `south`, `east`, `north`
            keys, or an array of floats in the following structure: [[west,
            south], [east, north]]. If not provided the bounds will be automatically
            calculated to fit all features.
        geom_col (str, optional): string indicating the geometry column name in the source `DataFrame`.
        default_legend (bool, optional): flag to set the default legend. This only works when using a
            style helper. Default True.
        default_widget (bool, optional): flag to set the default widget. This only works when using a
            style helper. Default False.
        default_popup_hover (bool, optional): flag to set the default popup hover. This only works when using a
            style helper. Default True.
        default_popup_click (bool, optional): flag to set the default popup click. This only works when using a
            style helper. Default False.
        title (str, optional): title for the default legend, widget and popups.
        encode_data (bool, optional): By default, local data is encoded in order to save local space.
            However, when using very large files, it might not be possible to encode all the data.
            By disabling this parameter with `encode_data=False` the resulting notebook will be large,
            but there will be no encoding issues.


    Raises:
        ValueError: if the source is not valid.


    Examples:
        Create a layer with the defaults (style, legend).

        >>> Layer('table_name')  # or Layer(gdf)

        Create a layer with a custom style, legend, widget and popups.

        >>> Layer(
        ...     'table_name',
        ...     style=color_bins_style('column_name'),
        ...     legends=color_bins_legend(title='Legend title'),
        ...     widgets=histogram_widget('column_name', title='Widget title'),
        ...     popup_click=popup_element('column_name', title='Popup title')
        ...     popup_hover=popup_element('column_name', title='Popup title'))

        Create a layer specifically tied to a :py:class:`Credentials
        <cartoframes.auth.Credentials>`.

        >>> Layer(
        ...     'table_name',
        ...     credentials=Credentials.from_file('creds.json'))

    """
    def __init__(self,
                 source,
                 style=None,
                 legends=None,
                 widgets=None,
                 popup_hover=None,
                 popup_click=None,
                 credentials=None,
                 bounds=None,
                 geom_col=None,
                 default_legend=True,
                 default_widget=False,
                 default_popup_hover=True,
                 default_popup_click=False,
                 title=None,
                 encode_data=True):

        self.is_basemap = False
        self.source = _set_source(source, credentials, geom_col, encode_data)
        self.style = _set_style(style)
        self.encode_data = encode_data
        self.popups = self._init_popups(
            popup_hover, popup_click, default_popup_hover, default_popup_click, title)
        self.legends = self._init_legends(legends, default_legend, title)
        self.widgets = self._init_widgets(widgets, default_widget, title)

        geom_type = self.source.get_geom_type()
        popups_variables = self.popups.get_variables()
        widget_variables = self.widgets.get_variables()
        external_variables = merge_dicts(popups_variables, widget_variables)
        self.viz = self.style.compute_viz(geom_type, external_variables)
        viz_columns = extract_viz_columns(self.viz)

        self.source.compute_metadata(viz_columns)
        self.source_type = self.source.type
        self.source_data = self.source.data
        self.bounds = bounds or self.source.bounds
        self.credentials = self.source.get_credentials()
        self.interactivity = self.popups.get_interactivity()
        self.widgets_info = self.widgets.get_widgets_info()
        self.legends_info = self.legends.get_info() if self.legends is not None else None
        self.options = self._set_options()
        self.has_legend_list = isinstance(self.legends, LegendList)

    def _init_legends(self, legends, default_legend, title):
        if legends:
            return _set_legends(legends, self.style.default_legend)

        if default_legend is True:
            default_legend = self.style.default_legend
            if default_legend is not None:
                default_legend.set_title(title)
            return _set_legends(default_legend)

        return LegendList()

    def _init_widgets(self, widgets, default_widget, title):
        if widgets:
            return _set_widgets(widgets, self.style.default_widget)

        if default_widget is True:
            default_widget = self.style.default_widget
            if default_widget is not None:
                default_widget.set_title(title)
            return _set_widgets(default_widget)

        return WidgetList()

    def _init_popups(self, popup_hover, popup_click, default_popup_hover, default_popup_click, title):
        popups = {}

        if popup_hover:
            popups['hover'] = popup_hover
        elif default_popup_hover is True and self.style.default_popup_hover is not None:
            popups['hover'] = self.style.default_popup_hover
            popups['hover']['title'] = title

        if popup_click:
            popups['click'] = popup_click
        elif default_popup_click is True and self.style.default_popup_click is not None:
            popups['click'] = self.style.default_popup_click
            popups['click']['title'] = title

        return _set_popups(popups, self.style.default_popup_hover, self.style.default_popup_click)

    def _set_options(self):
        date_column_names = self.source.get_datetime_column_names()

        if isinstance(date_column_names, list):
            return {'dateColumns': date_column_names}

        return {}

    def _repr_html_(self):
        from .map import Map
        return Map(self)._repr_html_()


<<<<<<< HEAD
def _set_source(source, credentials, geom_col):
    if isinstance(source, str):
        return CartoSource(source, credentials)
    elif isinstance(source, pandas.DataFrame):
        return DataFrameSource(source, geom_col)
    elif isinstance(source, BaseSource):
=======
def _set_source(source, credentials, geom_col, encode_data):
    if isinstance(source, (str, pandas.DataFrame)):
        return Source(source, credentials, geom_col, encode_data)
    elif isinstance(source, Source):
>>>>>>> f9cc1a1b
        return source
    else:
        raise ValueError('Wrong source. Valid sources are string, DataFrame, GeoDataFrame or BaseSource')


def _set_style(style):
    if isinstance(style, str):
        # Only for testing purposes
        return Style(data=style)
    if isinstance(style, dict):
        return Style(style)
    elif isinstance(style, Style):
        return style
    else:
        return Style()


def _set_legends(legends, default_legend=None):
    if isinstance(legends, list):
        return LegendList(legends, default_legend)
    if isinstance(legends, Legend):
        return LegendList([legends], default_legend)
    if isinstance(legends, LegendList):
        return legends
    else:
        return LegendList()


def _set_widgets(widgets, default_widget=None):
    if isinstance(widgets, list):
        return WidgetList(widgets, default_widget)
    if isinstance(widgets, Widget):
        return WidgetList([widgets], default_widget)
    if isinstance(widgets, WidgetList):
        return widgets
    else:
        return WidgetList()


def _set_popups(popups, default_popup_hover=None, default_popup_click=None):
    if isinstance(popups, (dict, Popup)):
        return PopupList(popups, default_popup_hover, default_popup_click)
    else:
        return PopupList()<|MERGE_RESOLUTION|>--- conflicted
+++ resolved
@@ -187,19 +187,13 @@
         return Map(self)._repr_html_()
 
 
-<<<<<<< HEAD
-def _set_source(source, credentials, geom_col):
+def _set_source(source, credentials, geom_col, encode_data):
     if isinstance(source, str):
         return CartoSource(source, credentials)
     elif isinstance(source, pandas.DataFrame):
-        return DataFrameSource(source, geom_col)
+        return DataFrameSource(source, geom_col, encode_data)
     elif isinstance(source, BaseSource):
-=======
-def _set_source(source, credentials, geom_col, encode_data):
-    if isinstance(source, (str, pandas.DataFrame)):
-        return Source(source, credentials, geom_col, encode_data)
-    elif isinstance(source, Source):
->>>>>>> f9cc1a1b
+        source.encode_data = encode_data
         return source
     else:
         raise ValueError('Wrong source. Valid sources are string, DataFrame, GeoDataFrame or BaseSource')
