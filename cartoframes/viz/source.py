from pandas import DataFrame
from geopandas import GeoDataFrame

from ..utils.managers.context_manager import ContextManager
from ..utils.geom_utils import set_geometry, has_geometry
from ..utils.utils import encode_geodataframe, get_geodataframe_bounds, get_geodataframe_geom_type


class SourceType:
    QUERY = 'Query'
    GEOJSON = 'GeoJSON'


class Source:
    """Source

    Args:
        data (str, pandas.DataFrame, geopandas.GeoDataFrame): a table name,
            SQL query, DataFrame, GeoDataFrame instance.
        credentials (:py:class:`Credentials <cartoframes.auth.Credentials>`, optional):
            A Credentials instance. If not provided, the credentials will be automatically
            obtained from the default credentials if available.
        bounds (dict or list, optional): a dict with `west`, `south`, `east`, `north`
            keys, or an array of floats in the following structure: [[west,
            south], [east, north]]. If not provided the bounds will be automatically
            calculated to fit all features.
        geom_col (str, optional): string indicating the geometry column name in the source `DataFrame`.

    Example:

        Table name.

        >>> Source('table_name')

        SQL query.

        >>> Source('SELECT * FROM table_name')

        DataFrame object.

        >>> Source(df, geom_col='my_geom')

        GeoDataFrame object.

        >>> Source(gdf)

        Setting the credentials.

        >>> Source('table_name', credentials)

    """
    def __init__(self, source, credentials=None, geom_col=None):
        self.credentials = None

        if isinstance(source, str):
            # Table, SQL query
            self.type = SourceType.QUERY
            self.manager = ContextManager(credentials)
            self.query = self.manager.compute_query(source)
            self.credentials = self.manager.credentials
        elif isinstance(source, DataFrame):
            # DataFrame, GeoDataFrame
            self.type = SourceType.GEOJSON
            self.gdf = GeoDataFrame(source, copy=True)

            if has_geometry(source):
                self.gdf.set_geometry(source.geometry.name, inplace=True)

            if geom_col in self.gdf:
                set_geometry(self.gdf, geom_col, inplace=True)

<<<<<<< HEAD
            if not has_geometry(self.gdf):
                raise Exception('No valid geometry found. Please provide an input source with ' +
                                'a valid geometry or specify the "geom_col" param with a geometry column.')
=======
            if not self.cdf.has_geometry():
                raise ValueError('No valid geometry found. Please provide an input source with ' +
                                 'a valid geometry or specify the "geom_col" param with a geometry column.')
>>>>>>> be229d70
        else:
            raise ValueError('Wrong source input. Valid values are str and DataFrame.')

    def get_credentials(self):
        if self.credentials:
            return {
                # CARTO VL requires a username but CARTOframes allows passing only the base_url.
                # That's why 'user' is used by default if username is empty.
                'username': self.credentials.username or 'user',
                'api_key': self.credentials.api_key,
                'base_url': self.credentials.base_url
            }

    def get_geom_type(self):
        if self.type == SourceType.QUERY:
            return self.manager.get_geom_type(self.query) or 'point'
        elif self.type == SourceType.GEOJSON:
            return get_geodataframe_geom_type(self.gdf)

    def compute_metadata(self, columns=None):
        if self.type == SourceType.QUERY:
            self.data = self.query
            self.bounds = self.manager.get_bounds(self.query)
        elif self.type == SourceType.GEOJSON:
            if columns is not None:
                columns += [self.gdf.geometry.name]
                self.gdf = self.gdf[columns]
            self.data = encode_geodataframe(self.gdf)
            self.bounds = get_geodataframe_bounds(self.gdf)

    def is_local(self):
        return self.type == SourceType.GEOJSON

    def is_public(self):
        if self.type == SourceType.QUERY:
            return self.manager.is_public(self.query)
        elif self.type == SourceType.GEOJSON:
            return True

    def schema(self):
        if self.type == SourceType.QUERY:
            return self.manager.get_schema()
        elif self.type == SourceType.GEOJSON:
            return None

    def get_table_names(self):
        if self.type == SourceType.QUERY:
            return self.manager.get_table_names(self.query)
        elif self.type == SourceType.GEOJSON:
            return []<|MERGE_RESOLUTION|>--- conflicted
+++ resolved
@@ -69,15 +69,9 @@
             if geom_col in self.gdf:
                 set_geometry(self.gdf, geom_col, inplace=True)
 
-<<<<<<< HEAD
             if not has_geometry(self.gdf):
-                raise Exception('No valid geometry found. Please provide an input source with ' +
-                                'a valid geometry or specify the "geom_col" param with a geometry column.')
-=======
-            if not self.cdf.has_geometry():
                 raise ValueError('No valid geometry found. Please provide an input source with ' +
                                  'a valid geometry or specify the "geom_col" param with a geometry column.')
->>>>>>> be229d70
         else:
             raise ValueError('Wrong source input. Valid values are str and DataFrame.')
 
