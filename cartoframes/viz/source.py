--- conflicted
+++ resolved
@@ -4,12 +4,8 @@
 import pandas
 
 from . import defaults
-<<<<<<< HEAD
-from ..dataset import Dataset, get_query, get_geodataframe
-=======
->>>>>>> cb0a53c2
 from ..geojson import get_encoded_data, get_bounds
-from cartoframes.datasets import Dataset, get_query
+from cartoframes.datasets import Dataset, get_query, get_geodataframe
 
 try:
     import geopandas
@@ -193,17 +189,8 @@
 
         if self.dataset._state == Dataset.STATE_REMOTE:
             self._set_source_query(self.dataset, bounds)
-<<<<<<< HEAD
-        elif self.dataset.state == Dataset.STATE_LOCAL:
+        elif self.dataset._state == Dataset.STATE_LOCAL:
             self._set_source_geojson(self.dataset, bounds)
-=======
-        elif self.dataset._state == Dataset.STATE_LOCAL:
-            if self.dataset._gdf:
-                self._set_source_geojson(self.dataset, bounds)
-            else:
-                # TODO: Dataframe
-                pass
->>>>>>> cb0a53c2
 
     def _set_source_query(self, dataset, bounds):
         self.type = SourceType.QUERY
@@ -212,14 +199,9 @@
 
     def _set_source_geojson(self, dataset, bounds):
         self.type = SourceType.GEOJSON
-<<<<<<< HEAD
         gdf = get_geodataframe(dataset)
         self.query = get_encoded_data(gdf)
         self.bounds = bounds or get_bounds(gdf)
-=======
-        self.query = get_encoded_data(dataset._gdf)
-        self.bounds = bounds or get_bounds(dataset._gdf)
->>>>>>> cb0a53c2
 
 
 def _check_table_name(data):
