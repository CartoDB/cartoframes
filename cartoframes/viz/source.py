--- conflicted
+++ resolved
@@ -1,19 +1,12 @@
 from pandas import DataFrame
 from geopandas import GeoDataFrame
 
-<<<<<<< HEAD
 from ..io.managers.context_manager import ContextManager
 from ..utils.geom_utils import set_geometry, has_geometry
-from ..utils.utils import encode_geodataframe, get_geodataframe_bounds, get_geodataframe_geom_type
-=======
-from ..core.cartodataframe import CartoDataFrame
-from ..core.managers.context_manager import ContextManager
-from ..utils.utils import (encode_geodataframe, get_geodataframe_bounds, get_geodataframe_geom_type,
-                           get_datetime_column_names)
-
+from ..utils.utils import encode_geodataframe, get_geodataframe_bounds, get_geodataframe_geom_type, \
+                          get_datetime_column_names
 
 RFC_2822_DATETIME_FORMAT = "%a, %d %b %Y %T %z"
->>>>>>> da1fdb40
 
 
 class SourceType:
@@ -72,15 +65,8 @@
         elif isinstance(source, DataFrame):
             # DataFrame, GeoDataFrame
             self.type = SourceType.GEOJSON
-<<<<<<< HEAD
             self.gdf = GeoDataFrame(source, copy=True)
-=======
-            self.cdf = CartoDataFrame(source, copy=True)
             self.set_datetime_columns()
-
-            if geom_col:
-                self.cdf.set_geometry(geom_col, inplace=True)
->>>>>>> da1fdb40
 
             if geom_col in self.gdf:
                 set_geometry(self.gdf, geom_col, inplace=True)
@@ -104,11 +90,11 @@
 
     def set_datetime_columns(self):
         if self.type == SourceType.GEOJSON:
-            self.datetime_column_names = get_datetime_column_names(self.cdf)
+            self.datetime_column_names = get_datetime_column_names(self.gdf)
 
             if self.datetime_column_names:
                 for column in self.datetime_column_names:
-                    self.cdf[column] = self.cdf[column].dt.strftime(RFC_2822_DATETIME_FORMAT)
+                    self.gdf[column] = self.gdf[column].dt.strftime(RFC_2822_DATETIME_FORMAT)
 
     def get_datetime_column_names(self):
         return self.datetime_column_names
