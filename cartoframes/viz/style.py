--- conflicted
+++ resolved
@@ -8,14 +8,9 @@
     Args:
         data (str, dict): The style for the layer.
 
-<<<<<<< HEAD
+    """
     def __init__(self, data=None, value=None, default_legend=None,
                  default_widget=None, default_popups=None):
-=======
-    """
-    def __init__(self, data=None, value=None, default_legends=None,
-                 default_widgets=None, default_popups=None):
->>>>>>> 86a7e7e0
         self._style = self._init_style(data=data)
         self._value = value
         self._default_legend = default_legend
