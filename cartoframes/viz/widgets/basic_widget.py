--- conflicted
+++ resolved
@@ -12,11 +12,7 @@
         footer (str, optional): Footer text placed on the widget bottom.
 
     Returns:
-<<<<<<< HEAD
-        cartoframes.viz.Widget: Widget with type='basic'
-=======
         cartoframes.viz.widget.Widget
->>>>>>> 86a7e7e0
 
     Example:
         >>> basic_widget(
@@ -25,12 +21,5 @@
         ...     footer='Widget footer')
 
     """
-<<<<<<< HEAD
 
-    return Widget('basic',
-                  title=title,
-                  description=description,
-                  footer=footer)
-=======
-    return Widget('default', '', title, description, footer)
->>>>>>> 86a7e7e0
+    return Widget('basic', '', title, description, footer)