--- conflicted
+++ resolved
@@ -75,14 +75,13 @@
     return final_name
 
 
-<<<<<<< HEAD
 def importify_params(param_arg):
     """Convert parameter arguments to what CARTO's Import API expects"""
     if isinstance(param_arg, bool):
         return str(param_arg).lower()
     return param_arg
-=======
+  
+  
 def join_url(parts):
     """join parts of URL into complete url"""
-    return '/'.join(s.strip('/') for s in parts)
->>>>>>> 9665543a
+    return '/'.join(s.strip('/') for s in parts)