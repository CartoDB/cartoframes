import binascii as ba
from warnings import warn
import pandas as pd
import time
from tqdm import tqdm

from .columns import Column, normalize_names, normalize_name

from carto.exceptions import CartoException, CartoRateLimitException
from .geojson import load_geojson

# avoid _lock issue: https://github.com/tqdm/tqdm/issues/457
tqdm(disable=True, total=0)  # initialise internal lock


default_context = None


def set_default_context(context):
    global default_context
    default_context = context


class Dataset(object):
    FAIL = 'fail'
    REPLACE = 'replace'
    APPEND = 'append'

    PRIVATE = 'private'
    PUBLIC = 'public'
    LINK = 'link'

    STATE_LOCAL = 'local'
    STATE_REMOTE = 'remote'

    GEOM_TYPE_POINT = 'point'
    GEOM_TYPE_LINE = 'line'
    GEOM_TYPE_POLYGON = 'polygon'

    DEFAULT_RETRY_TIMES = 3

<<<<<<< HEAD
    def __init__(self, table_name=None, schema='public',
                 query=None, df=None, gdf=None,
                 state=None, is_saved_in_carto=False, context=None):
        self._table_name = normalize_name(table_name)
        self._schema = schema
        self._query = query
        self._df = df
        self._gdf = gdf
=======
    def __init__(self, table_name=None, schema=None, query=None, df=None, gdf=None, state=None, context=None):
        self.cc = context or default_context

        self.table_name = normalize_name(table_name)
        self.schema = schema or self._get_schema()
        self.query = query
        self.df = df
        self.gdf = gdf
>>>>>>> 3fb0e217

        if not self._validate_init():
            raise ValueError('Wrong Dataset creation. You should use one of the class methods: '
                             'from_table, from_query, from_dataframe, from_geodataframe, from_geojson')

<<<<<<< HEAD
        self._cc = context or default_context
        self._state = state
        self._is_saved_in_carto = is_saved_in_carto

        self._normalized_column_names = None
=======
        self.state = state
        self.normalized_column_names = None
>>>>>>> 3fb0e217

        if self._table_name != table_name:
            warn('Table will be named `{}`'.format(table_name))

    @classmethod
<<<<<<< HEAD
    def from_table(cls, table_name, context, schema='public'):
        return cls(table_name=table_name, schema=schema, context=context or default_context,
                   state=cls.STATE_REMOTE, is_saved_in_carto=True)
=======
    def from_table(cls, table_name, context=None, schema=None):
        return cls(table_name=table_name, schema=schema, context=context or default_context, state=cls.STATE_REMOTE)
>>>>>>> 3fb0e217

    @classmethod
    def from_query(cls, query, context=None):
        return cls(query=query, context=context or default_context, state=cls.STATE_REMOTE)

    @classmethod
    def from_dataframe(cls, df):
        dataset = cls(df=df, state=cls.STATE_LOCAL)
        _save_index_as_column(dataset._df)
        return dataset

    @classmethod
    def from_geodataframe(cls, gdf):
        dataset = cls(gdf=gdf, state=cls.STATE_LOCAL)
        _save_index_as_column(dataset._gdf)
        return dataset

    @classmethod
    def from_geojson(cls, geojson):
        return cls(gdf=load_geojson(geojson), state=cls.STATE_LOCAL)

<<<<<<< HEAD
    def get_dataframe(self):
        return self._df

    def set_dataframe(self, df):
        if self._df is None or not self._df.equals(df):
            self._is_saved_in_carto = False
        self._df = df

    def get_geodataframe(self):
        return self._gdf

    def set_geodataframe(self, gdf):
        if self._gdf is None or not self._gdf.equals(gdf):
            self._is_saved_in_carto = False
        self._gdf = gdf

    def get_table_name(self):
        return self._table_name

    def upload(self, with_lonlat=None, if_exists=FAIL, table_name=None, schema=None, context=None):
=======
    def upload(self, with_lnglat=None, if_exists=FAIL, table_name=None, schema=None, context=None):
>>>>>>> 3fb0e217
        if table_name:
            self._table_name = normalize_name(table_name)
        if schema:
            self._schema = schema
        if context:
            self._cc = context

        if self._table_name is None or self._cc is None:
            raise ValueError('You should provide a table_name and context to upload data.')

        if self._gdf is None and self._df is None and self._query is None:
            raise ValueError('Nothing to upload.'
                             'We need data in a DataFrame or GeoDataFrame or a query to upload data to CARTO.')

        already_exists_error = CartoException('Table with name {t} and schema {s} already exists in CARTO.'
                                              'Please choose a different `table_name` or use'
                                              'if_exists="replace" to overwrite it'.format(
                                                    t=self._table_name, s=self._schema))

        # priority order: gdf, df, query
        if self._gdf is not None:
            warn('GeoDataFrame option is still under development. We will try the upload with DataFrame')
            # TODO: uncomment when we support GeoDataFrame
            # self._normalized_column_names = _normalize_column_names(self._gdf)

        if self._df is not None:
            self._normalized_column_names = _normalize_column_names(self._df)

            if if_exists == Dataset.REPLACE or not self.exists():
<<<<<<< HEAD
                self._create_table(with_lonlat)
                if if_exists != Dataset.APPEND:
                    self._is_saved_in_carto = True
=======
                self._create_table(with_lnglat)
>>>>>>> 3fb0e217
            elif if_exists == Dataset.FAIL:
                raise already_exists_error

            self._copyfrom(with_lnglat)

        elif self._query is not None:
            if if_exists == Dataset.APPEND:
                raise CartoException('Error using append with a query Dataset.'
                                     'It is not possible to append data to a query')
            elif if_exists == Dataset.REPLACE or not self.exists():
                self._create_table_from_query()
                self._is_saved_in_carto = True
            elif if_exists == Dataset.FAIL:
                raise already_exists_error

        return self

    def download(self, limit=None, decode_geom=False, retry_times=DEFAULT_RETRY_TIMES):
        if self._cc is None or (self._table_name is None and self._query is None):
            raise ValueError('You should provide a context and a table_name or query to download data.')

        # priority order: query, table
        table_columns = self.get_table_columns()
        query = self._get_read_query(table_columns, limit)
        self._df = self._cc.fetch(query, decode_geom=decode_geom)
        return self._df

    def delete(self):
        if self.exists():
            self._cc.sql_client.send(self._drop_table_query(False))
            self._is_saved_in_carto = False
            return True

        return False

    def exists(self):
        """Checks to see if table exists"""
        try:
            self._cc.sql_client.send(
                'EXPLAIN SELECT * FROM "{table_name}"'.format(
                    table_name=self._table_name),
                do_post=False)
            return True
        except CartoException as err:
            # If table doesn't exist, we get an error from the SQL API
            self._cc._debug_print(err=err)
            return False

<<<<<<< HEAD
    def _create_table(self, with_lonlat=None):
        job = self._cc.batch_sql_client \
=======
    def _create_table(self, with_lnglat=None):
        job = self.cc.batch_sql_client \
>>>>>>> 3fb0e217
                  .create_and_wait_for_completion(
                      '''BEGIN; {drop}; {create}; {cartodbfy}; COMMIT;'''
                      .format(drop=self._drop_table_query(),
                              create=self._create_table_query(with_lnglat),
                              cartodbfy=self._cartodbfy_query()))

        if job['status'] != 'done':
            raise CartoException('Cannot create table: {}.'.format(job['failed_reason']))

    def _validate_init(self):
        inputs = [self._table_name, self._query, self._df, self._gdf]
        inputs_number = sum(x is not None for x in inputs)

        if inputs_number != 1:
            return False

        return True

    def _cartodbfy_query(self):
        return "SELECT CDB_CartodbfyTable('{org}', '{table_name}')" \
            .format(org=(self._cc.creds.username() if self._cc.is_org else 'public'),
                    table_name=self._table_name)

<<<<<<< HEAD
    def _copyfrom(self, with_lonlat=None):
        geom_col = _get_geom_col_name(self._df)
=======
    def _copyfrom(self, with_lnglat=None):
        geom_col = _get_geom_col_name(self.df)
>>>>>>> 3fb0e217

        columns = ','.join(norm for norm, orig in self._normalized_column_names)
        self._cc.copy_client.copyfrom(
            """COPY {table_name}({columns},the_geom)
<<<<<<< HEAD
               FROM stdin WITH (FORMAT csv, DELIMITER '|');""".format(table_name=self._table_name, columns=columns),
            self._rows(self._df, [c for c in self._df.columns if c != 'cartodb_id'], with_lonlat, geom_col)
=======
               FROM stdin WITH (FORMAT csv, DELIMITER '|');""".format(table_name=self.table_name, columns=columns),
            self._rows(self.df, [c for c in self.df.columns if c != 'cartodb_id'], with_lnglat, geom_col)
>>>>>>> 3fb0e217
        )

    def _rows(self, df, cols, with_lnglat, geom_col):
        for i, row in df.iterrows():
            csv_row = ''
            the_geom_val = None
            lng_val = None
            lat_val = None
            for col in cols:
                if with_lnglat and col in Column.SUPPORTED_GEOM_COL_NAMES:
                    continue
                val = row[col]
                if pd.isnull(val) or val is None:
                    val = ''
                if with_lnglat:
                    if col == with_lnglat[0]:
                        lng_val = row[col]
                    if col == with_lnglat[1]:
                        lat_val = row[col]
                if col == geom_col:
                    the_geom_val = row[col]
                else:
                    csv_row += '{val}|'.format(val=val)

            if the_geom_val is not None:
                geom = _decode_geom(the_geom_val)
                if geom:
                    csv_row += 'SRID=4326;{geom}'.format(geom=geom.wkt)
            if with_lnglat is not None and lng_val is not None and lat_val is not None:
                csv_row += 'SRID=4326;POINT({lng} {lat})'.format(lng=lng_val, lat=lat_val)

            csv_row += '\n'
            yield csv_row.encode()

    def _drop_table_query(self, if_exists=True):
        return '''DROP TABLE {if_exists} {table_name}'''.format(
            table_name=self._table_name,
            if_exists='IF EXISTS' if if_exists else '')

    def _create_table_from_query(self):
        self._cc.batch_sql_client.create_and_wait_for_completion(
                '''BEGIN; {drop}; {create}; {cartodbfy}; COMMIT;'''
                .format(drop=self._drop_table_query(),
                        create=self._get_query_to_create_table_from_query(),
                        cartodbfy=self._cartodbfy_query()))

    def _get_query_to_create_table_from_query(self):
        return '''CREATE TABLE {table_name} AS ({query})'''.format(table_name=self._table_name, query=self._query)

<<<<<<< HEAD
    def _create_table_query(self, with_lonlat=None):
        if with_lonlat is None:
            geom_type = _get_geom_col_type(self._df)
=======
    def _create_table_query(self, with_lnglat=None):
        if with_lnglat is None:
            geom_type = _get_geom_col_type(self.df)
>>>>>>> 3fb0e217
        else:
            geom_type = 'Point'

        col = ('{col} {ctype}')
        cols = ', '.join(col.format(col=norm,
                                    ctype=_dtypes2pg(self._df.dtypes[orig]))
                         for norm, orig in self._normalized_column_names)

        if geom_type:
            cols += ', {geom_colname} geometry({geom_type}, 4326)'.format(geom_colname='the_geom', geom_type=geom_type)

        create_query = '''CREATE TABLE {table_name} ({cols})'''.format(table_name=self._table_name, cols=cols)
        return create_query

    def _get_read_query(self, table_columns, limit=None):
        """Create the read (COPY TO) query"""
        query_columns = [column.name for column in table_columns if column.name != 'the_geom_webmercator']

        if self._query is not None:
            query = 'SELECT {columns} FROM ({query}) _q'.format(
                query=self._query,
                columns=', '.join(query_columns))
        else:
            query = 'SELECT {columns} FROM "{schema}"."{table_name}"'.format(
                table_name=self._table_name,
                schema=self._schema,
                columns=', '.join(query_columns))

        if limit is not None:
            if isinstance(limit, int) and (limit >= 0):
                query += ' LIMIT {limit}'.format(limit=limit)
            else:
                raise ValueError("`limit` parameter must an integer >= 0")

        return query

    def get_table_columns(self):
        """Get column names and types from a table or query result"""
        if self._query is not None:
            query = 'SELECT * FROM ({}) _q limit 0'.format(self._query)
            return get_columns(self._cc, query)
        else:
            query = '''
                SELECT column_name, data_type
                FROM information_schema.columns
                WHERE table_name = '{table}' AND table_schema = '{schema}'
            '''.format(table=self._table_name, schema=self._schema)

            try:
                table_info = self._cc.sql_client.send(query)
                return [Column(c['column_name'], pgtype=c['data_type']) for c in table_info['rows']]
            except CartoException as e:
                # this may happen when using the default_public API key
                if str(e) == 'Access denied':
                    query = '''
                        SELECT *
                        FROM "{schema}"."{table}" LIMIT 0
<<<<<<< HEAD
                    '''.format(table=self._table_name, schema=self._schema)
                    return get_columns(self._cc, query)
=======
                    '''.format(table=self.table_name, schema=self.schema)
                    return get_columns(self.cc, query)
                else:
                    raise e

>>>>>>> 3fb0e217

    def get_table_column_names(self, exclude=None):
        """Get column names and types from a table"""
        columns = [c.name for c in self.get_table_columns()]

        if exclude and isinstance(exclude, list):
            columns = list(set(columns) - set(exclude))

        return columns

    def compute_geom_type(self):
        """Compute the geometry type from the data"""

        if self._state == Dataset.STATE_REMOTE:
            if self._query:
                return self._get_remote_geom_type(self._query)
            elif self._table_name and self._schema:
                query = 'SELECT * FROM "{0}"."{1}"'.format(self._schema, self._table_name)
                return self._get_remote_geom_type(query)

        elif self._state == Dataset.STATE_LOCAL:
            if self._gdf is not None:
                return self._get_local_geom_type(self._gdf)

    def _get_remote_geom_type(self, query):
        """Fetch geom type of a remote table"""
        if self._cc:
            response = self._cc.sql_client.send('''
                SELECT distinct ST_GeometryType(the_geom) AS geom_type
                FROM ({}) q
                LIMIT 5
            '''.format(query))
            if response and response.get('rows') and len(response.get('rows')) > 0:
                st_geom_type = response.get('rows')[0].get('geom_type')
                if st_geom_type:
                    return self._map_geom_type(st_geom_type[3:])

    def _get_local_geom_type(self, gdf):
        """Compute geom type of the local dataframe"""
        if len(gdf.geometry) > 0:
            geom_type = gdf.geometry[0].type
            if geom_type:
                return self._map_geom_type(geom_type)

    def _map_geom_type(self, geom_type):
        return {
            'Point': Dataset.GEOM_TYPE_POINT,
            'MultiPoint': Dataset.GEOM_TYPE_POINT,
            'LineString': Dataset.GEOM_TYPE_LINE,
            'MultiLineString': Dataset.GEOM_TYPE_LINE,
            'Polygon': Dataset.GEOM_TYPE_POLYGON,
            'MultiPolygon': Dataset.GEOM_TYPE_POLYGON
        }[geom_type]

    def _get_schema(self):
        if self.cc:
            return 'public' if not self.cc.is_org else self.cc.creds.username()
        else:
            return None


def recursive_read(context, query, retry_times=Dataset.DEFAULT_RETRY_TIMES):
    try:
        return context.copy_client.copyto_stream(query)
    except CartoRateLimitException as err:
        if retry_times > 0:
            retry_times -= 1
            warn('Read call rate limited. Waiting {s} seconds'.format(s=err.retry_after))
            time.sleep(err.retry_after)
            warn('Retrying...')
            return recursive_read(context, query, retry_times=retry_times)
        else:
            warn(('Read call was rate-limited. '
                  'This usually happens when there are multiple queries being read at the same time.'))
            raise err


def get_columns(context, query):
    col_query = '''SELECT * FROM ({query}) _q LIMIT 0'''.format(query=query)
    table_info = context.sql_client.send(col_query)
    return Column.from_sql_api_fields(table_info['fields'])


def _save_index_as_column(df):
    index_name = df.index.name
    if index_name is not None:
        if index_name not in df.columns:
            df.reset_index(inplace=True)
            df.set_index(index_name, drop=False, inplace=True)


def _normalize_column_names(df):
    column_names = [c for c in df.columns if c not in Column.RESERVED_COLUMN_NAMES]
    normalized_columns = normalize_names(column_names)

    column_tuples = [(norm, orig) for orig, norm in zip(column_names, normalized_columns)]

    changed_cols = '\n'.join([
        '\033[1m{orig}\033[0m -> \033[1m{new}\033[0m'.format(
            orig=orig,
            new=norm)
        for norm, orig in column_tuples if norm != orig])

    if changed_cols != '':
        tqdm.write('The following columns were changed in the CARTO '
                   'copy of this dataframe:\n{0}'.format(changed_cols))

    return column_tuples


def _dtypes2pg(dtype):
    """Returns equivalent PostgreSQL type for input `dtype`"""
    mapping = {
        'float64': 'numeric',
        'int64': 'integer',
        'float32': 'numeric',
        'int32': 'integer',
        'object': 'text',
        'bool': 'boolean',
        'datetime64[ns]': 'timestamp',
        'datetime64[ns, UTC]': 'timestamp',
    }
    return mapping.get(str(dtype), 'text')


def _get_geom_col_name(df):
    geom_col = getattr(df, '_geometry_column_name', None)
    if geom_col is None:
        try:
            geom_col = next(x for x in df.columns if x.lower() in Column.SUPPORTED_GEOM_COL_NAMES)
        except StopIteration:
            pass

    return geom_col


def _get_geom_col_type(df):
    geom_col = _get_geom_col_name(df)
    if geom_col is None:
        return None

    try:
        geom = _decode_geom(_first_not_null_value(df, geom_col))
    except IndexError:
        warn('Dataset with null geometries')
        geom = None

    if geom is None:
        return None

    return geom.geom_type


def _first_not_null_value(df, col):
    return df[col].loc[~df[col].isnull()].iloc[0]


def _encode_decode_decorator(func):
    """decorator for encoding and decoding geoms"""
    def wrapper(*args):
        """error catching"""
        try:
            processed_geom = func(*args)
            return processed_geom
        except ImportError as err:
            raise ImportError('The Python package `shapely` needs to be '
                              'installed to encode or decode geometries. '
                              '({})'.format(err))
    return wrapper


@_encode_decode_decorator
def _decode_geom(ewkb):
    """Decode encoded wkb into a shapely geometry
    """
    # it's already a shapely object
    if hasattr(ewkb, 'geom_type'):
        return ewkb

    from shapely import wkb
    from shapely import wkt
    if ewkb:
        try:
            return wkb.loads(ba.unhexlify(ewkb))
        except Exception:
            try:
                return wkb.loads(ba.unhexlify(ewkb), hex=True)
            except Exception:
                try:
                    return wkb.loads(ewkb, hex=True)
                except Exception:
                    try:
                        return wkb.loads(ewkb)
                    except Exception:
                        try:
                            return wkt.loads(ewkb)
                        except Exception:
                            pass
    return None<|MERGE_RESOLUTION|>--- conflicted
+++ resolved
@@ -39,53 +39,33 @@
 
     DEFAULT_RETRY_TIMES = 3
 
-<<<<<<< HEAD
-    def __init__(self, table_name=None, schema='public',
+    def __init__(self, table_name=None, schema=None,
                  query=None, df=None, gdf=None,
                  state=None, is_saved_in_carto=False, context=None):
+        self._cc = context or default_context
+
         self._table_name = normalize_name(table_name)
-        self._schema = schema
+        self._schema = schema or self._get_schema()
         self._query = query
         self._df = df
         self._gdf = gdf
-=======
-    def __init__(self, table_name=None, schema=None, query=None, df=None, gdf=None, state=None, context=None):
-        self.cc = context or default_context
-
-        self.table_name = normalize_name(table_name)
-        self.schema = schema or self._get_schema()
-        self.query = query
-        self.df = df
-        self.gdf = gdf
->>>>>>> 3fb0e217
 
         if not self._validate_init():
             raise ValueError('Wrong Dataset creation. You should use one of the class methods: '
                              'from_table, from_query, from_dataframe, from_geodataframe, from_geojson')
 
-<<<<<<< HEAD
-        self._cc = context or default_context
         self._state = state
         self._is_saved_in_carto = is_saved_in_carto
 
         self._normalized_column_names = None
-=======
-        self.state = state
-        self.normalized_column_names = None
->>>>>>> 3fb0e217
 
         if self._table_name != table_name:
             warn('Table will be named `{}`'.format(table_name))
 
     @classmethod
-<<<<<<< HEAD
-    def from_table(cls, table_name, context, schema='public'):
+    def from_table(cls, table_name, context, schema=None):
         return cls(table_name=table_name, schema=schema, context=context or default_context,
                    state=cls.STATE_REMOTE, is_saved_in_carto=True)
-=======
-    def from_table(cls, table_name, context=None, schema=None):
-        return cls(table_name=table_name, schema=schema, context=context or default_context, state=cls.STATE_REMOTE)
->>>>>>> 3fb0e217
 
     @classmethod
     def from_query(cls, query, context=None):
@@ -107,7 +87,6 @@
     def from_geojson(cls, geojson):
         return cls(gdf=load_geojson(geojson), state=cls.STATE_LOCAL)
 
-<<<<<<< HEAD
     def get_dataframe(self):
         return self._df
 
@@ -127,10 +106,7 @@
     def get_table_name(self):
         return self._table_name
 
-    def upload(self, with_lonlat=None, if_exists=FAIL, table_name=None, schema=None, context=None):
-=======
     def upload(self, with_lnglat=None, if_exists=FAIL, table_name=None, schema=None, context=None):
->>>>>>> 3fb0e217
         if table_name:
             self._table_name = normalize_name(table_name)
         if schema:
@@ -160,13 +136,9 @@
             self._normalized_column_names = _normalize_column_names(self._df)
 
             if if_exists == Dataset.REPLACE or not self.exists():
-<<<<<<< HEAD
-                self._create_table(with_lonlat)
+                self._create_table(with_lnglat)
                 if if_exists != Dataset.APPEND:
                     self._is_saved_in_carto = True
-=======
-                self._create_table(with_lnglat)
->>>>>>> 3fb0e217
             elif if_exists == Dataset.FAIL:
                 raise already_exists_error
 
@@ -215,13 +187,8 @@
             self._cc._debug_print(err=err)
             return False
 
-<<<<<<< HEAD
-    def _create_table(self, with_lonlat=None):
+    def _create_table(self, with_lnglat=None):
         job = self._cc.batch_sql_client \
-=======
-    def _create_table(self, with_lnglat=None):
-        job = self.cc.batch_sql_client \
->>>>>>> 3fb0e217
                   .create_and_wait_for_completion(
                       '''BEGIN; {drop}; {create}; {cartodbfy}; COMMIT;'''
                       .format(drop=self._drop_table_query(),
@@ -245,24 +212,14 @@
             .format(org=(self._cc.creds.username() if self._cc.is_org else 'public'),
                     table_name=self._table_name)
 
-<<<<<<< HEAD
-    def _copyfrom(self, with_lonlat=None):
+    def _copyfrom(self, with_lnglat=None):
         geom_col = _get_geom_col_name(self._df)
-=======
-    def _copyfrom(self, with_lnglat=None):
-        geom_col = _get_geom_col_name(self.df)
->>>>>>> 3fb0e217
 
         columns = ','.join(norm for norm, orig in self._normalized_column_names)
         self._cc.copy_client.copyfrom(
             """COPY {table_name}({columns},the_geom)
-<<<<<<< HEAD
                FROM stdin WITH (FORMAT csv, DELIMITER '|');""".format(table_name=self._table_name, columns=columns),
-            self._rows(self._df, [c for c in self._df.columns if c != 'cartodb_id'], with_lonlat, geom_col)
-=======
-               FROM stdin WITH (FORMAT csv, DELIMITER '|');""".format(table_name=self.table_name, columns=columns),
-            self._rows(self.df, [c for c in self.df.columns if c != 'cartodb_id'], with_lnglat, geom_col)
->>>>>>> 3fb0e217
+            self._rows(self._df, [c for c in self._df.columns if c != 'cartodb_id'], with_lnglat, geom_col)
         )
 
     def _rows(self, df, cols, with_lnglat, geom_col):
@@ -312,15 +269,9 @@
     def _get_query_to_create_table_from_query(self):
         return '''CREATE TABLE {table_name} AS ({query})'''.format(table_name=self._table_name, query=self._query)
 
-<<<<<<< HEAD
-    def _create_table_query(self, with_lonlat=None):
-        if with_lonlat is None:
-            geom_type = _get_geom_col_type(self._df)
-=======
     def _create_table_query(self, with_lnglat=None):
         if with_lnglat is None:
-            geom_type = _get_geom_col_type(self.df)
->>>>>>> 3fb0e217
+            geom_type = _get_geom_col_type(self._df)
         else:
             geom_type = 'Point'
 
@@ -378,16 +329,10 @@
                     query = '''
                         SELECT *
                         FROM "{schema}"."{table}" LIMIT 0
-<<<<<<< HEAD
                     '''.format(table=self._table_name, schema=self._schema)
                     return get_columns(self._cc, query)
-=======
-                    '''.format(table=self.table_name, schema=self.schema)
-                    return get_columns(self.cc, query)
                 else:
                     raise e
-
->>>>>>> 3fb0e217
 
     def get_table_column_names(self, exclude=None):
         """Get column names and types from a table"""
@@ -443,8 +388,8 @@
         }[geom_type]
 
     def _get_schema(self):
-        if self.cc:
-            return 'public' if not self.cc.is_org else self.cc.creds.username()
+        if self._cc:
+            return 'public' if not self._cc.is_org else self._cc.creds.username()
         else:
             return None
 
