import time
import pandas as pd

from warnings import warn

from carto.auth import APIKeyAuthClient
from carto.exceptions import CartoException, CartoRateLimitException
from carto.sql import SQLClient, BatchSQLClient, CopySQLClient

from ...io.dataset_info import DatasetInfo

from ...auth.defaults import get_default_credentials

from ...utils.utils import is_sql_query, check_credentials, encode_row, map_geom_type, PG_NULL
from ...utils.columns import Column, DataframeColumnsInfo, obtain_converters, date_columns_names, normalize_name

from ... import __version__

DEFAULT_RETRY_TIMES = 3

# TODO: refactor


class ContextManager(object):

    def __init__(self, credentials):
        self.credentials = credentials or get_default_credentials()
        check_credentials(self.credentials)

        self.auth_client = _create_auth_client(self.credentials)
        self.sql_client = SQLClient(self.auth_client)
        self.copy_client = CopySQLClient(self.auth_client)
        self.batch_sql_client = BatchSQLClient(self.auth_client)

    def execute_query(self, query, parse_json=True, do_post=True, format=None, **request_args):
        return self.sql_client.send(query.strip(), parse_json, do_post, format, **request_args)

    def execute_long_running_query(self, query):
        return self.batch_sql_client.create_and_wait_for_completion(query.strip())

    def copy_to(self, source, schema, limit=None, retry_times=DEFAULT_RETRY_TIMES):
        query = self.compute_query(source, schema)
        columns = self._get_columns(query)
        copy_query = self._get_copy_query(query, columns, limit)
        return self._copy_to(copy_query, columns, retry_times)

<<<<<<< HEAD
    def copy_from(self, cdf, table_name, if_exists, cartodbfy=True):
=======
    def copy_from(self, cdf, table_name, if_exists, log_enabled=True):
>>>>>>> b622e947
        dataframe_columns_info = DataframeColumnsInfo(cdf)
        schema = self.get_schema()
        table_name = self.normalize_table_name(table_name)

        if if_exists == 'replace' or not self.has_table(table_name, schema):
<<<<<<< HEAD
            print('Debug: creating table "{}"'.format(table_name))
            self._create_table_from_columns(table_name, dataframe_columns_info.columns, schema, cartodbfy)
=======
            if log_enabled:
                print('Debug: creating table "{}"'.format(table_name))
            self._create_table_from_columns(table_name, dataframe_columns_info.columns, schema)
>>>>>>> b622e947
        elif if_exists == 'fail':
            raise Exception('Table "{schema}.{table_name}" already exists in CARTO. '
                            'Please choose a different `table_name` or use '
                            'if_exists="replace" to overwrite it'.format(
                                table_name=table_name, schema=schema))

        return self._copy_from(cdf, table_name, dataframe_columns_info)

<<<<<<< HEAD
    def create_table_from_query(self, table_name, query, if_exists, cartodbfy=True):
=======
    def create_table_from_query(self, table_name, query, if_exists, log_enabled=True):
>>>>>>> b622e947
        schema = self.get_schema()
        table_name = self.normalize_table_name(table_name)

        if if_exists == 'replace' or not self.has_table(table_name, schema):
<<<<<<< HEAD
            print('Debug: creating table "{}"'.format(table_name))
            self._create_table_from_query(table_name, query, schema, cartodbfy)
=======
            if log_enabled:
                print('Debug: creating table "{}"'.format(table_name))
            self._create_table_from_query(table_name, query, schema)
>>>>>>> b622e947
        elif if_exists == 'fail':
            raise Exception('Table "{schema}.{table_name}" already exists in CARTO. '
                            'Please choose a different `table_name` or use '
                            'if_exists="replace" to overwrite it'.format(
                                table_name=table_name, schema=schema))

    def has_table(self, table_name, schema=None):
        query = self.compute_query(table_name, schema)
        return self._check_exists(query)

    def delete_table(self, table_name):
        query = _drop_table_query(table_name)
        output = self.execute_query(query)
        if ('notices' in output and 'does not exist' in output['notices'][0]):
            print('Debug: table "{}" does not exist'.format(table_name))
        else:
            print('Debug: table "{}" removed'.format(table_name))

    def update_table(self, table_name, privacy=None, new_table_name=None):
        dataset_info = DatasetInfo(self.auth_client, table_name)
        dataset_info.update(privacy, new_table_name)

    def get_privacy(self, table_name):
        dataset_info = DatasetInfo(self.auth_client, table_name)
        return dataset_info.privacy

    def get_schema(self):
        """Get user schema from current credentials"""
        query = 'SELECT current_schema()'
        result = self.execute_query(query, do_post=False)
        return result['rows'][0]['current_schema']

    def get_geom_type(self, query):
        """Fetch geom type of a remote table or query"""
        distict_query = '''
            SELECT distinct ST_GeometryType(the_geom) AS geom_type
            FROM ({}) q
            LIMIT 5
        '''.format(query)
        response = self.execute_query(distict_query, do_post=False)
        if response and response.get('rows') and len(response.get('rows')) > 0:
            st_geom_type = response.get('rows')[0].get('geom_type')
            if st_geom_type:
                return map_geom_type(st_geom_type[3:])
        return None

    def get_num_rows(self, query):
        """Get the number of rows in the query"""
        result = self.execute_query("SELECT COUNT(*) FROM ({query}) _query".format(query=query))
        return result.get('rows')[0].get('count')

    def get_bounds(self, query):
        extent_query = '''
            SELECT ARRAY[
                ARRAY[st_xmin(geom_env), st_ymin(geom_env)],
                ARRAY[st_xmax(geom_env), st_ymax(geom_env)]
            ] bounds FROM (
                SELECT ST_Extent(the_geom) geom_env
                FROM ({}) q
            ) q;
        '''.format(query)
        response = self.execute_query(extent_query, do_post=False)
        if response and response.get('rows') and len(response.get('rows')) > 0:
            return response.get('rows')[0].get('bounds')
        return None

    def get_column_names(self, source, schema=None, exclude=None):
        query = self.compute_query(source, schema)
        columns = [c.name for c in self._get_columns(query)]

        if exclude and isinstance(exclude, list):
            columns = list(set(columns) - set(exclude))

        return columns

    def is_public(self, query):
        # Used to detect public tables in queries in the publication,
        # because privacy only works for tables.
        public_auth_client = _create_auth_client(self.credentials, public=True)
        public_sql_client = SQLClient(public_auth_client)
        exists_query = 'EXPLAIN {}'.format(query)
        try:
            public_sql_client.send(exists_query, do_post=False)
            return True
        except CartoException:
            return False

    def get_table_names(self, query):
        # Used to detect tables in queries in the publication.
        query = 'SELECT CDB_QueryTablesText(\'{}\') as tables'.format(query)
        result = self.execute_query(query)
        tables = []
        if result['total_rows'] > 0 and result['rows'][0]['tables']:
            # Dataset_info only works with tables without schema
            tables = [table.split('.')[1] if '.' in table else table for table in result['rows'][0]['tables']]
        return tables

    def _create_table_from_query(self, table_name, query, schema, cartodbfy=True):
        query = 'BEGIN; {drop}; {create}; {cartodbfy}; COMMIT;'.format(
            drop=_drop_table_query(table_name),
            create=_create_table_from_query_query(table_name, query),
            cartodbfy=_cartodbfy_query(table_name, schema) if cartodbfy else ''
        )
        self.execute_long_running_query(query)

    def _create_table_from_columns(self, table_name, columns, schema, cartodbfy=True):
        query = 'BEGIN; {drop}; {create}; {cartodbfy}; COMMIT;'.format(
            drop=_drop_table_query(table_name),
            create=_create_table_from_columns_query(table_name, columns),
            cartodbfy=_cartodbfy_query(table_name, schema) if cartodbfy else ''
        )
        self.execute_long_running_query(query)

    def compute_query(self, source, schema=None):
        if is_sql_query(source):
            return source
        schema = schema or self.get_schema()
        return self._compute_query_from_table(source, schema)

    def _compute_query_from_table(self, table_name, schema):
        return 'SELECT * FROM "{schema}"."{table_name}"'.format(
            schema=schema or 'public',
            table_name=table_name
        )

    def _check_exists(self, query):
        exists_query = 'EXPLAIN {}'.format(query)
        try:
            self.execute_query(exists_query, do_post=False)
            return True
        except CartoException:
            return False

    def _get_columns(self, query):
        query = 'SELECT * FROM ({}) _q LIMIT 0'.format(query)
        table_info = self.execute_query(query)
        return Column.from_sql_api_fields(table_info['fields'])

    def _get_copy_query(self, query, columns, limit):
        query_columns = [
            column.name for column in columns if (column.name != 'the_geom_webmercator')]

        query = 'SELECT {columns} FROM ({query}) _q'.format(
            query=query,
            columns=','.join(query_columns))

        if limit is not None:
            if isinstance(limit, int) and (limit >= 0):
                query += ' LIMIT {limit}'.format(limit=limit)
            else:
                raise ValueError("`limit` parameter must an integer >= 0")

        return query

    def _copy_to(self, query, columns, retry_times):
        copy_query = 'COPY ({0}) TO stdout WITH (FORMAT csv, HEADER true, NULL \'{1}\')'.format(query, PG_NULL)

        try:
            raw_result = self.copy_client.copyto_stream(copy_query)
        except CartoRateLimitException as err:
            if retry_times > 0:
                retry_times -= 1
                warn('Read call rate limited. Waiting {s} seconds'.format(s=err.retry_after))
                time.sleep(err.retry_after)
                warn('Retrying...')
                return self._copy_to(query, columns, retry_times)
            else:
                warn(('Read call was rate-limited. '
                      'This usually happens when there are multiple queries being read at the same time.'))
                raise err

        converters = obtain_converters(columns)
        parse_dates = date_columns_names(columns)

        df = pd.read_csv(
            raw_result,
            converters=converters,
            parse_dates=parse_dates)

        return df

    def _copy_from(self, dataframe, table_name, dataframe_columns_info):
        query = """
            COPY {table_name}({columns}) FROM stdin WITH (FORMAT csv, DELIMITER '|', NULL '{null}');
        """.format(
            table_name=table_name, null=PG_NULL,
            columns=','.join(column.name for column in dataframe_columns_info.columns)).strip()

        data = _compute_copy_data(dataframe, dataframe_columns_info)

        self.copy_client.copyfrom(query, data)

    def normalize_table_name(self, table_name):
        norm_table_name = normalize_name(table_name)
        if norm_table_name != table_name:
            print('Debug: table name normalized: "{}"'.format(norm_table_name))
        return norm_table_name


def _drop_table_query(table_name, if_exists=True):
    return '''DROP TABLE {if_exists} {table_name}'''.format(
        table_name=table_name,
        if_exists='IF EXISTS' if if_exists else '')


def _create_table_from_columns_query(table_name, columns):
    columns = ['{name} {type}'.format(name=column.name, type=column.type) for column in columns]

    return 'CREATE TABLE {table_name} ({columns})'.format(
        table_name=table_name,
        columns=', '.join(columns))


def _create_table_from_query_query(table_name, query):
    return 'CREATE TABLE {table_name} AS ({query})'.format(table_name=table_name, query=query)


def _cartodbfy_query(table_name, schema):
    return "SELECT CDB_CartodbfyTable('{schema}', '{table_name}')" \
        .format(schema=schema, table_name=table_name)


def _create_auth_client(credentials, public=False):
    return APIKeyAuthClient(
        base_url=credentials.base_url,
        api_key='default_public' if public else credentials.api_key,
        session=credentials.session,
        client_id='cartoframes_{}'.format(__version__),
        user_agent='cartoframes_{}'.format(__version__)
    )


def _compute_copy_data(df, dataframe_columns_info):
    for index, _ in df.iterrows():
        row_data = []
        for column in dataframe_columns_info.columns:
            val = df.at[index, column.name]

            if column.is_geom and hasattr(val, 'wkt'):
                val = 'SRID=4326;{}'.format(val.wkt)

            row_data.append(encode_row(val))

        csv_row = b'|'.join(row_data)
        csv_row += b'\n'

        yield csv_row<|MERGE_RESOLUTION|>--- conflicted
+++ resolved
@@ -44,24 +44,15 @@
         copy_query = self._get_copy_query(query, columns, limit)
         return self._copy_to(copy_query, columns, retry_times)
 
-<<<<<<< HEAD
-    def copy_from(self, cdf, table_name, if_exists, cartodbfy=True):
-=======
-    def copy_from(self, cdf, table_name, if_exists, log_enabled=True):
->>>>>>> b622e947
+    def copy_from(self, cdf, table_name, if_exists, cartodbfy=True, log_enabled=True):
         dataframe_columns_info = DataframeColumnsInfo(cdf)
         schema = self.get_schema()
         table_name = self.normalize_table_name(table_name)
 
         if if_exists == 'replace' or not self.has_table(table_name, schema):
-<<<<<<< HEAD
-            print('Debug: creating table "{}"'.format(table_name))
-            self._create_table_from_columns(table_name, dataframe_columns_info.columns, schema, cartodbfy)
-=======
             if log_enabled:
                 print('Debug: creating table "{}"'.format(table_name))
-            self._create_table_from_columns(table_name, dataframe_columns_info.columns, schema)
->>>>>>> b622e947
+            self._create_table_from_columns(table_name, dataframe_columns_info.columns, schema, cartodbfy)
         elif if_exists == 'fail':
             raise Exception('Table "{schema}.{table_name}" already exists in CARTO. '
                             'Please choose a different `table_name` or use '
@@ -70,23 +61,14 @@
 
         return self._copy_from(cdf, table_name, dataframe_columns_info)
 
-<<<<<<< HEAD
-    def create_table_from_query(self, table_name, query, if_exists, cartodbfy=True):
-=======
-    def create_table_from_query(self, table_name, query, if_exists, log_enabled=True):
->>>>>>> b622e947
+    def create_table_from_query(self, table_name, query, if_exists, cartodbfy=True, log_enabled=True):
         schema = self.get_schema()
         table_name = self.normalize_table_name(table_name)
 
         if if_exists == 'replace' or not self.has_table(table_name, schema):
-<<<<<<< HEAD
-            print('Debug: creating table "{}"'.format(table_name))
-            self._create_table_from_query(table_name, query, schema, cartodbfy)
-=======
             if log_enabled:
                 print('Debug: creating table "{}"'.format(table_name))
-            self._create_table_from_query(table_name, query, schema)
->>>>>>> b622e947
+            self._create_table_from_query(table_name, query, schema, cartodbfy)
         elif if_exists == 'fail':
             raise Exception('Table "{schema}.{table_name}" already exists in CARTO. '
                             'Please choose a different `table_name` or use '
