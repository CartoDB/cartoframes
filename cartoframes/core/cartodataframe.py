--- conflicted
+++ resolved
@@ -82,14 +82,9 @@
         generate_geometry(self, geom_column, lnglat_columns, drop_geom, drop_lnglat)
         return self
 
-<<<<<<< HEAD
-    @staticmethod
-    def visualize(self, *args, **kwargs):
+    def viz(self, *args, **kwargs):
         """
         Create a :py:class:`Map <cartoframes.viz.Map>`. visualization
         """
-=======
-    def viz(self, *args, **kwargs):
->>>>>>> b6679551
         from ..viz import Map, Layer
         return Map(Layer(self, *args, **kwargs))