import time
import pandas as pd
import binascii as ba

from tqdm import tqdm
from warnings import warn

from carto.exceptions import CartoException, CartoRateLimitException

from ..columns import Column, normalize_names, normalize_name
from ..geojson import load_geojson
from .dataset_info import DatasetInfo

# avoid _lock issue: https://github.com/tqdm/tqdm/issues/457
tqdm(disable=True, total=0)  # initialise internal lock


class Dataset(object):
    FAIL = 'fail'
    REPLACE = 'replace'
    APPEND = 'append'

    PRIVATE = DatasetInfo.PRIVATE
    PUBLIC = DatasetInfo.PUBLIC
    LINK = DatasetInfo.LINK

    STATE_LOCAL = 'local'
    STATE_REMOTE = 'remote'

    GEOM_TYPE_POINT = 'point'
    GEOM_TYPE_LINE = 'line'
    GEOM_TYPE_POLYGON = 'polygon'

    DEFAULT_RETRY_TIMES = 3

    def __init__(self, table_name=None, schema=None,
                 query=None, df=None, gdf=None,
                 state=None, is_saved_in_carto=False, context=None):
        from cartoframes.auth import _default_context
        self._cc = context or _default_context

        self._table_name = normalize_name(table_name)
        self._schema = schema or self._get_schema()
        self._query = query
        self._df = df
        self._gdf = gdf

        if not self._validate_init():
            raise ValueError('Wrong Dataset creation. You should use one of the class methods: '
                             'from_table, from_query, from_dataframe, from_geodataframe, from_geojson')

        self._state = state
        self._is_saved_in_carto = is_saved_in_carto
        self._dataset_info = None

        self._normalized_column_names = None

        if self._table_name != table_name:
            warn('Table will be named `{}`'.format(table_name))

    @classmethod
    def from_table(cls, table_name, context=None, schema=None):
        return cls(table_name=table_name, schema=schema, context=context,
                   state=cls.STATE_REMOTE, is_saved_in_carto=True)

    @classmethod
    def from_query(cls, query, context=None):
        return cls(query=query, context=context, state=cls.STATE_REMOTE, is_saved_in_carto=True)

    @classmethod
    def from_dataframe(cls, df):
        dataset = cls(df=df, state=cls.STATE_LOCAL)
        _save_index_as_column(dataset._df)
        return dataset

    @classmethod
    def from_geodataframe(cls, gdf):
        dataset = cls(gdf=gdf, state=cls.STATE_LOCAL)
        _save_index_as_column(dataset._gdf)
        return dataset

    @classmethod
    def from_geojson(cls, geojson):
        return cls(gdf=load_geojson(geojson), state=cls.STATE_LOCAL)

    @property
    def dataframe(self):
        return self._df

<<<<<<< HEAD
    def get_geodataframe(self):
        return self._gdf

    def get_table_name(self):
=======
    def set_dataframe(self, df):
        if self._df is None or not self._df.equals(df):
            self._unsync()
        self._df = df

    @property
    def geodataframe(self):
        return self._gdf

    def set_geodataframe(self, gdf):
        if self._gdf is None or not self._gdf.equals(gdf):
            self._unsync()
        self._gdf = gdf

    @property
    def table_name(self):
>>>>>>> 699c30de
        return self._table_name

    @property
    def context(self):
        return self._cc

    @context.setter
    def context(self, context):
        self._cc = context

    @property
    def is_saved_in_carto(self):
        return self._is_saved_in_carto

    @property
    def dataset_info(self):
        if not self._is_saved_in_carto:
            raise CartoException('Your data is not synchronized with CARTO.'
                                 'First of all, you should call upload method to save your data in CARTO.')

        if not self._table_name and self._query:
            raise CartoException('We can not extract Dataset info from a query. Use `Dataset.from_table()` method '
                                 'to get or modify the info from a CARTO table.')

        if self._dataset_info is None:
            self._dataset_info = self._get_dataset_info()

        return self._dataset_info

    def update_dataset_info(self, privacy=None, name=None):
        self._dataset_info = self.dataset_info
        self._dataset_info.update(privacy=privacy, name=name)

    def upload(self, with_lnglat=None, if_exists=FAIL, table_name=None, schema=None, context=None):
        if table_name:
            self._table_name = normalize_name(table_name)
        if schema:
            self._schema = schema
        if context:
            self._cc = context

        if self._table_name is None or self._cc is None:
            raise ValueError('You should provide a table_name and context to upload data.')

        if self._gdf is None and self._df is None and self._query is None:
            raise ValueError('Nothing to upload.'
                             'We need data in a DataFrame or GeoDataFrame or a query to upload data to CARTO.')

        already_exists_error = CartoException('Table with name {t} and schema {s} already exists in CARTO.'
                                              'Please choose a different `table_name` or use'
                                              'if_exists="replace" to overwrite it'.format(
                                                    t=self._table_name, s=self._schema))

        # priority order: gdf, df, query
        if self._gdf is not None:
            warn('GeoDataFrame option is still under development. We will try the upload with DataFrame')
            # TODO: uncomment when we support GeoDataFrame
            # self._normalized_column_names = _normalize_column_names(self._gdf)

        if self._df is not None:
            self._normalized_column_names = _normalize_column_names(self._df)

            if if_exists == Dataset.REPLACE or not self.exists():
                self._create_table(with_lnglat)
                if if_exists != Dataset.APPEND:
                    self._is_saved_in_carto = True
            elif if_exists == Dataset.FAIL:
                raise already_exists_error

            self._copyfrom(with_lnglat)

        elif self._query is not None:
            if if_exists == Dataset.APPEND:
                raise CartoException('Error using append with a query Dataset.'
                                     'It is not possible to append data to a query')
            elif if_exists == Dataset.REPLACE or not self.exists():
                self._create_table_from_query()
                self._is_saved_in_carto = True
            elif if_exists == Dataset.FAIL:
                raise already_exists_error

        return self

    def download(self, limit=None, decode_geom=False, retry_times=DEFAULT_RETRY_TIMES):
        if self._cc is None or (self._table_name is None and self._query is None):
            raise ValueError('You should provide a context and a table_name or query to download data.')

        # priority order: query, table
        table_columns = self.get_table_columns()
        query = self._get_read_query(table_columns, limit)
        self._df = self._cc.fetch(query, decode_geom=decode_geom)
        return self._df

    def delete(self):
        if self.exists():
            self._cc.sql_client.send(self._drop_table_query(False))
            self._unsync()
            return True

        return False

    def exists(self):
        """Checks to see if table exists"""
        try:
            self._cc.sql_client.send(
                'EXPLAIN SELECT * FROM "{table_name}"'.format(
                    table_name=self._table_name),
                do_post=False)
            return True
        except CartoException as err:
            # If table doesn't exist, we get an error from the SQL API
            self._cc._debug_print(err=err)
            return False

    def _create_table(self, with_lnglat=None):
        job = self._cc.batch_sql_client \
                  .create_and_wait_for_completion(
                      '''BEGIN; {drop}; {create}; {cartodbfy}; COMMIT;'''
                      .format(drop=self._drop_table_query(),
                              create=self._create_table_query(with_lnglat),
                              cartodbfy=self._cartodbfy_query()))

        if job['status'] != 'done':
            raise CartoException('Cannot create table: {}.'.format(job['failed_reason']))

    def _validate_init(self):
        inputs = [self._table_name, self._query, self._df, self._gdf]
        inputs_number = sum(x is not None for x in inputs)

        if inputs_number != 1:
            return False

        return True

    def _cartodbfy_query(self):
        return "SELECT CDB_CartodbfyTable('{schema}', '{table_name}')" \
            .format(schema=self._schema or self._cc.get_default_schema(), table_name=self._table_name)

    def _copyfrom(self, with_lnglat=None):
        geom_col = _get_geom_col_name(self._df)

        columns = ','.join(norm for norm, orig in self._normalized_column_names)
        self._cc.copy_client.copyfrom(
            """COPY {table_name}({columns},the_geom)
               FROM stdin WITH (FORMAT csv, DELIMITER '|');""".format(table_name=self._table_name, columns=columns),
            self._rows(self._df, [c for c in self._df.columns if c != 'cartodb_id'], with_lnglat, geom_col)
        )

    def _rows(self, df, cols, with_lnglat, geom_col):
        for i, row in df.iterrows():
            csv_row = ''
            the_geom_val = None
            lng_val = None
            lat_val = None
            for col in cols:
                if with_lnglat and col in Column.SUPPORTED_GEOM_COL_NAMES:
                    continue
                val = row[col]
                if pd.isnull(val) or val is None:
                    val = ''
                if with_lnglat:
                    if col == with_lnglat[0]:
                        lng_val = row[col]
                    if col == with_lnglat[1]:
                        lat_val = row[col]
                if col == geom_col:
                    the_geom_val = row[col]
                else:
                    csv_row += '{val}|'.format(val=val)

            if the_geom_val is not None:
                geom = _decode_geom(the_geom_val)
                if geom:
                    csv_row += 'SRID=4326;{geom}'.format(geom=geom.wkt)
            if with_lnglat is not None and lng_val is not None and lat_val is not None:
                csv_row += 'SRID=4326;POINT({lng} {lat})'.format(lng=lng_val, lat=lat_val)

            csv_row += '\n'
            yield csv_row.encode()

    def _drop_table_query(self, if_exists=True):
        return '''DROP TABLE {if_exists} {table_name}'''.format(
            table_name=self._table_name,
            if_exists='IF EXISTS' if if_exists else '')

    def _create_table_from_query(self):
        self._cc.batch_sql_client.create_and_wait_for_completion(
                '''BEGIN; {drop}; {create}; {cartodbfy}; COMMIT;'''
                .format(drop=self._drop_table_query(),
                        create=self._get_query_to_create_table_from_query(),
                        cartodbfy=self._cartodbfy_query()))

    def _get_query_to_create_table_from_query(self):
        return '''CREATE TABLE {table_name} AS ({query})'''.format(table_name=self._table_name, query=self._query)

    def _create_table_query(self, with_lnglat=None):
        if with_lnglat is None:
            geom_type = _get_geom_col_type(self._df)
        else:
            geom_type = 'Point'

        col = ('{col} {ctype}')
        cols = ', '.join(col.format(col=norm,
                                    ctype=_dtypes2pg(self._df.dtypes[orig]))
                         for norm, orig in self._normalized_column_names)

        if geom_type:
            cols += ', {geom_colname} geometry({geom_type}, 4326)'.format(geom_colname='the_geom', geom_type=geom_type)

        create_query = '''CREATE TABLE {table_name} ({cols})'''.format(table_name=self._table_name, cols=cols)
        return create_query

    def _get_read_query(self, table_columns, limit=None):
        """Create the read (COPY TO) query"""
        query_columns = [column.name for column in table_columns if column.name != 'the_geom_webmercator']

        if self._query is not None:
            query = 'SELECT {columns} FROM ({query}) _q'.format(
                query=self._query,
                columns=', '.join(query_columns))
        else:
            query = 'SELECT {columns} FROM "{schema}"."{table_name}"'.format(
                table_name=self._table_name,
                schema=self._schema,
                columns=', '.join(query_columns))

        if limit is not None:
            if isinstance(limit, int) and (limit >= 0):
                query += ' LIMIT {limit}'.format(limit=limit)
            else:
                raise ValueError("`limit` parameter must an integer >= 0")

        return query

    def get_table_columns(self):
        """Get column names and types from a table or query result"""
        if self._query is not None:
            query = 'SELECT * FROM ({}) _q limit 0'.format(self._query)
            return get_columns(self._cc, query)
        else:
            query = '''
                SELECT column_name, data_type
                FROM information_schema.columns
                WHERE table_name = '{table}' AND table_schema = '{schema}'
            '''.format(table=self._table_name, schema=self._schema)

            try:
                table_info = self._cc.sql_client.send(query)
                return [Column(c['column_name'], pgtype=c['data_type']) for c in table_info['rows']]
            except CartoException as e:
                # this may happen when using the default_public API key
                if str(e) == 'Access denied':
                    query = '''
                        SELECT *
                        FROM "{schema}"."{table}" LIMIT 0
                    '''.format(table=self._table_name, schema=self._schema)
                    return get_columns(self._cc, query)
                else:
                    raise e

    def get_table_column_names(self, exclude=None):
        """Get column names and types from a table"""
        columns = [c.name for c in self.get_table_columns()]

        if exclude and isinstance(exclude, list):
            columns = list(set(columns) - set(exclude))

        return columns

    def compute_geom_type(self):
        """Compute the geometry type from the data"""
        if self._state == Dataset.STATE_REMOTE:
            return self._get_remote_geom_type(get_query(self))
        elif self._state == Dataset.STATE_LOCAL:
            return self._get_local_geom_type(self._gdf)

    def _get_remote_geom_type(self, query):
        """Fetch geom type of a remote table"""
        if self._cc:
            response = self._cc.sql_client.send('''
                SELECT distinct ST_GeometryType(the_geom) AS geom_type
                FROM ({}) q
                LIMIT 5
            '''.format(query))
            if response and response.get('rows') and len(response.get('rows')) > 0:
                st_geom_type = response.get('rows')[0].get('geom_type')
                if st_geom_type:
                    return self._map_geom_type(st_geom_type[3:])

    def _get_local_geom_type(self, gdf):
        """Compute geom type of the local dataframe"""
        if len(gdf.geometry) > 0:
            geom_type = gdf.geometry[0].type
            if geom_type:
                return self._map_geom_type(geom_type)

    def _map_geom_type(self, geom_type):
        return {
            'Point': Dataset.GEOM_TYPE_POINT,
            'MultiPoint': Dataset.GEOM_TYPE_POINT,
            'LineString': Dataset.GEOM_TYPE_LINE,
            'MultiLineString': Dataset.GEOM_TYPE_LINE,
            'Polygon': Dataset.GEOM_TYPE_POLYGON,
            'MultiPolygon': Dataset.GEOM_TYPE_POLYGON
        }[geom_type]

    def _get_dataset_info(self):
        return DatasetInfo(self._cc, self._table_name)

    def _unsync(self):
        self._is_saved_in_carto = False
        self._dataset_info = None

    def _get_schema(self):
        if self._cc:
            return self._cc.get_default_schema()
        else:
            return 'public'


def recursive_read(context, query, retry_times=Dataset.DEFAULT_RETRY_TIMES):
    try:
        return context.copy_client.copyto_stream(query)
    except CartoRateLimitException as err:
        if retry_times > 0:
            retry_times -= 1
            warn('Read call rate limited. Waiting {s} seconds'.format(s=err.retry_after))
            time.sleep(err.retry_after)
            warn('Retrying...')
            return recursive_read(context, query, retry_times=retry_times)
        else:
            warn(('Read call was rate-limited. '
                  'This usually happens when there are multiple queries being read at the same time.'))
            raise err


def get_columns(context, query):
    col_query = '''SELECT * FROM ({query}) _q LIMIT 0'''.format(query=query)
    table_info = context.sql_client.send(col_query)
    return Column.from_sql_api_fields(table_info['fields'])


def get_query(dataset):
    if isinstance(dataset, Dataset):
        return dataset._query or _default_query(dataset)


def _default_query(dataset):
    if dataset._table_name and dataset._schema:
        return 'SELECT * FROM "{0}"."{1}"'.format(dataset._schema, dataset._table_name)


def _save_index_as_column(df):
    index_name = df.index.name
    if index_name is not None:
        if index_name not in df.columns:
            df.reset_index(inplace=True)
            df.set_index(index_name, drop=False, inplace=True)


def _normalize_column_names(df):
    column_names = [c for c in df.columns if c not in Column.RESERVED_COLUMN_NAMES]
    normalized_columns = normalize_names(column_names)

    column_tuples = [(norm, orig) for orig, norm in zip(column_names, normalized_columns)]

    changed_cols = '\n'.join([
        '\033[1m{orig}\033[0m -> \033[1m{new}\033[0m'.format(
            orig=orig,
            new=norm)
        for norm, orig in column_tuples if norm != orig])

    if changed_cols != '':
        tqdm.write('The following columns were changed in the CARTO '
                   'copy of this dataframe:\n{0}'.format(changed_cols))

    return column_tuples


def _dtypes2pg(dtype):
    """Returns equivalent PostgreSQL type for input `dtype`"""
    mapping = {
        'float64': 'numeric',
        'int64': 'integer',
        'float32': 'numeric',
        'int32': 'integer',
        'object': 'text',
        'bool': 'boolean',
        'datetime64[ns]': 'timestamp',
        'datetime64[ns, UTC]': 'timestamp',
    }
    return mapping.get(str(dtype), 'text')


def _get_geom_col_name(df):
    geom_col = getattr(df, '_geometry_column_name', None)
    if geom_col is None:
        try:
            geom_col = next(x for x in df.columns if x.lower() in Column.SUPPORTED_GEOM_COL_NAMES)
        except StopIteration:
            pass

    return geom_col


def _get_geom_col_type(df):
    geom_col = _get_geom_col_name(df)
    if geom_col is None:
        return None

    try:
        geom = _decode_geom(_first_not_null_value(df, geom_col))
    except IndexError:
        warn('Dataset with null geometries')
        geom = None

    if geom is None:
        return None

    return geom.geom_type


def _first_not_null_value(df, col):
    return df[col].loc[~df[col].isnull()].iloc[0]


def _encode_decode_decorator(func):
    """decorator for encoding and decoding geoms"""
    def wrapper(*args):
        """error catching"""
        try:
            processed_geom = func(*args)
            return processed_geom
        except ImportError as err:
            raise ImportError('The Python package `shapely` needs to be '
                              'installed to encode or decode geometries. '
                              '({})'.format(err))
    return wrapper


@_encode_decode_decorator
def _decode_geom(ewkb):
    """Decode encoded wkb into a shapely geometry
    """
    # it's already a shapely object
    if hasattr(ewkb, 'geom_type'):
        return ewkb

    from shapely import wkb
    from shapely import wkt
    if ewkb:
        try:
            return wkb.loads(ba.unhexlify(ewkb))
        except Exception:
            try:
                return wkb.loads(ba.unhexlify(ewkb), hex=True)
            except Exception:
                try:
                    return wkb.loads(ewkb, hex=True)
                except Exception:
                    try:
                        return wkb.loads(ewkb)
                    except Exception:
                        try:
                            return wkt.loads(ewkb)
                        except Exception:
                            pass
    return None<|MERGE_RESOLUTION|>--- conflicted
+++ resolved
@@ -87,29 +87,12 @@
     def dataframe(self):
         return self._df
 
-<<<<<<< HEAD
-    def get_geodataframe(self):
-        return self._gdf
-
-    def get_table_name(self):
-=======
-    def set_dataframe(self, df):
-        if self._df is None or not self._df.equals(df):
-            self._unsync()
-        self._df = df
-
     @property
     def geodataframe(self):
         return self._gdf
 
-    def set_geodataframe(self, gdf):
-        if self._gdf is None or not self._gdf.equals(gdf):
-            self._unsync()
-        self._gdf = gdf
-
     @property
     def table_name(self):
->>>>>>> 699c30de
         return self._table_name
 
     @property
