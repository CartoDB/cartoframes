--- conflicted
+++ resolved
@@ -43,10 +43,6 @@
 
         return self
 
-<<<<<<< HEAD
-    def delete(self):
-        self.cc.sql_client.send(self._drop_table_query())
-=======
     def download(self, limit=None, decode_geom=False, retry_times=3):
         table_columns = self._get_table_columns()
 
@@ -55,7 +51,9 @@
         df = pd.read_csv(result)
 
         return _clean_dataframe_from_carto(df, table_columns, decode_geom)
->>>>>>> f43b1f14
+
+    def delete(self):
+        self.cc.sql_client.send(self._drop_table_query())
 
     def exists(self):
         """Checks to see if table exists"""
