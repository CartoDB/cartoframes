import binascii as ba
from warnings import warn

import pandas as pd
from carto.exceptions import CartoException


class Dataset(object):
    SUPPORTED_GEOM_COL_NAMES = ['geom', 'the_geom', 'geometry']
    RESERVED_COLUMN_NAMES = SUPPORTED_GEOM_COL_NAMES + ['the_geom_webmercator', 'cartodb_id']

    FAIL = 'fail'
    REPLACE = 'replace'
    APPEND = 'append'

    PRIVATE = 'private'
    PUBLIC = 'public'
    LINK = 'link'

<<<<<<< HEAD
    MAX_RETRY_COUNT = 3
    WAIT_TIME = 3

    def __init__(self, carto_context, table_name, schema='public', df=None):
=======
    def __init__(self, carto_context, table_name, df=None):
>>>>>>> 6d0e219b
        self.cc = carto_context
        self.table_name = _norm_colname(table_name)
        self.schema = schema
        self.df = df
        warn('Table will be named `{}`'.format(table_name))

    def upload(self, with_lonlat=None, if_exists='fail'):
        if self.df is None:
            raise ValueError('You have to create a `Dataset` with a pandas DataFrame in order to upload it to CARTO')

        if not self.exists():
            self._create_table(with_lonlat)
        else:
            if if_exists == Dataset.FAIL:
                raise NameError(('Table with name {table_name} already exists in CARTO.'
                                 ' Please choose a different `table_name` or use'
                                 ' if_exists="replace" to overwrite it').format(table_name=self.table_name))
            elif if_exists == Dataset.REPLACE:
                self._create_table(with_lonlat)

        self._copyfrom(with_lonlat)

        return self

    def download(self, limit=None, decode_geom=False):
        table_columns = self._get_table_columns()

        query = self._get_read_query(table_columns, limit)
        result = self.cc.copy_client.copyto_stream(query)
        df = pd.read_csv(result)

        return _clean_dataframe_from_carto(df, table_columns, decode_geom)

    def exists(self):
        """Checks to see if table exists"""
        try:
            self.cc.sql_client.send(
                'EXPLAIN SELECT * FROM "{table_name}"'.format(
                    table_name=self.table_name),
                do_post=False)
            return True
        except CartoException as err:
            # If table doesn't exist, we get an error from the SQL API
            self.cc._debug_print(err=err)
            return False

    def _create_table(self, with_lonlat=None):
        job = self.cc.batch_sql_client \
                  .create_and_wait_for_completion(
                      '''BEGIN; {drop}; {create}; {cartodbfy}; COMMIT;'''
                      .format(drop=self._drop_table_query(),
                              create=self._create_table_query(with_lonlat),
                              cartodbfy=self._cartodbfy_query()))

        if job['status'] != 'done':
            raise CartoException('Cannot create table: {}.'.format(job['failed_reason']))

    def _cartodbfy_query(self):
        return "SELECT CDB_CartodbfyTable('{org}', '{table_name}')" \
            .format(org=(self.cc.creds.username() if self.cc.is_org else 'public'),
                    table_name=self.table_name)

    def _copyfrom(self, with_lonlat=None):
        geom_col = _get_geom_col_name(self.df)

        columns = ','.join(_norm_colname(c) for c in self.df.columns if c not in Dataset.RESERVED_COLUMN_NAMES)
        self.cc.copy_client.copyfrom(
            """COPY {table_name}({columns},the_geom)
               FROM stdin WITH (FORMAT csv, DELIMITER '|');""".format(table_name=self.table_name, columns=columns),
            self._rows(self.df, self.df.columns, with_lonlat, geom_col)
        )

    def _rows(self, df, cols, with_lonlat, geom_col):
        for i, row in df.iterrows():
            csv_row = ''
            the_geom_val = None
            for col in cols:
                if with_lonlat and col in Dataset.SUPPORTED_GEOM_COL_NAMES:
                    continue
                val = row[col]
                if pd.isnull(val) or val is None:
                    val = ''
                if with_lonlat:
                    if col == with_lonlat[0]:
                        lng_val = row[col]
                    if col == with_lonlat[1]:
                        lat_val = row[col]
                if col == geom_col:
                    the_geom_val = row[col]
                else:
                    csv_row += '{val}|'.format(val=val)

            if the_geom_val is not None:
                geom = _decode_geom(the_geom_val)
                if geom:
                    csv_row += 'SRID=4326;{geom}'.format(geom=geom.wkt)
            if with_lonlat is not None:
                csv_row += 'SRID=4326;POINT({lng} {lat})'.format(lng=lng_val, lat=lat_val)

            csv_row += '\n'
            yield csv_row.encode()

    def _drop_table_query(self):
        return '''DROP TABLE IF EXISTS {table_name}'''.format(table_name=self.table_name)

    def _create_table_query(self, with_lonlat=None):
        if with_lonlat is None:
            geom_type = _get_geom_col_type(self.df)
        else:
            geom_type = 'Point'

        col = ('{col} {ctype}')
        cols = ', '.join(col.format(col=_norm_colname(c),
                                    ctype=_dtypes2pg(t))
                         for c, t in zip(self.df.columns, self.df.dtypes) if c not in Dataset.RESERVED_COLUMN_NAMES)

        if geom_type:
            cols += ', {geom_colname} geometry({geom_type}, 4326)'.format(geom_colname='the_geom', geom_type=geom_type)

        create_query = '''CREATE TABLE {table_name} ({cols})'''.format(table_name=self.table_name, cols=cols)
        return create_query

    def _get_read_query(self, table_columns, limit=None):
        """Create the read (COPY TO) query"""
        query_columns = list(table_columns.keys())
        query_columns.remove('the_geom_webmercator')

        query = 'SELECT {columns} FROM "{schema}"."{table_name}"'.format(
            table_name=self.table_name,
            schema=self.schema,
            columns=', '.join(query_columns))

        if limit is not None:
            if isinstance(limit, int) and (limit >= 0):
                query += ' LIMIT {limit}'.format(limit=limit)
            else:
                raise ValueError("`limit` parameter must an integer >= 0")

        return 'COPY ({query}) TO stdout WITH (FORMAT csv, HEADER true)'.format(query=query)

    def _get_table_columns(self):
        """Get column names and types from a table"""
        query = 'SELECT * FROM "{schema}"."{table}" limit 0'.format(table=self.table_name, schema=self.schema)
        table_info = self.cc.sql_client.send(query)
        if 'fields' in table_info:
            return table_info['fields']

        return None


def _norm_colname(colname):
    """Given an arbitrary column name, translate to a SQL-normalized column
    name a la CARTO's Import API will translate to

    Examples
        * 'Field: 2' -> 'field_2'
        * '2 Items' -> '_2_items'

    Args:
        colname (str): Column name that will be SQL normalized
    Returns:
        str: SQL-normalized column name
    """
    last_char_special = False
    char_list = []
    for colchar in str(colname):
        if colchar.isalnum():
            char_list.append(colchar.lower())
            last_char_special = False
        else:
            if not last_char_special:
                char_list.append('_')
                last_char_special = True
            else:
                last_char_special = False
    final_name = ''.join(char_list)
    if final_name[0].isdigit():
        return '_' + final_name
    return final_name


def _dtypes2pg(dtype):
    """Returns equivalent PostgreSQL type for input `dtype`"""
    mapping = {
        'float64': 'numeric',
        'int64': 'numeric',
        'float32': 'numeric',
        'int32': 'numeric',
        'object': 'text',
        'bool': 'boolean',
        'datetime64[ns]': 'timestamp',
        'datetime64[ns, UTC]': 'timestamp',
    }
    return mapping.get(str(dtype), 'text')


def _get_geom_col_name(df):
    geom_col = getattr(df, '_geometry_column_name', None)
    if geom_col is None:
        try:
            geom_col = next(x for x in df.columns if x.lower() in Dataset.SUPPORTED_GEOM_COL_NAMES)
        except StopIteration:
            pass

    return geom_col


def _get_geom_col_type(df):
    geom_col = _get_geom_col_name(df)
    if geom_col is None:
        return None

    try:
        geom = _decode_geom(_first_not_null_value(df, geom_col))
    except IndexError:
        warn('Dataset with null geometries')
        geom = None

    if geom is None:
        return None

    return geom.geom_type


def _first_not_null_value(df, col):
    return df[col].loc[~df[col].isnull()].iloc[0]


def _encode_decode_decorator(func):
    """decorator for encoding and decoding geoms"""
    def wrapper(*args):
        """error catching"""
        try:
            processed_geom = func(*args)
            return processed_geom
        except ImportError as err:
            raise ImportError('The Python package `shapely` needs to be '
                              'installed to encode or decode geometries. '
                              '({})'.format(err))
    return wrapper


@_encode_decode_decorator
def _decode_geom(ewkb):
    """Decode encoded wkb into a shapely geometry
    """
    # it's already a shapely object
    if hasattr(ewkb, 'geom_type'):
        return ewkb

    from shapely import wkb
    from shapely import wkt
    if ewkb:
        try:
            return wkb.loads(ba.unhexlify(ewkb))
        except Exception:
            try:
                return wkb.loads(ba.unhexlify(ewkb), hex=True)
            except Exception:
                try:
                    return wkb.loads(ewkb, hex=True)
                except Exception:
                    try:
                        return wkb.loads(ewkb)
                    except Exception:
                        try:
                            return wkt.loads(ewkb)
                        except Exception:
                            pass
    return None


def _clean_dataframe_from_carto(df, table_columns, decode_geom=False):
    """Clean a DataFrame with a dataset from CARTO:
        - use cartodb_id as DataFrame index
        - process date columns
        - decode geom

    Args:
        df (pandas.DataFrame): DataFrame with a dataset from CARTO.
        table_columns (dict): column names and types from a table.
        decode_geom (bool, optional): Decodes CARTO's geometries into a
            `Shapely <https://github.com/Toblerity/Shapely>`__
            object that can be used, for example, in `GeoPandas
            <http://geopandas.org/>`__.

    Returns:
        pandas.DataFrame
    """
    if 'cartodb_id' in df.columns:
        df.set_index('cartodb_id', inplace=True)

    for column_name in table_columns:
        if table_columns[column_name]['type'] == 'date':
            df[column_name] = pd.to_datetime(df[column_name], errors='ignore')

    if decode_geom:
        df['geometry'] = df.the_geom.apply(_decode_geom)

    return df<|MERGE_RESOLUTION|>--- conflicted
+++ resolved
@@ -17,14 +17,7 @@
     PUBLIC = 'public'
     LINK = 'link'
 
-<<<<<<< HEAD
-    MAX_RETRY_COUNT = 3
-    WAIT_TIME = 3
-
     def __init__(self, carto_context, table_name, schema='public', df=None):
-=======
-    def __init__(self, carto_context, table_name, df=None):
->>>>>>> 6d0e219b
         self.cc = carto_context
         self.table_name = _norm_colname(table_name)
         self.schema = schema
