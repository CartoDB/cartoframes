--- conflicted
+++ resolved
@@ -1,10 +1,6 @@
 from ._version import __version__
 from .core.cartodataframe import CartoDataFrame
-<<<<<<< HEAD
-from .core.logger import log
-=======
 from .core.logger import set_log_level
->>>>>>> 2968666f
 from .io.carto import read_carto, to_carto, has_table, delete_table, describe_table, \
                       update_table, copy_table, create_table_from_query
 
@@ -20,9 +16,5 @@
     'update_table',
     'copy_table',
     'create_table_from_query',
-<<<<<<< HEAD
-    'log'
-=======
     'set_log_level'
->>>>>>> 2968666f
 ]