## Installation

This guide is intended for those who are using CARTOframes for the first time and provides the steps to install it **locally**, in a **Jupyter Notebook**, or using a **Virtual Environment**.

### Install CARTOframes using `pip`

CARTOframes can be installed with [`pip`](https://pypi.org/project/pip/) by simply typing one of the following commands to do a system install:

To install the latest stable version:

```bash
$ pip install cartoframes
```

<<<<<<< HEAD
To install a specific version, for example, let's say the 1.0rc1 version:
=======
To install a specific version, let's say the 1.0b7 version:
>>>>>>> fcbee1cc

```bash
$ pip install cartoframes==1.0rc1
```

### Install CARTOframes in a Jupyter Notebook

In the CARTOframes Developer Center, all of the examples are created with [Jupyter Notebooks](https://jupyter.org/). If you aren't familiar with Jupyter Notebooks, we recommend reading the [beginner documentation](https://jupyter-notebook-beginner-guide.readthedocs.io/en/latest/what_is_jupyter.html) to get familiar with the environment.

To install CARTOframes through a Jupyter Notebook, run this command:

```bash
! pip install cartoframes
```

### Use a Virtual Environment

We recommend installing CARTOframes in a [Virtual Environment](http://docs.python-guide.org/en/latest/dev/virtualenvs/), since they are very useful when working with Python locally. This section provides the necessary information to create a simple Virtual Environment and install CARTOframes inside of it:

```bash
$ virtualenv cartoframes_env
$ source cartoframes_env/bin/activate
(cartoframes_env) $ pip install cartoframes
```

To install a specific version:

```bash
$ virtualenv cartoframes_env
$ source cartoframes_env/bin/activate
(cartoframes_env) $ pip install cartoframes==1.0rc1
```

When the virtual environment is activated, it is visible in the command line prompt, in this case: `(cartoframes_env)`. It can be deactivated by typing `deactivate` to exit the virtualenv:

```bash
(cartoframes_env) $ deactivate
```<|MERGE_RESOLUTION|>--- conflicted
+++ resolved
@@ -12,11 +12,7 @@
 $ pip install cartoframes
 ```
 
-<<<<<<< HEAD
-To install a specific version, for example, let's say the 1.0rc1 version:
-=======
-To install a specific version, let's say the 1.0b7 version:
->>>>>>> fcbee1cc
+To install a specific version, let's say the 1.0rc1 version:
 
 ```bash
 $ pip install cartoframes==1.0rc1
