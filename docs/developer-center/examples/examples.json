{
    "main": {
        "title": "Introduction",
        "file": "introduction.md"
    },
    "categories": [{
        "title": "Data Management",
        "desc": "Explore working with data both locally and with a CARTO account.",
        "file": "data_management.md",
        "hide_sidebar_samples": true,
        "samples": [{
            "title": "Load a CSV file",
            "desc": "Load data from a CSV file",
            "file": "load_data_from_csv",
            "path": "data_management"
        }, {
            "title": "Load a JSON file",
            "desc": "Load data from a JSON file",
            "file": "load_data_from_json",
            "path": "data_management"
        }, {
            "title": "Load a GeoJSON file",
            "desc": "Load data from a GeoJSON file",
            "file": "load_data_from_geojson",
            "path": "data_management"
        }, {
            "title": "Load a CARTO table",
            "desc": "Load data from a CARTO table.",
            "file": "load_data_from_carto_table",
            "path": "data_management"
        }, {
            "title": "Load a CARTO SQL query",
            "desc": "Load data from a CARTO table using a SQL Query",
            "file": "load_data_from_carto_query",
            "path": "data_management"
        }, {
            "title": "Upload to CARTO",
            "desc": "Upload data to CARTO",
            "file": "upload_data_to_carto",
            "path": "data_management"
        }, {
            "title": "Change CARTO table privacy",
            "desc": "Change the privacy of a CARTO table.",
            "file": "change_carto_table_privacy",
            "path": "data_management"
        }, {
            "title": "Use dates in a Dataframe",
            "desc": "Animate a visualization using date columns.",
            "file": "date_columns_in_dataframes",
            "path": "data_management"
        }]
    }, {
        "title": "Data Visualization",
        "desc": "Explore the building blocks for creating web-based, dynamic, and interactive map visualizations.",
        "file": "data_visualization.md",
        "hide_sidebar_samples": true,
        "samples": [{
            "title": "Single Layer",
            "desc": "Add a Layer",
            "file": "add_layer",
            "path": "layers",
            "group": "Layers"
        }, {
            "title": "Multiple Layers",
            "desc": "Add multiple Layers",
            "file": "add_multiple_layers",
            "path": "layers",
            "group": "Layers"
        }, {
            "title": "Basemaps",
            "desc": "Change the default CARTO basemap",
            "file": "change_default_carto_basemap",
            "path": "map_configuration",
            "group": "Configuration"
        }, {
            "title": "Viewport",
            "desc": "Set a custom viewport",
            "file": "custom_viewport",
            "path": "map_configuration",
            "group": "Configuration"
        }, {
            "title": " Background",
            "desc": "Set a background color",
            "file": "solid_color_background",
            "path": "map_configuration",
            "group": "Configuration"
        }, {
            "title": "Dark Theme",
            "desc": "Switch to the dark theme",
            "file": "dark_theme",
            "path": "map_configuration",
            "group": "Configuration"
        }, {
            "title": "Basic Style",
            "desc": "Use the basic_style method to change the basic style properties",
            "file": "basic_style",
            "path": "styles",
            "group": "Style"
        }, {
            "title": "Color Category Style",
            "desc": "Use the color_category_style method to color features by categorical values",
            "file": "color_category_style",
            "path": "styles",
            "group": "Style"
        }, {
            "title": "Color Continuous Style",
            "desc": "Use the color_continuous_style method to color features by continuous numeric values",
            "file": "color_continuous_style",
            "path": "styles",
            "group": "Style"
        }, {
            "title": "Color Bins Style",
            "desc": "Use the color_bins_style method to color features by discrete numeric values",
            "file": "color_bins_style",
            "path": "styles",
            "group": "Style"
        }, {
            "title": "Size Category Style",
            "desc": "Use the size_category_style method to resize each feature by categorical values",
            "file": "size_category_style",
            "path": "styles",
            "group": "Style"
        }, {
            "title": "Size Continuous Style",
            "desc": "Use the size_continuous_style method to resize each feature by continuous numeric values",
            "file": "size_continuous_style",
            "path": "styles",
            "group": "Style"
        }, {
            "title": "Size Bins Style",
            "desc": "Use the size_bins_style method to resize each feature by discrete numeric values",
            "file": "size_bins_style",
            "path": "styles",
            "group": "Style"
        }, {
            "title": "Cluster Size Style",
            "desc": "Use the cluster_size_style method to aggregate features by continuous numeric values",
            "file": "cluster_size_style",
            "path": "styles",
            "group": "Style"
        }, {
            "title": "Animation Style",
            "desc": "Use the animation_style helper method to simply animate a visualization",
            "file": "animation_style",
            "path": "styles",
            "group": "Style"
        }, {
            "title": "Add multiple style helpers",
            "desc": "Combine different visualization styles",
            "file": "combine_visualization_styles",
            "path": "styles",
            "group": "Style"
        }, {
            "title": "Basic Legend",
            "desc": "Use the basic_legend method to display a simple default legend",
            "file": "basic_legend",
            "path": "legends",
            "group": "Legends"
        }, {
            "title": "Default Legend",
            "desc": "Set the default legend needed for the style helper",
            "file": "default_legend",
            "path": "legends",
            "group": "Legends"
        }, {
            "title": "Color Category Legend",
            "desc": "Use the color_category_legend method to represent categorical values by color",
            "file": "color_category_legend",
            "path": "legends",
            "group": "Legends"
        }, {
            "title": "Color Bins Legend",
            "desc": "Use the color_bins_legend method to represent discrete numeric values by color",
            "file": "color_bins_legend",
            "path": "legends",
            "group": "Legends"
        }, {
            "title": "Color Continuous Legend",
            "desc": "Use the color_continuous_legend method to represent continuous numeric values by color",
            "file": "color_continuous_legend",
            "path": "legends",
            "group": "Legends"
        }, {
            "title": "Size Category Legend",
            "desc": "Use the size_category_legend method to represent categorical values by size",
            "file": "size_category_legend",
            "path": "legends",
            "group": "Legends"
        }, {
            "title": "Size Bins Legend",
            "desc": "Use the size_bins_legend method to represent discrete numeric values by size",
            "file": "size_bins_legend",
            "path": "legends",
            "group": "Legends"
        }, {
            "title": "Size Continuous Legend",
            "desc": "Use the size_bins_legend method to represent continuous numeric values by size",
            "file": "size_continuous_legend",
            "path": "legends",
            "group": "Legends"
        }, {
            "title": "Add multiple legends",
            "desc": "Combine different legends in the same visualization",
            "file": "multiple_legends",
            "path": "legends",
            "group": "Legends"
        }, {
            "title": "Legend by Geometry",
            "desc": "Specify the geometry type in a legend helper",
            "file": "legend_line_geometry",
            "path": "legends",
            "group": "Legends"
        }, {
            "title": "Opacity",
            "desc": "Use opacity in legend",
            "file": "opacity_in_legend",
            "path": "legends",
            "group": "Legends"
        }, {
            "title": "Default Widget",
            "desc": "Set the default widget needed for the style helper",
            "file": "default_widget",
            "path": "widgets",
            "group": "Widgets"
        }, {
            "title": "Basic widget",
            "desc": "Use the basic_widget method to display a simple default widget",
            "file": "basic_widget",
            "path": "widgets",
            "group": "Widgets"
        }, {
            "title": "Category Widget",
            "desc": "Use the category_widget to create a widget to represent categorical values",
            "file": "category_widget",
            "path": "widgets",
            "group": "Widgets"
        }, {
            "title": "Histogram Widget",
            "desc": "Use the histogram_widget to create a widget to represent categorical, numeric and date values in a histogram",
            "file": "histogram_widget",
            "path": "widgets",
            "group": "Widgets"
        }, {
            "title": "Formula Widget",
            "desc": "Use the formula_widget to display the result of a count, avg, max, min or sum operation in a numeric",
            "file": "formula_widget",
            "path": "widgets",
            "group": "Widgets"
        }, {
            "title": "Animation Widget",
            "desc": "Use the animation_widget to be able to play, pause and change an animated visualization through animation controls",
            "file": "animation_widget",
            "path": "widgets",
            "group": "Widgets"
        }, {
            "title": "Time Series Widget",
            "desc": "Use the time_series_widget to represent a sequence of categorical, numeric and date values in a histogram indexed by a numeric or date value",
            "file": "time_series_widget",
            "path": "widgets",
            "group": "Widgets"
        }, {
            "title": "Add multiple widgets",
            "desc": "Combine multiple widgets in the same visualization",
            "file": "multiple_widgets",
            "path": "widgets",
            "group": "Widgets"
        }, {
            "title": "Popup on click",
            "desc": "Display a popup triggered by a click event",
            "file": "popup_on_click",
            "path": "popups",
            "group": "Popups"
        }, {
            "title": "Popup on hover",
            "desc": "Display a popup triggered by a hover event",
            "file": "popup_on_hover",
            "path": "popups",
            "group": "Popups"
        }, {
            "title": "Custom popups",
            "desc": "Customize popup titles",
            "file": "popup_titles",
            "path": "popups",
            "group": "Popups"
        }, {
            "title": "Multiple popups",
            "desc": "Display popups triggered by both click and hover events",
            "file": "multiple_popup_events",
            "path": "popups",
            "group": "Popups"
        }, {
            "title": "Default Layout",
            "desc": "Create a default visualization layout",
            "file": "default_layout",
            "path": "map_layout",
            "group": "Layout"
        }, {
            "title": "Custom Layout",
            "desc": "Use different settings to create a custom visualization layout",
            "file": "custom_layout",
            "path": "map_layout",
            "group": "Layout"
        }, {
            "title": "Add titles",
            "desc": "Use different custom titles to create a visualization layout",
            "file": "layout_titles",
            "path": "map_layout",
            "group": "Layout"
        }, {
            "title": "Customize the viewport",
            "desc": "Use different viewport settings to create a visualization layout",
            "file": "layout_viewport",
            "path": "map_layout",
            "group": "Layout"
        }, {
            "title": "Make it interactive",
            "desc": "Create an interactive visualization layout",
            "file": "interactive_layout",
            "path": "map_layout",
            "group": "Layout"
        }]
    }, {
        "title": "Data Services",
        "desc": "Learn how to combine your data and CARTO's Location Data Services for geospatial analyses.",
        "file": "data_services.md",
        "hide_sidebar_samples": true,
        "samples": [{
            "title": "Geocoding",
            "desc": "Using the Geocoding Services to geocode a Dataframe",
            "file": "geocoding_dataframe",
            "path": "data_services"
        }, {
            "title": "Isochrones",
            "desc": "Using the Isolines Services to calculate isochrones",
            "file": "isochrones",
            "path": "data_services"
        }, {
            "title": "Isodistances",
            "desc": "Using the Isolines Services to calculate isodistances",
            "file": "isodistances",
            "path": "data_services"
        }, {
            "title": "Combining geocoding and isolines",
            "desc": "Use both Geocoding and Isolines services",
            "file": "geocoding_and_isolines",
            "path": "data_services"
        }]
    }, {
        "title": "Data Enrichment",
        "desc": "Learn how to augment your public and private datasets through spatial operations and CARTO's Data Observatory.",
        "file": "data_enrichment.md",
        "hide_sidebar_samples": true,
        "samples": [{
            "title": "Discover a dataset",
            "desc": "Basic steps to discover a Dataset in the Data Observatory",
            "file": "discover_dataset",
            "path": "data_enrichment"
        }, {
            "title": "Enrich points",
            "desc": "Use the enrichment to enrich points for a dataset.",
            "file": "points_enrichment_dataset",
            "path": "data_enrichment"
        }, {
            "title": "Enrich polygons",
            "desc": "Use the enrichment to enrich polygons for a dataset.",
            "file": "polygons_enrichment_dataset",
            "path": "data_enrichment"
        }, {
            "title": "Subscribe to a premium dataset",
            "desc": "Basic steps to subscribe to a premium dataset in the Data Observatory to start enriching your data.",
            "file": "enrichment_subscription_workflow",
            "path": "data_enrichment"
        }]
    }, {
        "title": "Publish and Share",
        "desc": "Learn how to publish and share interactive visualizations for others to explore.",
        "file": "publish_share.md",
        "hide_sidebar_samples": true,
        "samples": [{
<<<<<<< HEAD
            "title": "Publish Public Table Visualization",
            "desc": "Publish a visualization from a public table",
            "file": "publish_visualization_public_table",
            "path": "publish_and_share"
        }, {
            "title": "Publish Private Table Visualization",
            "desc": "Publish a visualization from a private table",
            "file": "publish_visualization_private_table",
            "path": "publish_and_share"
        }, {
            "title": "Publish GeoDataFrame Visualization",
            "desc": "Publish a visualization from a GeoDataFrame",
            "file": "publish_visualization_gdf",
=======
            "title": "Publish a map with local data",
            "desc": "Publish a public visualization",
            "file": "publish_a_public_visualization",
            "path": "publish_and_share"
        }, {
            "title": "Publish a map with local data with password",
            "desc": "Publish a protected visualization",
            "file": "publish_a_protected_visualization",
>>>>>>> 8ed1f6fd
            "path": "publish_and_share"
        }]
    }, {
        "title": "Use Cases",
        "desc": "Explore a variety of ways to use CARTOframes in your workflows.",
        "file": "use_cases.md",
        "hide_sidebar_samples": true,
        "samples": [{
            "title": "Visualize Temperatures",
            "desc": "Visualize warm temperatures",
            "file": "visualize_temperatures",
            "path": "real_use_cases"
        }, {
            "title": "Paris WiFi Services",
            "desc": "Download and visualize WiFi Services data in json format",
            "file": "paris_wifi_services",
            "path": "real_use_cases"
        }, {
            "title": "Paris Remarkable Trees",
            "desc": "Transform and visualize data from a .json file",
            "file": "paris_remarkable_trees",
            "path": "real_use_cases"
        }, {
            "title": "Geocode London Stations",
            "desc": "Geocode a dataset in xls format",
            "file": "geocoding_london_stations",
            "path": "real_use_cases"
        }]
    }]
}<|MERGE_RESOLUTION|>--- conflicted
+++ resolved
@@ -377,7 +377,6 @@
         "file": "publish_share.md",
         "hide_sidebar_samples": true,
         "samples": [{
-<<<<<<< HEAD
             "title": "Publish Public Table Visualization",
             "desc": "Publish a visualization from a public table",
             "file": "publish_visualization_public_table",
@@ -391,16 +390,6 @@
             "title": "Publish GeoDataFrame Visualization",
             "desc": "Publish a visualization from a GeoDataFrame",
             "file": "publish_visualization_gdf",
-=======
-            "title": "Publish a map with local data",
-            "desc": "Publish a public visualization",
-            "file": "publish_a_public_visualization",
-            "path": "publish_and_share"
-        }, {
-            "title": "Publish a map with local data with password",
-            "desc": "Publish a protected visualization",
-            "file": "publish_a_protected_visualization",
->>>>>>> 8ed1f6fd
             "path": "publish_and_share"
         }]
     }, {
