# Changelog

All notable changes to this project will be documented in this file.

The format is based on [Keep a Changelog](https://keepachangelog.com/en/1.0.0/),
and this project adheres to [Semantic Versioning](https://semver.org/spec/v2.0.0.html).

## [Pending]

### Added
- Add new API to delete map publications (#1497)
- Provide Google (Data Observatory) credentials (#1688)

### Changed
<<<<<<< HEAD
- Allow to set a value for null geometries in the `read_carto` and `Geocoding.geocode` methods (#1667)
- Use regenerate table in replace strategy (#1707)
=======
- Allow to set a value for null geometries (#1667)
- Add documentation for executing a single test (#1668)
- Add global datasets message in catalog functions (#1670)
- Remove sort by data_range when retrieving isolines (#1673)
- Switch from Travis to Github Actions (#1672)
- Upload table using to_carto in chunks (#1676)
- Check account disk quotas before writing using to_carto (#1674)
- Return GeoDataFrame in the to_dataframe function (#1681)
- Improve metrics for on-prem and staging (#1685)
- Optimize datasets/geographies download (#1693)
- Check geom_coverage and print a message if None (#1695)
- Remove unused BigQueryClient code (#1602)
- Repo clean-up. Refactor docs (#1682)
- Add tests for notebook execution (#1696)
>>>>>>> 2b269d4e

### Fixed
- Remove the batch_size parameter in the call to bulk_geocode (#1666)
- Fix credentials link for set_default_credentials (#1665)
- Fix identifier quoting for columns (#1675, #1678)
- Fix uploading extra the_geom column (#1677)
- Fix wrong username error (#1687)
- Fix empty popups (#1689, #1690)
- Remove None from geometry_types to check validity (#1691)
- Remove nan raw geometries for visualization (#1694)
- Generate carto_geocode_hash with NULL values (#1702)

## [1.0.4] - 2020-07-06

### Added
- Add list_tables function (#1649)
- Add catalog public filter to providers, countries and categories (#1658)
- Add set_default_do_credentials function for DO authentication (#1655)

### Changed
- Open publication link in another window (#1647)
- Show a warning when uploading a GeoDataFrame without geometry (#1650)
- Improve GeoDataFrame CRS check, docs and examples (#1656)

### Fixed
- Fix empty geometries issue (#1652)
- Fix Layout publication API key issue (#1654)
- Fix ColumnInfo comparison when replacing a table (#1660)
- Fix formula count (#1662)
- Fix catalog empty output (#1663)

## [1.0.3.1] - 2020-05-19

### Fixed
- Fix read null geoms from carto (#1637)
- Fix show_info in layout maps (#1638)

## [1.0.3] - 2020-05-14

### Added
- Add SQL query param to DO download (#1604, #1618, #1621, #1620)
- Add public filter to catalog (#1623)
- Add providers property to catalog (#1625)
- Add format attribute to map elements (#1626)
- Add download dataset example (#1634)

### Changed
- Require pandas >= 0.25 (#1622)
- Remove enrichment max number of variables restriction from reference (#1624)
- Make Layout interactive by default (#1630)
- UI elements removed in static layout (#1631)
- Improve replace table strategy (#1628, #1633)
- Improve installation guide (#1635)
- Allow multi-selection in category widget

### Fixed
- Scape quotes in SQL function calls (#1619)
- Fix viz palettes (#1627)
- Fix metadata entity request (#1629)

## [1.0.2] - 2020-04-06

### Added
- Add geometry icon to single legends (#1580)
- Publish Layout (#1598)

### Changed
- Use Enrichment API and Metadata API for DO features (#1575, #1594)
- Improve to_csv info message (#1589)
- Use default credentials in metrics (#1603)
- Improve Layout map ordering (#1597)
- Change numeric autoformat (remove scientific notation)
- Return normalized table name in to_carto (#1609)
- Remove empty geometries in Source (#1610)
- Improve docs and examples (#1608, #1611)
- Update catalog info structure (#1612, #1606)

### Fixed
- Allow using columns with symbols in visualization (#1585)
- Fix layer_selector without style helpers (#1580)
- Fix layer_selector in published maps (#1595)
- Fix Google geocoding (#1600)
- Fix legends in Layout (#1597)

## [1.0.1] - 2020-02-28

### Added
- Add encode_data param to Layer (#1536)
- Add WKT case in CSV example (#1545)
- Add Data Management guide (#1547)
- Layer selector in legends (#1551, #1558)
- New 'ascending' parameter to sort numeric legends in ascending or descending order (#1537)

### Changed
- Include user_id in metrics (#1539)
- Disable default param exclusive for isolines (1540)
- Raise an error when trying to visualise a multi-geom GeoDataFrame (#1541)
- Update installation guide structure (#1549)
- Minor examples/guides improvements (#1534, #1552)
- Numeric legends are sorted in descending order by default (#1537)

### Fixed
- Fix legend footer in published maps (#1523)
- Fix default legend for cluster_size_style (#1533)
- Fix DO doc reference generation (#1550)
- Fix get token for Mapbox styles (#1565)

## [1.0.0] - 2020-01-20

[1.0.0 Migration Guide](/docs/developers/migrations/1.0.0.md)

### Added
- Add metrics and utils.setup_metrics function (#1457)
- Add support for Python 3.8 (#1455)
- Add migration guides (#828)

### Changed
- Allow to update a published map (#1451)
- Generate guides from Jupyter Notebooks (#1479)
- Review examples/guides (#1473, #1201, #1500)
- Manage kuviz quota (#1471)
- Explicit map.publish behaviour (#1485)
- Use Airship v2.2 (#1499)

### Fixed
- Replace geometry from geom_col (#1487)
- Fix size_continuous_style/_legend not displaying totals (#1488)

## [1.0rc1] - 2020-01-10

[RC1 Migration Guide](/docs/developers/migrations/rc1.md)

### Added
- Add CLI subscription prompt (#1388)
- Add Data Enrichment e2e tests (#1365)
- Add utils.decode_geometry function (#1418)
- Add legend helpers (#1347, #1442)
- Add style helpers (#1345, #1410)
- Add popup_element helper (#1348)
- Add title and default_* params to Layer class (#1432)
- Add default_legend/widget/popup_element helpers (#1432)

### Changed
- Check quota before using Data Services (#1370)
- Check dependencies on runtime (#1342, #1310)
- Return areas using aggregation None (#1295, #1394)
- Split update_table into rename_table and update_privacy_table (#1380)
- Review subscription messages (#1391, #1407, #1413)
- Remove aggregation in column names, and add variable limit (#1400)
- Update Enrichment filter API (#1374, #1390)
- Rename methods to_csv and to_dataframe (#1396)
- Move widgets helpers to viz (#1349)
- Replace popup param by popup_hover and popup_click in Layer class (#1348, #1432)
- Cartodbfy by default in to_carto (#1416)
- Improve Error messages/docs (#1409)
- Return a GeoDataFrame in every method (#1418)
- Support several agg (#1294)
- Support array in filters (#1406)

### Fixed
- Catch and show Enrichment errors (BQ) (#1364)
- Fix Geography geom_coverage docstring (#1405)
- Fix Geographies not filtered by provider (#1248)
- Fix /support/contribute section in docs (#1427)
- Fix date format when using DataFrames (#1358)
- Fix hover+click behaviour (#1458)
- Fix footer in widgets (#1432)
- Fix dependencies to run in Colab (#1453)

### Removed
- Remove Python 2.7 support (#1324)
- Remove get from CatalogList (#1369)
- Remove CartoDataFrame class (#1418)
- Remove utils.table (#1461)
- Remove default_legend param in Map class (#1399)
- Remove Style, Legend, Widget and Popup classes from viz (#1399)

## [1.0b7] - 2019-12-13
### Added
- Add logger (#1328)
- Add source_col param in Isolines (#1303, #1336)

### Changed
- Improve CartoDataFrame docs (#1307, #1308)
- Do not return cartodb_id in Geocoding/Isolines (#1302)
- Improve installation instruction guide (#1322)
- Publish privacy enhancements (#1286)
- Check if_exists param options (#1325)
- Improve download OpenData (#1309)
- Update DO endpoint (#1311, #1353)
- Improve DO download performance (#1281)
- Update quickstart (#1335, #1351)

### Fixed
- Fix Map default_legend param (#1191)
- Fix column names normalization (#1304)
- Review reference/guides copies (#1299, #1321)
- Display message when Dataset summary is not available (#1208)
- Fix DataObsClient (#1319)
- Fix CartoDataFrame plot (#1339)
- Fix enrichment without subscriptions (#1314)
- Fix encoding detection with all Nones (#1346)

## [1.0b6] - 2019-12-02
### Added
- Add new properties in Catalog Dataset and Geography (#1209)
- Add IO functions and CartoDataFrame class (#1130, #1245)
  - IO functions: read_carto, to_carto, has_table, describe_table,
    update_table, copy_table, create_table_from_query, delete_table.
  - CartoDataFrame class: inherit GeoDataFrame class + from_carto, to_carto, viz.
  - Refactor internals: ContextManager, SourceManager.
- Add index management in upload/download (#1265)
  - read_carto: index_col.
  - to_carto: index, index_label.
  - Improve CDF geometry methods: add set_geometry_from_xy, add geom decoding in
    set_geometry (WKB, EWKB, WKB_HEX, EWKB_HEX, WKB_BHEX, EWKB_BHEX, WKT, EWKT).
- Add geom_col param in upload, enrichment, isolines and visualization (#1270, #1276)
- Add Enrichment/Catalog reference (#1183, #1216)
- Add Discovery Data guide (#996)
- Add Location Data Services guide (#995)
- Add Data Visualization guide (#1251)
- Add Quickstart guide (#966)
- Add Discovery Finantial Data guide (#1263)
- Add Data Enrichment guide (#997)
- Guides review (#1266, #1284)

### Changed
- Optimize local data visualizations size using gzip compression (#1202)
- Optimize enrichment geometry management (#1130)
- Rename CatalogDataset class to Dataset (#1130)
- Validate DO operations (#1228, #1277)
- Validate Dataset/Geometry access (#1256)
- Upload Enrichment data via GCS (#1271)

### Fixed
- Fix Catalog filters (#1229)
- Fix Enrichment columns type issue (#1243, #1268, #1273)

### Removed
- Remove data.Dataset class (#1130)

## [1.0b5] - 2019-11-14
### Added
- Add isolines_layer helper method (#1135, #1159)
- Add range_min/max params to the continuous layer helper methods (#1120)
- Add with_lnglat param to the Isolines service functions (#1134)

### Changed
- Refactor DO Enrichment into classes (#1127, #1137, #1170, #1196)
- Improve Credentials UX (#1028, #776, #1022)
- Optimize local data columns used in the map (#551)

### Fixed
- Fix encoding in data upload (#1133, CartoDB/support#2219)
- Fix dataset.geom_coverage method: (#1153)
- Allow iterables in the breaks param of color_bins_layer (#1146)
- Fix missing link in the documentation (#1150)
- Fix params with value 0 in the helper methods (#971)
- Fix rendering an empty Map (#975)
- Fix viewport in published maps (#1128)
- Restore dataframe after visualization (#1181)
- Fix COPY data types issues (#1190)

## [1.0b4] - 2019-10-25
### Added
- Add support for variable groups in the catalog (#983)
- Add DO token in enrichment (#1020)
- Add Isolines Analysis (#889, #1076, #1070, #1078)
- Add GeoPandas as a dependency (#1047)
- Add subscription for Datasets/Geographies (#1071, #1079)
- Add nested filters for catalog search (#1038, #1069)
- Add list of catalog entities by list of ids or slugs (#1089)
- Download dataset and geographies (#1050)
- Create Maps API key automagically for published maps (#731)
- Add describe methods for CatalogDataset and Variable (#977)
- Add more examples (#1068, #1030, #1115)
- Add cached geocoding (#1066)

### Changed
- Improve reference docs (#841, #1052, #1061, #1024)
- Refactor enrichment functions (#1034, #1043, #1056, #1062, #1085, #1083)
- Use public DO views (#1049)
- Use DataFrame index as cartodb_id (#1072)
- Refactor Catalog using classes (#1044, #1069, #1086, #1093, #1073)
- Rename Geocode class to Geocoding class (#1051)
- Return geocoded dataframes/isolines as geodataframes (#1088, #1092)
- Rename catalog's Dataset to CatalogDataset (#1100)
- Filter datasets by geometry (#1031)
- Improve testing framework (#1060)
- Update data.observatory namespace (#1119)
- Improve guides (#1053)

### Removed
- Remove webcolors dependency (#933)
- Remove carto-python warnings (#1090)
- Remove pandas extension in catalog classes (#1038, #1044)

### Fixed
- Fix popups when using dark basemap (#1099)
- Fix publication using only base_url (#973)

## [1.0b3] - 2019-09-27
### Added
- Add cluster_size_legend helper method (#654)
- Add Layout class to support multiple maps (#892, #953, #919)
- Add dynamic Legend: react to map changes (#935)
- Add LegendList class to allow multiple legends per layer (#925)
- Add more style params to the helper methods (#948)
- Add Discovery API to return DataFrames instances (#960)
- Add Data Discovery properties (#961)
- Add Geocoder Analysis (#888)
- Better integration of the catalog with pandas (#962)
- First stage enrichment polygons (#1016)
- Add DO token (#1019)

### Changed
- Change default_legend behaviour (#775, #774)
- Update namespaces (#911)

### Fixed
- Fix SQLClient & DataObsClient support for set_default_credentials (#876)
- Fix request-URI Too Large for url error (#778)
- Fix sidebar footer overlap (#906)
- Fix histogram widget filter (#929, #940)
- Fix legend title overflow (#928)
- Fix show_info in settings (#918)
- Fix internal state of Dataset (#861)
- Fix retrieving widget type (#954)
- Fix Dataset.upload() with default credentials (#913)
- Fix Dataset.upload() column names using DataFrame (#947, #914, #922)
- Fix min/max Legend values (#939)
- Support uploading DataFrames with non-ascii texts in Python 2 (#1001)

## [1.0b2] - 2019-08-07
### Added
- Dataset improvements
  - Optimize Dataset df/gdf (#704)
  - Decoupling clients from Dataset (#831)
  - Client Architecture (#833)
  - Deprecate cartoframes.analysis.Table in favor of Dataset (#587)
  - Fix retry_times usage in Dataset.download (#783)
  - Strategy pattern, factory pattern and dynamic sources in Dataset (#834)
  - Improve geometry decoding strategy (#798)
  - decode_geometry to support EWKT (#773)
  - Fix RateLimitException in write/upload operations (#804)
- Refactoring Auth API
  - Refactor auth namespace (#789)
  - Deprecate _auth_send (#624)
  - Tables used by a query (#730)
- New SQLClient API (#808)
- New Data Observatory API (#806)
- Widgets
  - Define Widget API (#809)
  - Add Histogram Widget (#810)
  - Add Category Widget (#811)
  - Add Animation Control Widget (#812)
  - Add Time Series Widget (#813)
  - Review Widget API (#827)
  - Add Widgets Documentation (#859)
- Helper methods & Map improvements
  - Animation helper method (#657)
  - Implement embed map design (#805)
  - Responsive panel tab shows when there's no legend (#771)
  - Vector legends for small values shouldn't round (#544)
  - Published map not holding viewport settings (#820)
  - geopandas Polygon / MultiPolygon display error
  - Add more params in the existing helpers (#830)
  - Helper methods palette expressions as python lists (#825)
- Documentation and examples (#859, #879, #790, #873)

### Changed
- Refactor Context API: Credentials (#661)

### Removed
- Clean old API! (#807)

## [1.0b1] - 2019-06-18
### Added
- Sharing visualizations: structure and publication (#745, #740)
- Add namespaces cartoframes.data for Dataset class
- Add support for DataFrames visualization (#735)
- Infer legend prop from the type (#743)
- Use `default_public` as default api key (#744)
- Integrate size legends (#753)
- Add size helpers
  - size_category (#765)
  - size_bins (#652)
  - size_continuous (#653)
- Add multi-layer popups (#793)

### Changed
- Reverse Map layers order (#742)

## [0.10.1] - 2019-06-12
### Fixed
- Fix schema not always properly set in write operations (#734)
- Fix error in Dataset.upload related with array data (#754)
- Fix Dataset.download error when reading boolean column with nulls (#732)

## [0.10.0] - 2019-06-03
### Added
- Add new visualization API (#662)
  - Add Source class (with param detection)
  - Add Dataset methods
    .from_table(...)
    .from_query(...)
    .from_geojson(...)
    .from_dataframe(...)
  - Add set_default_context method
  - Use sources context (credentials, bounds)
  - Fix Style class API for variables
  - Remove Dataset, SQL, GeoJSON sources
  - Remove sources, contrib namespaces
  - Remove context from Map
  - Update docs in viz classes
  - Add/Update viz tests
  - Pass PEP 8
- Add default style, based on the geom type (#648)
- Add basemap None and color interface (#635)
- Add Popup API (click and hover) (#677)
- Apply default style for not overwritten properties (#684)
- Add namespaces (#683)
  - cartoframes.viz: Map, Layer, Source, Style, Popup, basemaps, helpers
  - cartoframes.auth: Context, set_default_context
- Add color helpers (#692, #651)
  - color_category
  - color_bins
  - color_continuous
- Add center/zoom information (#691)
- Add Legend API (#693)
  - type, prop, title, description, footer
- Integrate size legends (#721)

### Changed
- Rewrite context.read method using COPY TO (#570)
- Update dependencies (#722)

## [0.9.2] - 2019-03-01
### Changed
- Upgrades CARTO VL version for contrib.vector maps (#546)
- Minor refactors (#545) and doc fixes (#547)

### Fixed
- Fixes a bug where timestamps in LocalLayers raised errors (#550)
- Fixes a bug where multi-layer vector map legends disappeared (#549)

## [0.9.1] - 2019-02-08
### Added
- Adds auto-centering for vector.LocalLayers (#526)

### Changed
- Moves legends to panels instead of sidebars (#531)
- Improves documentation (#522)

## [0.9.0] - 2019-01-09
### Added
- Adds basic legends for CARTO VL maps (#527)
- Adds a line to configure tqdm that prevents dependency issues (#528)

## [0.8.4] - 2018-12-18
### Changed
- Suppresses IFrame warnings temporarily (#524)

### Fixed
- Fixes bug on batch uploads where columns are a subset of util cols (#523)

## [0.8.3] - 2018-12-03
### Fixed
- Adds a module erroneously excluded (#519)

## [0.8.2] - 2018-11-29
### Changed
- Refactors how client id is sent to CARTO Python SDK (#516)

## [0.8.1] - 2018-11-26
### Changed
- Removes unneeded print statement in QueryLayer

## [0.8.0] - 2018-11-15
### Added
- Adds style by line options to Layer and QueryLayer (through cc.map) (#504)
- Adds custom basemap layer to vector maps (#490)

### Changed
- Updates the Mapbox GL and CARTO VL versions for vector maps (#506)
- Multiple documentation updates

### Fixed
- Fixes a problem that prevented vector maps from working with on premises installations (#505)
- Fixes a bug with authorization in on prems (#493)

## [0.7.3] - 2018-10-18
### Changed
- Bump carto-python version that fixes auth api bug

## [0.7.2] - 2018-08-27
### Added
- Adds size option for CARTO VL maps

### Changed
- Bumps Mapbox GL library so vector maps work correctly

## [0.7.1] - 2018-07-16
### Fixed
- Fixes issues where contrib wasn't included in distributions (#469)

## [0.7.0] - 2018-06-22
### Added
- Adds example dataset functionality for example notebook and teaching cartoframes without an account (#382)
- Adds contrib.vector module for bring CARTO VL maps to cartoframes (#446)

### Changed
- Moves BatchJobStatus to its own module (#455)
- Testing updates (#452)

### Removed
- Suppresses warnings emitted from the Carto Python SDK (#456)

### Fixed
- Bug fix for timespans in geometry fetching (#416)
- Base URL validation to avoid issue of POSTs being converted to GETs (#445)

## [0.6.2] - 2018-05-10
### Added
- Adds opacity styling option to Layer and QueryLayer (#440)

## [0.6.1] - 2018-04-18
### Changed
- Lowers row limit for lnglat creation to avoid platform limits on SQL API

## [0.6.0] - 2018-04-06
### Added
- Adds the ability to read shared tables (from other users in org accounts) using `CartoContext.read`

### Fixed
- Fixes a bug where the labels were not always appearing in interactive maps

## [0.5.7] - 2018-03-23
### Changed
- Updates MANIFEST.in to properly include asset files for interactive maps in sdist release (#400)

## [0.5.6] - 2018-02-26
### Fixed
- Avoids collision of column names on DO augmentation (#323).

## [0.5.5] - 2018-02-13
### Changed
- Updates basemap URLs to new CDN

## [0.5.4] - 2018-02-06
### Fixed
- Fixes a bug that prevented creating a table from a Data Observatory augmentation (#375)

## [0.5.3] - 2018-01-29
### Fixed
- Fixes a bug that prevented categorical torque maps to be properly displayed

## [0.5.2b11] - 2017-12-20
### Added
- Adds flag to `CartoContext.data_discovery` that excludes non-shoreline-clipped boundary metadata by default

## [0.5.1b10] - 2017-12-18
### Fixed
- Bug fix for overwrite / privacy used in conjunction

## [0.5.0b9] - 2017-12-14
### Added
- Adds `CartoContext.data_boundaries`
- `CartoContext.data_discovery` returns non-denominated data
- Expands `CartoContext.data` to do measure lookups based on `geom_refs`
- Expands styling methods to take pre-defined bins
- Adds a compression option for write operations

### Fixed
- Fixes file system path creation to be generic to OS<|MERGE_RESOLUTION|>--- conflicted
+++ resolved
@@ -12,10 +12,6 @@
 - Provide Google (Data Observatory) credentials (#1688)
 
 ### Changed
-<<<<<<< HEAD
-- Allow to set a value for null geometries in the `read_carto` and `Geocoding.geocode` methods (#1667)
-- Use regenerate table in replace strategy (#1707)
-=======
 - Allow to set a value for null geometries (#1667)
 - Add documentation for executing a single test (#1668)
 - Add global datasets message in catalog functions (#1670)
@@ -30,7 +26,7 @@
 - Remove unused BigQueryClient code (#1602)
 - Repo clean-up. Refactor docs (#1682)
 - Add tests for notebook execution (#1696)
->>>>>>> 2b269d4e
+- Use regenerate table in replace strategy (#1707)
 
 ### Fixed
 - Remove the batch_size parameter in the call to bulk_geocode (#1666)
