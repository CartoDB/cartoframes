--- conflicted
+++ resolved
@@ -25,15 +25,10 @@
     'pandas>=0.24.2<1.0',
     'shapely>=1.6.4,<2.0',
     'tqdm>=4.32.1,<5.0',
-<<<<<<< HEAD
-    'unidecode>=1.1.0,<2.0'
-=======
     'unidecode>=1.1.0,<2.0',
-    'webcolors>=1.9.1,<2.0',
     'pyarrow>=0.14.1,<1.0',
     'google-cloud-bigquery>=1.19.0,<2.0',
     'geojson>=2.5.0,<3.0'
->>>>>>> f3af945a
 ]
 
 PACKAGE_DATA = {
