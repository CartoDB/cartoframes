--- conflicted
+++ resolved
@@ -3,11 +3,8 @@
 """Unit tests for cartoframes.data.services.Isolines"""
 import os
 import sys
-<<<<<<< HEAD
 import json
-=======
 import pytest
->>>>>>> be229d70
 import unittest
 import warnings
 
@@ -16,12 +13,7 @@
 
 from carto.exceptions import CartoException
 
-<<<<<<< HEAD
 from cartoframes import read_carto, to_carto, delete_table
-=======
-from cartoframes import delete_table
-from cartoframes import CartoDataFrame
->>>>>>> be229d70
 from cartoframes.auth import Credentials
 from cartoframes.data.clients import SQLClient
 from cartoframes.data.services import Isolines
