--- conflicted
+++ resolved
@@ -12,12 +12,7 @@
 from geopandas import GeoDataFrame
 from carto.exceptions import CartoException
 
-<<<<<<< HEAD
 from cartoframes import read_carto, to_carto, delete_table
-=======
-from cartoframes import delete_table
-from cartoframes import CartoDataFrame
->>>>>>> be229d70
 from cartoframes.auth import Credentials
 from cartoframes.data.clients import SQLClient
 from cartoframes.data.services import Geocoding
@@ -28,10 +23,6 @@
 warnings.filterwarnings('ignore')
 
 RESERVED_GEO_COLUMN_NAME = 'the_geom'
-<<<<<<< HEAD
-
-=======
->>>>>>> be229d70
 
 
 @pytest.mark.skip()
