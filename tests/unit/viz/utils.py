--- conflicted
+++ resolved
@@ -1,20 +1,10 @@
 from pandas import DataFrame
-<<<<<<< HEAD
-
-from cartoframes.utils.geom_utils import geodataframe_from_dataframe
-=======
->>>>>>> de0f514a
 
 from cartoframes.utils.geom_utils import geodataframe_from_dataframe
 
-<<<<<<< HEAD
-def build_geojson(lats, lngs):
-    coordinates = {
-=======
 
 def build_geodataframe(lats, lngs, extra_columns=[]):
     columns = {
->>>>>>> de0f514a
         'latitude': lats,
         'longitude': lngs
     }
@@ -30,13 +20,7 @@
     default_data = [0]
     columns = {'lat': default_data, 'lng': default_data}
 
-<<<<<<< HEAD
-    dataframe = DataFrame(coordinates)
-
-    return geodataframe_from_dataframe(dataframe)
-=======
     for extra_column in extra_columns:
         columns[extra_column] = default_data
 
-    return DataFrame(columns)
->>>>>>> de0f514a
+    return DataFrame(columns)