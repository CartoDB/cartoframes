--- conflicted
+++ resolved
@@ -3,7 +3,7 @@
 from cartoframes.utils.geom_utils import geodataframe_from_dataframe
 
 
-def build_geojson(lats, lngs):
+def build_geodataframe(lats, lngs):
     coordinates = {
         'latitude': lats,
         'longitude': lngs
@@ -11,12 +11,8 @@
 
     dataframe = DataFrame(coordinates)
 
-<<<<<<< HEAD
     return geodataframe_from_dataframe(dataframe)
-=======
-    return GeoDataFrame(dataframe, geometry='Coordinates')
 
 
 def simple_dataframe():
-    return DataFrame({'lat': [0], 'lng': [0]})
->>>>>>> d5b3860e
+    return DataFrame({'lat': [0], 'lng': [0]})