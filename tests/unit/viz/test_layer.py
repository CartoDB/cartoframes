from cartoframes.viz import Layer, Legend, Popup, Source, Style
from cartoframes.lib.context.api_context import APIContext
from cartoframes.auth import Credentials


def setup_mocks(mocker):
    mocker.patch.object(Source, 'get_geom_type', return_value='point')
    mocker.patch.object(Source, '_compute_query_bounds')
    mocker.patch.object(APIContext, 'get_schema', return_value='public')


class TestLayer(object):
    def test_is_layer_defined(self):
        """Layer"""
        assert Layer is not None

    def test_initialization_objects(self, mocker):
        """Layer should initialize layer attributes"""
        setup_mocks(mocker)
        layer = Layer(Source('layer_source', credentials=Credentials('fakeuser')))

        assert layer.is_basemap is False
<<<<<<< HEAD
        assert layer.orig_data == 'SELECT * FROM "public"."layer_source"'
=======
        assert layer.source_data == 'SELECT * FROM "public"."layer_source"'
>>>>>>> de0f514a
        assert isinstance(layer.source, Source)
        assert isinstance(layer.style, Style)
        assert isinstance(layer.popup, Popup)
        assert isinstance(layer.legend, Legend)
        assert layer.interactivity == []

    def test_initialization_simple(self, mocker):
        """Layer should initialize layer attributes"""
        setup_mocks(mocker)
        layer = Layer('layer_source', '', credentials=Credentials('fakeuser'))

        assert layer.is_basemap is False
<<<<<<< HEAD
        assert layer.orig_data == 'SELECT * FROM "public"."layer_source"'
=======
        assert layer.source_data == 'SELECT * FROM "public"."layer_source"'
>>>>>>> de0f514a
        assert isinstance(layer.source, Source)
        assert isinstance(layer.style, Style)
        assert isinstance(layer.popup, Popup)
        assert isinstance(layer.legend, Legend)
        assert layer.interactivity == []


class TestLayerStyle(object):

    def test_style_dict(self, mocker):
        """Layer style should set the style when it is a dict"""
        setup_mocks(mocker)
        layer = Layer(
            'layer_source',
            {
                'vars': {
                    'grad': '[red, green, blue]'
                },
                'color': 'blue',
                'width': 10,
                'strokeColor': 'black',
                'strokeWidth': 1
            },
            credentials=Credentials('fakeuser')
        )

        assert isinstance(layer.style, Style)
        assert '@grad: [red, green, blue]' in layer.viz
        assert 'color: blue' in layer.viz
        assert 'width: 10' in layer.viz
        assert 'strokeColor: black' in layer.viz
        assert 'strokeWidth: 1' in layer.viz

    def test_style_str(self, mocker):
        """Layer style should set the style when it is a dict"""
        setup_mocks(mocker)
        layer = Layer(
            'layer_source',
            """
                @grad: [red, green, blue]
                color: blue
                width: 10
                strokeColor: black
                strokeWidth: 1
            """,
            credentials=Credentials('fakeuser')
        )

        assert isinstance(layer.style, Style)
        assert '@grad: [red, green, blue]' in layer.viz
        assert 'color: blue' in layer.viz
        assert 'width: 10' in layer.viz
        assert 'strokeColor: black' in layer.viz
        assert 'strokeWidth: 1' in layer.viz<|MERGE_RESOLUTION|>--- conflicted
+++ resolved
@@ -20,11 +20,7 @@
         layer = Layer(Source('layer_source', credentials=Credentials('fakeuser')))
 
         assert layer.is_basemap is False
-<<<<<<< HEAD
-        assert layer.orig_data == 'SELECT * FROM "public"."layer_source"'
-=======
         assert layer.source_data == 'SELECT * FROM "public"."layer_source"'
->>>>>>> de0f514a
         assert isinstance(layer.source, Source)
         assert isinstance(layer.style, Style)
         assert isinstance(layer.popup, Popup)
@@ -37,11 +33,7 @@
         layer = Layer('layer_source', '', credentials=Credentials('fakeuser'))
 
         assert layer.is_basemap is False
-<<<<<<< HEAD
-        assert layer.orig_data == 'SELECT * FROM "public"."layer_source"'
-=======
         assert layer.source_data == 'SELECT * FROM "public"."layer_source"'
->>>>>>> de0f514a
         assert isinstance(layer.source, Source)
         assert isinstance(layer.style, Style)
         assert isinstance(layer.popup, Popup)
