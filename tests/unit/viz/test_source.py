import pytest

from cartoframes.auth import Credentials
from cartoframes.viz.source import Source
<<<<<<< HEAD
from cartoframes.io.managers.context_manager import ContextManager
=======
from cartoframes.core.managers.context_manager import ContextManager
import pandas as pd
import geopandas as gpd
import numpy as np
>>>>>>> da1fdb40


def setup_mocks(mocker):
    mocker.patch.object(ContextManager, 'compute_query')


class TestSource(object):
    def test_is_source_defined(self):
        """Source"""
        assert Source is not None

    def test_source_get_credentials_username(self, mocker):
        """Source should return the correct credentials when username is provided"""
        setup_mocks(mocker)
        source = Source('faketable', credentials=Credentials(
            username='fakeuser', api_key='1234'))

        credentials = source.get_credentials()

        assert credentials['username'] == 'fakeuser'
        assert credentials['api_key'] == '1234'
        assert credentials['base_url'] == 'https://fakeuser.carto.com'

    def test_source_get_credentials_base_url(self, mocker):
        """Source should return the correct credentials when base_url is provided"""
        setup_mocks(mocker)
        source = Source('faketable', credentials=Credentials(
            base_url='https://fakeuser.carto.com'))

        credentials = source.get_credentials()

        assert credentials['username'] == 'user'
        assert credentials['api_key'] == 'default_public'
        assert credentials['base_url'] == 'https://fakeuser.carto.com'

    def test_source_no_credentials(self):
        """Source should raise an exception if there are no credentials"""
        with pytest.raises(ValueError) as e:
            Source('faketable')

        assert str(e.value) == ('Credentials attribute is required. '
                                'Please pass a `Credentials` instance or use '
                                'the `set_default_credentials` function.')

    def test_dates_in_source(self):
        df = pd.DataFrame({
            'date_column': ['2019-11-10', '2019-11-11'],
            'lat': [1, 2],
            'lon': [1, 2]
        })
        df['date_column'] = pd.to_datetime(df['date_column'])
        gdf = gpd.GeoDataFrame(df, geometry=gpd.points_from_xy(df.lon, df.lat))

        assert df.dtypes['date_column'] == np.dtype('datetime64[ns]')

        source = Source(gdf)

        assert source.datetime_column_names == ['date_column']
        assert source.cdf.dtypes['date_column'] == np.object<|MERGE_RESOLUTION|>--- conflicted
+++ resolved
@@ -1,15 +1,11 @@
 import pytest
+import numpy as np
+import pandas as pd
+import geopandas as gpd
 
 from cartoframes.auth import Credentials
 from cartoframes.viz.source import Source
-<<<<<<< HEAD
 from cartoframes.io.managers.context_manager import ContextManager
-=======
-from cartoframes.core.managers.context_manager import ContextManager
-import pandas as pd
-import geopandas as gpd
-import numpy as np
->>>>>>> da1fdb40
 
 
 def setup_mocks(mocker):
@@ -68,4 +64,4 @@
         source = Source(gdf)
 
         assert source.datetime_column_names == ['date_column']
-        assert source.cdf.dtypes['date_column'] == np.object+        assert source.gdf.dtypes['date_column'] == np.object