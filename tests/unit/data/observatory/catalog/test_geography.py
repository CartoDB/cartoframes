--- conflicted
+++ resolved
@@ -243,7 +243,6 @@
     @patch.object(GeographyRepository, 'get_all')
     @patch.object(GeographyRepository, 'get_by_id')
     @patch('cartoframes.data.observatory.catalog.entity._get_bigquery_client')
-<<<<<<< HEAD
     def test_geography_not_available_in_bq_download_fails(self, mocked_bq_client, get_by_id_mock, get_all_mock):
         # mock geography
         get_by_id_mock.return_value = test_geography2
@@ -263,7 +262,7 @@
 
         error = '{} is not ready for Download. Please, contact us for more information.'.format(geography)
         assert str(e.value) == error
-=======
+
     def test_geography_download(self, mocked_bq_client, get_by_id_mock, get_all_mock):
         # Given
         get_by_id_mock.return_value = test_geography1
@@ -274,33 +273,21 @@
 
         # Then
         geography.download('fake_path', credentials)
->>>>>>> 9dd66883
 
     @patch.object(GeographyRepository, 'get_all')
     @patch.object(GeographyRepository, 'get_by_id')
     @patch('cartoframes.data.observatory.catalog.entity._get_bigquery_client')
-<<<<<<< HEAD
-    def test_geography_not_subscribed_download_fails(self, mocked_bq_client, get_by_id_mock, get_all_mock):
-        # mock dataset
+    def test_geography_download_not_subscribed(self, mocked_bq_client, get_by_id_mock, get_all_mock):
+        # Given
         get_by_id_mock.return_value = test_geography2  # is private
-=======
-    def test_geography_download_not_subscribed(self, mocked_bq_client, get_by_id_mock, get_all_mock):
-        # Given
         get_by_id_mock.return_value = test_geography2
->>>>>>> 9dd66883
         geography = Geography.get(test_geography2.id)
         get_all_mock.return_value = []
         mocked_bq_client.return_value = BigQueryClientMock()
         credentials = Credentials('fake_user', '1234')
 
-<<<<<<< HEAD
         with pytest.raises(CartoException) as e:
             geography.to_csv('fake_path', credentials)
-=======
-        # When
-        with pytest.raises(Exception) as e:
-            geography.download('fake_path', credentials)
->>>>>>> 9dd66883
 
         # Then
         assert str(e.value) == (
@@ -318,12 +305,7 @@
         mocked_bq_client.return_value = BigQueryClientMock()
         credentials = Credentials('fake_user', '1234')
 
-<<<<<<< HEAD
         geography.to_csv('fake_path', credentials)
-=======
-        # Then
-        geography.download('fake_path', credentials)
->>>>>>> 9dd66883
 
     @patch.object(GeographyRepository, 'get_all')
     @patch.object(GeographyRepository, 'get_by_id')
@@ -338,15 +320,9 @@
         )
         credentials = Credentials('fake_user', '1234')
 
-<<<<<<< HEAD
-        geography = Geography.get(test_geography1.id)
-        with pytest.raises(CartoException):
+        # When
+        with pytest.raises(Exception) as e:
             geography.to_csv('fake_path', credentials)
-=======
-        # When
-        with pytest.raises(Exception) as e:
-            geography.download('fake_path', credentials)
->>>>>>> 9dd66883
 
         # Then
         assert str(e.value) == (
