--- conflicted
+++ resolved
@@ -317,27 +317,6 @@
     @patch.object(DatasetRepository, 'get_all')
     @patch.object(DatasetRepository, 'get_by_id')
     @patch('cartoframes.data.observatory.catalog.entity._get_bigquery_client')
-<<<<<<< HEAD
-    def test_dataset_not_available_in_bq_download_fails(self, mocked_bq_client, get_by_id_mock, get_all_mock):
-        # mock dataset
-        get_by_id_mock.return_value = test_dataset2
-        dataset = Dataset.get(test_dataset2.id)
-
-        # mock subscriptions
-        get_all_mock.return_value = [dataset]
-
-        # mock big query client
-        mocked_bq_client.return_value = BigQueryClientMock()
-
-        # test
-        credentials = Credentials('fake_user', '1234')
-
-        with pytest.raises(CartoException) as e:
-            dataset.to_csv('fake_path', credentials)
-
-        error = '{} is not ready for Download. Please, contact us for more information.'.format(dataset)
-        assert str(e.value) == error
-=======
     def test_dataset_download(self, mocked_bq_client, get_by_id_mock, get_all_mock):
         # Given
         get_by_id_mock.return_value = test_dataset1
@@ -347,34 +326,22 @@
         credentials = Credentials('fake_user', '1234')
 
         # Then
-        dataset.download('fake_path', credentials)
->>>>>>> 9dd66883
+        dataset.to_csv('fake_path', credentials)
 
     @patch.object(DatasetRepository, 'get_all')
     @patch.object(DatasetRepository, 'get_by_id')
     @patch('cartoframes.data.observatory.catalog.entity._get_bigquery_client')
-<<<<<<< HEAD
     def test_dataset_not_subscribed_download_fails(self, mocked_bq_client, get_by_id_mock, get_all_mock):
         # mock dataset
         get_by_id_mock.return_value = test_dataset2  # is private
-=======
-    def test_dataset_download_not_subscribed(self, mocked_bq_client, get_by_id_mock, get_all_mock):
-        # Given
-        get_by_id_mock.return_value = test_dataset2
->>>>>>> 9dd66883
         dataset = Dataset.get(test_dataset2.id)
         get_all_mock.return_value = []
         mocked_bq_client.return_value = BigQueryClientMock()
         credentials = Credentials('fake_user', '1234')
 
-<<<<<<< HEAD
-        with pytest.raises(CartoException) as e:
+        # When
+        with pytest.raises(Exception) as e:
             dataset.to_csv('fake_path', credentials)
-=======
-        # When
-        with pytest.raises(Exception) as e:
-            dataset.download('fake_path', credentials)
->>>>>>> 9dd66883
 
         # Then
         assert str(e.value) == (
@@ -392,11 +359,7 @@
         mocked_bq_client.return_value = BigQueryClientMock()
         credentials = Credentials('fake_user', '1234')
 
-<<<<<<< HEAD
         dataset.to_csv('fake_path', credentials)
-=======
-        # Then
-        dataset.download('fake_path', credentials)
 
     @patch.object(DatasetRepository, 'get_all')
     @patch.object(DatasetRepository, 'get_by_id')
@@ -413,8 +376,7 @@
 
         # When
         with pytest.raises(Exception) as e:
-            dataset.download('fake_path', credentials)
->>>>>>> 9dd66883
+            dataset.to_csv('fake_path', credentials)
 
         # Then
         assert str(e.value) == (
