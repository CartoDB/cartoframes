from unittest.mock import Mock, patch
from google.cloud import bigquery, storage

from cartoframes.auth import Credentials
from cartoframes.data.observatory import Enrichment, Variable, Dataset, Geography, VariableFilter
from enrichment_mock import CatalogEntityWithGeographyMock, GeographyMock
from cartoframes.data.observatory.enrichment.enrichment_service import AGGREGATION_DEFAULT, AGGREGATION_NONE, \
    prepare_variables, _GEOM_COLUMN, _build_polygons_query_variables_without_aggregation, \
    _build_polygons_query_variables_with_aggregation

_WORKING_PROJECT = 'carto-do-customers'
_PUBLIC_PROJECT = 'carto-do-public-data'


class DoCredentials:
    def __init__(self, public_data_project, user_data_project, access_token='access_token', instant_licensing=False,
                 execution_project='execution_project', dataset='username', bucket='bucket'):
        self.access_token = access_token
        self.gcp_execution_project = execution_project
        self.bq_public_project = public_data_project
        self.bq_project = user_data_project
        self.bq_dataset = dataset
        self.gcs_bucket = bucket
        self.instant_licensing = instant_licensing


class TestPolygonEnrichment(object):
    def setup_method(self):
        self.original_bigquery_Client = bigquery.Client
        bigquery.Client = Mock(return_value=True)
        self.original_storage_Client = storage.Client
        storage.Client = Mock(return_value=True)
        self.original_get_do_credentials = Credentials.get_do_credentials
        Credentials.get_do_credentials = Mock(return_value=DoCredentials(_PUBLIC_PROJECT, _WORKING_PROJECT))
        self.username = 'username'
        self.apikey = 'apikey'
        self.credentials = Credentials(self.username, self.apikey)

    def teardown_method(self):
        bigquery.Client = self.original_bigquery_Client
        storage.Client = self.original_storage_Client
        Credentials.get_do_credentials = self.original_get_do_credentials
        self.credentials = None

    @patch.object(Dataset, 'get')
    @patch.object(Geography, 'get')
    def test_enrichment_query_by_polygons_one_variable(self, geography_get_mock, dataset_get_mock):
        enrichment = Enrichment(credentials=self.credentials)

        temp_table_name = 'test_table'
        project = 'project'
        dataset = 'dataset'
        table = 'table'
        variable_name = 'variable1'
        column = 'column1'
        geo_table = 'geo_table'
        view = 'view_{}_{}'.format(dataset, table)
        geo_view = 'view_{}_{}'.format(dataset, geo_table)
        agg = 'AVG'

        variable = Variable({
            'id': '{}.{}.{}.{}'.format(project, dataset, table, variable_name),
            'column_name': column,
            'agg_method': agg,
            'dataset_id': 'fake_name'
        })
        variables = [variable]

        catalog = CatalogEntityWithGeographyMock('{}.{}.{}'.format(project, dataset, geo_table))
        dataset_get_mock.return_value = catalog
        geography_get_mock.return_value = GeographyMock()

        actual_queries = enrichment._get_polygon_enrichment_sql(
            temp_table_name, variables, [], AGGREGATION_DEFAULT
        )

        expected_queries = [
            _get_query(agg, variables, self.username, view, geo_view, temp_table_name)
        ]

        actual = sorted(_clean_queries(actual_queries))
        expected = sorted(_clean_queries(expected_queries))

        assert actual == expected

    @patch('cartoframes.data.observatory.enrichment.enrichment_service._validate_bq_operations')
    @patch.object(Dataset, 'get')
    @patch.object(Geography, 'get')
    def test_enrichment_query_by_polygons_two_variables(self, geography_get_mock, dataset_get_mock,
                                                        _validate_bq_operations_mock):
        _validate_bq_operations_mock.return_value = True

        enrichment = Enrichment(credentials=self.credentials)

        temp_table_name = 'test_table'
        project = 'project'
        dataset = 'dataset'
        table = 'table'
        variable1_name = 'variable1'
        variable2_name = 'variable2'
        column1 = 'column1'
        column2 = 'column2'
        geo_table = 'geo_table'
        view = 'view_{}_{}'.format(dataset, table)
        geo_view = 'view_{}_{}'.format(dataset, geo_table)
        agg = 'AVG'

        variable1 = Variable({
            'id': '{}.{}.{}.{}'.format(project, dataset, table, variable1_name),
            'column_name': column1,
            'agg_method': agg,
            'dataset_id': 'fake_name'
        })
        variable2 = Variable({
            'id': '{}.{}.{}.{}'.format(project, dataset, table, variable2_name),
            'column_name': column2,
            'agg_method': agg,
            'dataset_id': 'fake_name'
        })
        variables = [variable1, variable2]
        aggregation = AGGREGATION_DEFAULT
        variables = prepare_variables(variables, self.credentials, aggregation)

        catalog = CatalogEntityWithGeographyMock('{}.{}.{}'.format(project, dataset, geo_table))
        dataset_get_mock.return_value = catalog
        geography_get_mock.return_value = GeographyMock()

        actual_queries = enrichment._get_polygon_enrichment_sql(
            temp_table_name, variables, [], AGGREGATION_DEFAULT
        )

        expected_queries = [
            _get_query(agg, variables, self.username, view, geo_view, temp_table_name)
        ]

        actual = sorted(_clean_queries(actual_queries))
        expected = sorted(_clean_queries(expected_queries))

        assert actual == expected

    @patch('cartoframes.data.observatory.enrichment.enrichment_service._validate_bq_operations')
    @patch.object(Dataset, 'get')
    @patch.object(Geography, 'get')
    def test_enrichment_query_by_polygons_two_variables_agg_none(self, geography_get_mock, dataset_get_mock,
                                                                 _validate_bq_operations_mock):
        _validate_bq_operations_mock.return_value = True

        enrichment = Enrichment(credentials=self.credentials)

        temp_table_name = 'test_table'
        project = 'project'
        dataset = 'dataset'
        table = 'table'
        variable1_name = 'variable1'
        variable2_name = 'variable2'
        column1 = 'column1'
        column2 = 'column2'
        geo_table = 'geo_table'
        view = 'view_{}_{}'.format(dataset, table)
        geo_view = 'view_{}_{}'.format(dataset, geo_table)
        agg = 'AVG'

        variable1 = Variable({
            'id': '{}.{}.{}.{}'.format(project, dataset, table, variable1_name),
            'column_name': column1,
            'agg_method': agg,
            'dataset_id': 'fake_name'
        })
        variable2 = Variable({
            'id': '{}.{}.{}.{}'.format(project, dataset, table, variable2_name),
            'column_name': column2,
            'agg_method': None,
            'dataset_id': 'fake_name'
        })
        variables = [variable1, variable2]
        aggregation = AGGREGATION_DEFAULT
        variables = prepare_variables(variables, self.credentials, aggregation)

        catalog = CatalogEntityWithGeographyMock('{}.{}.{}'.format(project, dataset, geo_table))
        dataset_get_mock.return_value = catalog
        geography_get_mock.return_value = GeographyMock()

        actual_queries = enrichment._get_polygon_enrichment_sql(
            temp_table_name, variables, [], aggregation
        )

        expected_queries = [
            _get_query(agg, [variable1], self.username, view, geo_view, temp_table_name)
        ]

        actual = sorted(_clean_queries(actual_queries))
        expected = sorted(_clean_queries(expected_queries))

        assert actual == expected

    @patch('cartoframes.data.observatory.enrichment.enrichment_service._validate_bq_operations')
    @patch.object(Dataset, 'get')
    @patch.object(Geography, 'get')
    def test_enrichment_query_by_polygons_two_vars_agg_none_custom(self, geography_get_mock, dataset_get_mock,
                                                                   _validate_bq_ops_mock):
        _validate_bq_ops_mock.return_value = True

        enrichment = Enrichment(credentials=self.credentials)

        temp_table_name = 'test_table'
        project = 'project'
        dataset = 'dataset'
        table = 'table'
        variable1_name = 'variable1'
        variable2_name = 'variable2'
        column1 = 'column1'
        column2 = 'column2'
        geo_table = 'geo_table'
        view = 'view_{}_{}'.format(dataset, table)
        geo_view = 'view_{}_{}'.format(dataset, geo_table)
        agg = 'AVG'

        variable1 = Variable({
            'id': '{}.{}.{}.{}'.format(project, dataset, table, variable1_name),
            'column_name': column1,
            'agg_method': agg,
            'dataset_id': 'fake_name'
        })
        variable2 = Variable({
            'id': '{}.{}.{}.{}'.format(project, dataset, table, variable2_name),
            'column_name': column2,
            'agg_method': None,
            'dataset_id': 'fake_name'
        })
        variables = [variable1, variable2]
        aggregation = agg
        variables = prepare_variables(variables, self.credentials, aggregation)

        catalog = CatalogEntityWithGeographyMock('{}.{}.{}'.format(project, dataset, geo_table))
        dataset_get_mock.return_value = catalog
        geography_get_mock.return_value = GeographyMock()

        actual_queries = enrichment._get_polygon_enrichment_sql(
            temp_table_name, variables, [], aggregation
        )

        expected_queries = [
            _get_query(agg, variables, self.username, view, geo_view, temp_table_name)
        ]

        actual = sorted(_clean_queries(actual_queries))
        expected = sorted(_clean_queries(expected_queries))

        assert actual == expected

    @patch('cartoframes.data.observatory.enrichment.enrichment_service._validate_bq_operations')
    @patch.object(Dataset, 'get')
    @patch.object(Geography, 'get')
    def test_enrichment_query_by_polygons_two_vars_agg_none_custom2(self, geography_get_mock, dataset_get_mock,
                                                                    _validate_bq_ops_mock):
        _validate_bq_ops_mock.return_value = True

        enrichment = Enrichment(credentials=self.credentials)

        temp_table_name = 'test_table'
        project = 'project'
        dataset = 'dataset'
        table = 'table'
        variable1_name = 'variable1'
        variable2_name = 'variable2'
        column1 = 'column1'
        column2 = 'column2'
        geo_table = 'geo_table'
        view = 'view_{}_{}'.format(dataset, table)
        geo_view = 'view_{}_{}'.format(dataset, geo_table)
        agg = 'AVG'

        variable1 = Variable({
            'id': '{}.{}.{}.{}'.format(project, dataset, table, variable1_name),
            'column_name': column1,
            'agg_method': agg,
            'dataset_id': 'fake_name'
        })
        variable2 = Variable({
            'id': '{}.{}.{}.{}'.format(project, dataset, table, variable2_name),
            'column_name': column2,
            'agg_method': None,
            'dataset_id': 'fake_name'
        })
        variables = [variable1, variable2]
        aggregation = {variable2.id: agg}
        variables = prepare_variables(variables, self.credentials, aggregation)

        catalog = CatalogEntityWithGeographyMock('{}.{}.{}'.format(project, dataset, geo_table))
        dataset_get_mock.return_value = catalog
        geography_get_mock.return_value = GeographyMock()

        actual_queries = enrichment._get_polygon_enrichment_sql(
            temp_table_name, variables, [], aggregation
        )

        expected_queries = [
            _get_query(agg, variables, self.username, view, geo_view, temp_table_name)
        ]

        actual = sorted(_clean_queries(actual_queries))
        expected = sorted(_clean_queries(expected_queries))

        assert actual == expected

    @patch.object(Dataset, 'get')
    @patch.object(Geography, 'get')
    def test_enrichment_query_polygons_2_vars_different_tables(self, geography_get_mock, dataset_get_mock):
        enrichment = Enrichment(credentials=self.credentials)

        temp_table_name = 'test_table'
        project = 'project'
        dataset = 'dataset'
        table1 = 'table1'
        table2 = 'table2'
        variable1_name = 'variable1'
        variable2_name = 'variable2'
        column1 = 'column1'
        column2 = 'column2'
        geo_table = 'geo_table'
        view1 = 'view_{}_{}'.format(dataset, table1)
        view2 = 'view_{}_{}'.format(dataset, table2)
        geo_view = 'view_{}_{}'.format(dataset, geo_table)
        agg = 'AVG'

        variable1 = Variable({
            'id': '{}.{}.{}.{}'.format(project, dataset, table1, variable1_name),
            'column_name': column1,
            'agg_method': agg,
            'dataset_id': 'fake_name'
        })
        variable2 = Variable({
            'id': '{}.{}.{}.{}'.format(project, dataset, table2, variable2_name),
            'column_name': column2,
            'agg_method': agg,
            'dataset_id': 'fake_name'
        })
        variables = [variable1, variable2]

        catalog = CatalogEntityWithGeographyMock('{}.{}.{}'.format(project, dataset, geo_table))
        dataset_get_mock.return_value = catalog
        geography_get_mock.return_value = GeographyMock()

        actual_queries = enrichment._get_polygon_enrichment_sql(
            temp_table_name, variables, [], AGGREGATION_DEFAULT
        )

        expected_queries = [
            _get_query(agg, [variable1], self.username, view1, geo_view, temp_table_name),
            _get_query(agg, [variable2], self.username, view2, geo_view, temp_table_name)
        ]

        actual = sorted(_clean_queries(actual_queries))
        expected = sorted(_clean_queries(expected_queries))

        assert actual == expected

    @patch.object(Dataset, 'get')
    @patch.object(Geography, 'get')
    def test_enrichment_query_polygons_2_vars_different_datasets(self, geography_get_mock, dataset_get_mock):
        enrichment = Enrichment(credentials=self.credentials)

        temp_table_name = 'test_table'
        project = 'project'
        dataset1 = 'dataset1'
        dataset2 = 'dataset2'
        table1 = 'table1'
        table2 = 'table2'
        variable1_name = 'variable1'
        variable2_name = 'variable2'
        column1 = 'column1'
        column2 = 'column2'
        geo_table = 'geo_table'
        view1 = 'view_{}_{}'.format(dataset1, table1)
        view2 = 'view_{}_{}'.format(dataset2, table2)
        geo_view = 'view_{}_{}'.format(dataset1, geo_table)
        agg = 'AVG'

        variable1 = Variable({
            'id': '{}.{}.{}.{}'.format(project, dataset1, table1, variable1_name),
            'column_name': column1,
            'agg_method': agg,
            'dataset_id': 'fake_name'
        })
        variable2 = Variable({
            'id': '{}.{}.{}.{}'.format(project, dataset2, table2, variable2_name),
            'column_name': column2,
            'agg_method': agg,
            'dataset_id': 'fake_name'
        })
        variables = [variable1, variable2]

        catalog = CatalogEntityWithGeographyMock('{}.{}.{}'.format(project, dataset1, geo_table))
        dataset_get_mock.return_value = catalog
        geography_get_mock.return_value = GeographyMock()

        actual_queries = enrichment._get_polygon_enrichment_sql(
            temp_table_name, variables, [], AGGREGATION_DEFAULT
        )

        expected_queries = [
            _get_query(agg, [variable1], self.username, view1, geo_view, temp_table_name),
            _get_query(agg, [variable2], self.username, view2, geo_view, temp_table_name)
        ]

        actual = sorted(_clean_queries(actual_queries))
        expected = sorted(_clean_queries(expected_queries))

        assert actual == expected

    @patch.object(Dataset, 'get')
    @patch.object(Geography, 'get')
    def test_enrichment_query_by_polygons_agg_empty_uses_variable_one(self, geography_get_mock, dataset_get_mock):
        enrichment = Enrichment(credentials=self.credentials)

        temp_table_name = 'test_table'
        project = 'project'
        dataset = 'dataset'
        table = 'table'
        variable_name = 'variable1'
        column = 'column1'
        geo_table = 'geo_table'
        view = 'view_{}_{}'.format(dataset, table)
        geo_view = 'view_{}_{}'.format(dataset, geo_table)
        agg = 'SUM'
        aggregation = Enrichment.AGGREGATION_DEFAULT

        variable = Variable({
            'id': '{}.{}.{}.{}'.format(project, dataset, table, variable_name),
            'column_name': column,
            'dataset_id': 'fake_name',
            'agg_method': agg
        })
        variables = [variable]

        catalog = CatalogEntityWithGeographyMock('{}.{}.{}'.format(project, dataset, geo_table))
        dataset_get_mock.return_value = catalog
        geography_get_mock.return_value = GeographyMock()

        actual_queries = enrichment._get_polygon_enrichment_sql(
            temp_table_name, variables, [], aggregation
        )

        expected_queries = [
            _get_query(agg, variables, self.username, view, geo_view, temp_table_name)
        ]

        actual = sorted(_clean_queries(actual_queries))
        expected = sorted(_clean_queries(expected_queries))

        assert actual == expected

    @patch.object(Dataset, 'get')
    @patch.object(Geography, 'get')
    def test_enrichment_query_by_polygons_agg_as_string(self, geography_get_mock, dataset_get_mock):
        enrichment = Enrichment(credentials=self.credentials)

        temp_table_name = 'test_table'
        project = 'project'
        dataset = 'dataset'
        table = 'table'
        variable_name = 'variable1'
        column = 'column1'
        geo_table = 'geo_table'
        view = 'view_{}_{}'.format(dataset, table)
        geo_view = 'view_{}_{}'.format(dataset, geo_table)
        agg = 'SUM'
        aggregation = agg

        variable = Variable({
            'id': '{}.{}.{}.{}'.format(project, dataset, table, variable_name),
            'column_name': column,
            'agg_method': 'should_not_be_used',
            'dataset_id': 'fake_name'
        })
        variables = [variable]

        catalog = CatalogEntityWithGeographyMock('{}.{}.{}'.format(project, dataset, geo_table))
        dataset_get_mock.return_value = catalog
        geography_get_mock.return_value = GeographyMock()

        actual_queries = enrichment._get_polygon_enrichment_sql(
            temp_table_name, variables, [], aggregation
        )

        expected_queries = [
            _get_query(agg, variables, self.username, view, geo_view, temp_table_name)
        ]

        actual = sorted(_clean_queries(actual_queries))
        expected = sorted(_clean_queries(expected_queries))

        assert actual == expected

    @patch.object(Dataset, 'get')
    @patch.object(Geography, 'get')
<<<<<<< HEAD
    def test_enrichment_query_by_polygons_without_agg(self, geography_get_mock, dataset_get_mock):
=======
    def test_enrichment_query_by_polygons_agg_none(self, geography_get_mock, dataset_get_mock,
                                                   _is_available_in_bq_mock):
        _is_available_in_bq_mock.return_value = True

>>>>>>> 3d49aad6
        enrichment = Enrichment(credentials=self.credentials)

        temp_table_name = 'test_table'
        project = 'project'
        dataset = 'dataset1'
        table = 'table1'
        variable_name = 'variable1'
        column = 'column1'
        geo_table = 'geo_table'
        view = 'view_{}_{}'.format(dataset, table)
        geo_view = 'view_{}_{}'.format(dataset, geo_table)

        variable = Variable({
            'id': '{}.{}.{}.{}'.format(project, dataset, table, variable_name),
            'column_name': column,
            'agg_method': 'should_not_be_used',
            'dataset_id': 'fake_name'
        })
        variables = [variable]

        catalog = CatalogEntityWithGeographyMock('{}.{}.{}'.format(project, dataset, geo_table))
        dataset_get_mock.return_value = catalog
        geography_get_mock.return_value = GeographyMock()

        actual_queries = enrichment._get_polygon_enrichment_sql(
            temp_table_name, variables, [], AGGREGATION_NONE
        )

        expected_queries = [
            _get_query(None, variables, self.username, view, geo_view, temp_table_name)
        ]

        actual = sorted(_clean_queries(actual_queries))
        expected = sorted(_clean_queries(expected_queries))

        assert actual == expected

    @patch.object(Dataset, 'get')
    @patch.object(Geography, 'get')
    def test_enrichment_query_by_polygons_agg_custom(self, geography_get_mock, dataset_get_mock):
        enrichment = Enrichment(credentials=self.credentials)

        temp_table_name = 'test_table'
        project = 'project'
        dataset1 = 'dataset1'
        dataset2 = 'dataset2'
        table1 = 'table1'
        table2 = 'table2'
        variable1_name = 'variable1'
        variable2_name = 'variable2'
        column1 = 'column1'
        column2 = 'column2'
        geo_table = 'geo_table'
        view1 = 'view_{}_{}'.format(dataset1, table1)
        view2 = 'view_{}_{}'.format(dataset2, table2)
        geo_view = 'view_{}_{}'.format(dataset1, geo_table)
        agg1 = 'AVG'
        agg2 = 'SUM'

        variable1 = Variable({
            'id': '{}.{}.{}.{}'.format(project, dataset1, table1, variable1_name),
            'column_name': column1,
            'agg_method': agg1,
            'dataset_id': 'fake_name'
        })
        variable2 = Variable({
            'id': '{}.{}.{}.{}'.format(project, dataset2, table2, variable2_name),
            'column_name': column2,
            'agg_method': 'should_not_be_used',
            'dataset_id': 'fake_name'
        })
        variables = [variable1, variable2]
        aggregation = {variable2.id: agg2}

        catalog = CatalogEntityWithGeographyMock('{}.{}.{}'.format(project, dataset1, geo_table))
        dataset_get_mock.return_value = catalog
        geography_get_mock.return_value = GeographyMock()

        actual_queries = enrichment._get_polygon_enrichment_sql(
            temp_table_name, variables, [], aggregation
        )

        expected_queries = [
            _get_query(agg1, [variable1], self.username, view1, geo_view, temp_table_name),
            _get_query(agg2, [variable2], self.username, view2, geo_view, temp_table_name)
        ]

        actual = sorted(_clean_queries(actual_queries))
        expected = sorted(_clean_queries(expected_queries))

        assert actual == expected

    @patch.object(Dataset, 'get')
    @patch.object(Geography, 'get')
    def test_enrichment_query_by_polygons_with_filters(self, geography_get_mock, dataset_get_mock):
        enrichment = Enrichment(credentials=self.credentials)

        temp_table_name = 'test_table'
        project = 'project'
        dataset = 'dataset'
        table = 'table'
        variable_name = 'variable1'
        column = 'column1'
        geo_table = 'geo_table'
        view = 'view_{}_{}'.format(dataset, table)
        geo_view = 'view_{}_{}'.format(dataset, geo_table)
        agg = 'AVG'

        variable = Variable({
            'id': '{}.{}.{}.{}'.format(project, dataset, table, variable_name),
            'column_name': column,
            'agg_method': agg,
            'dataset_id': 'fake_name'
        })
        variables = [variable]

        variable_filter = VariableFilter(variable, "= 'a string'")
        filters = [variable_filter]

        catalog = CatalogEntityWithGeographyMock('{}.{}.{}'.format(project, dataset, geo_table))
        dataset_get_mock.return_value = catalog
        geography_get_mock.return_value = GeographyMock()

        actual_queries = enrichment._get_polygon_enrichment_sql(
            temp_table_name, variables, filters, AGGREGATION_DEFAULT
        )

        expected_queries = [
            _get_query(agg, variables, self.username, view, geo_view, temp_table_name, filters)
        ]

        actual = sorted(_clean_queries(actual_queries))
        expected = sorted(_clean_queries(expected_queries))

        assert actual == expected

    @patch.object(Dataset, 'get')
    @patch.object(Geography, 'get')
    def test_enrichment_query_using_public_project(self, geography_get_mock, dataset_get_mock):
        enrichment = Enrichment(credentials=self.credentials)

        temp_table_name = 'test_table'
        project = _PUBLIC_PROJECT
        dataset = 'dataset'
        table = 'table'
        variable_name = 'variable1'
        column = 'column1'
        geo_table = 'geo_table'
        agg = 'AVG'

        variable = Variable({
            'id': '{}.{}.{}.{}'.format(project, dataset, table, variable_name),
            'column_name': column,
            'agg_method': agg,
            'dataset_id': '{}.{}.{}'.format(project, dataset, table)
        })
        variables = [variable]

        catalog = CatalogEntityWithGeographyMock('{}.{}.{}'.format(project, dataset, geo_table))
        dataset_get_mock.return_value = catalog
        geography_get_mock.return_value = GeographyMock(is_public_data=True)

        actual_queries = enrichment._get_polygon_enrichment_sql(
            temp_table_name, variables, [], AGGREGATION_DEFAULT
        )

        expected_queries = [
            _get_public_query(agg, [column], self.username, dataset, table, geo_table, temp_table_name)
        ]

        actual = sorted(_clean_queries(actual_queries))
        expected = sorted(_clean_queries(expected_queries))

        assert actual == expected


def _clean_queries(queries):
    return [_clean_query(query) for query in queries]


def _clean_query(query):
    return query.replace('\n', '').replace(' ', '').lower()


def _get_query(agg, columns, username, view, geo_table, temp_table_name, filters=[]):
    if agg:
        columns = _build_polygons_query_variables_with_aggregation(columns, agg)
        group = 'group by data_table.enrichment_id'
    else:
        columns = _build_polygons_query_variables_without_aggregation(columns)
        group = ''

    return '''
        SELECT data_table.enrichment_id, {columns}
        FROM `{project}.{username}.{view}` enrichment_table
        JOIN `{project}.{username}.{geo_table}` enrichment_geo_table
        ON enrichment_table.geoid = enrichment_geo_table.geoid
        JOIN `{project}.{username}.{temp_table_name}` data_table
        ON ST_Intersects(data_table.{data_geom_column}, enrichment_geo_table.geom)
        {where}
        {group};
        '''.format(
            columns=columns,
            project=_WORKING_PROJECT,
            username=username,
            view=view,
            geo_table=geo_table,
            temp_table_name=temp_table_name,
            data_geom_column=_GEOM_COLUMN,
            where=_get_where(filters),
            group=group)


def _get_column_sql(agg, column):
    agg = agg.lower()
    if (agg == 'sum'):
        return """
            {aggregation}(
                enrichment_table.{column} * (
                    ST_Area(ST_Intersection(enrichment_geo_table.geom, data_table.{geo_column}))
                    /
                    ST_area(data_table.{geo_column})
                )
            ) AS {aggregation}_{column}
            """.format(
                column=column,
                geo_column=_GEOM_COLUMN,
                aggregation=agg)
    else:
        return """
            {aggregation}(enrichment_table.{column}) AS {aggregation}_{column}
            """.format(
                column=column,
                aggregation=agg)


def _get_where(filters):
    where = ''
    if filters and len(filters) > 0:
        where_clausules = ["enrichment_table.{} {}".format(f.variable.column_name, f.query)
                           for f in filters]
        where = 'WHERE {}'.format('AND '.join(where_clausules))

    return where


def _get_public_query(agg, columns, username, dataset, table, geo_table, temp_table_name, filters=[]):
    columns = ', '.join(_get_column_sql(agg, column) for column in columns)

    return '''
        SELECT data_table.enrichment_id, {columns}
        FROM `{public_project}.{dataset}.{table}` enrichment_table
        JOIN `{public_project}.{dataset}.{geo_table}` enrichment_geo_table
        ON enrichment_table.geoid = enrichment_geo_table.geoid
        JOIN `{project}.{username}.{temp_table_name}` data_table
        ON ST_Intersects(data_table.{data_geom_column}, enrichment_geo_table.geom)
        {where}
        group by data_table.enrichment_id;
        '''.format(
            columns=columns,
            public_project=_PUBLIC_PROJECT,
            project=_WORKING_PROJECT,
            dataset=dataset,
            username=username,
            table=table,
            geo_table=geo_table,
            temp_table_name=temp_table_name,
            data_geom_column=_GEOM_COLUMN,
            where=_get_where(filters))<|MERGE_RESOLUTION|>--- conflicted
+++ resolved
@@ -494,14 +494,7 @@
 
     @patch.object(Dataset, 'get')
     @patch.object(Geography, 'get')
-<<<<<<< HEAD
-    def test_enrichment_query_by_polygons_without_agg(self, geography_get_mock, dataset_get_mock):
-=======
-    def test_enrichment_query_by_polygons_agg_none(self, geography_get_mock, dataset_get_mock,
-                                                   _is_available_in_bq_mock):
-        _is_available_in_bq_mock.return_value = True
-
->>>>>>> 3d49aad6
+    def test_enrichment_query_by_polygons_agg_none(self, geography_get_mock, dataset_get_mock):
         enrichment = Enrichment(credentials=self.credentials)
 
         temp_table_name = 'test_table'
