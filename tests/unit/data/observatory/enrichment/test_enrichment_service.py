import pytest
import pandas as pd

from unittest.mock import Mock, patch
from shapely.geometry.point import Point
from shapely.geometry.polygon import Polygon
from google.cloud import bigquery, storage

from cartoframes import CartoDataFrame
from cartoframes.auth import Credentials
from cartoframes.data.clients.bigquery_client import BigQueryClient
from cartoframes.data.observatory import Variable, Dataset
from cartoframes.data.observatory.catalog.repository.dataset_repo import DatasetRepository
from cartoframes.data.observatory.catalog.repository.entity_repo import EntityRepository
from cartoframes.data.observatory.enrichment.enrichment_service import EnrichmentService, prepare_variables, \
<<<<<<< HEAD
    _ENRICHMENT_ID, _GEOM_COLUMN, AGGREGATION_DEFAULT, AGGREGATION_NONE, _get_aggregation, _build_where_condition, \
    _build_where_clausule
=======
    _ENRICHMENT_ID, _GEOM_COLUMN, AGGREGATION_DEFAULT, AGGREGATION_NONE, _get_aggregation, _validate_variables_input
>>>>>>> ce5337d7
from cartoframes.exceptions import EnrichmentException
from cartoframes.utils.geom_utils import to_geojson

_WORKING_PROJECT = 'carto-do-customers'
_PUBLIC_PROJECT = 'carto-do-public-data'


class DoCredentials:
    def __init__(self, public_data_project, user_data_project, access_token='access_token', instant_licensing=False,
                 execution_project='execution_project', dataset='username', bucket='bucket'):
        self.access_token = access_token
        self.gcp_execution_project = execution_project
        self.bq_public_project = public_data_project
        self.bq_project = user_data_project
        self.bq_dataset = dataset
        self.gcs_bucket = bucket
        self.instant_licensing = instant_licensing


class TestEnrichmentService(object):
    def setup_method(self):
        self.original_bigquery_Client = bigquery.Client
        bigquery.Client = Mock(return_value=True)
        self.original_storage_Client = storage.Client
        storage.Client = Mock(return_value=True)
        self.original_get_do_credentials = Credentials.get_do_credentials
        Credentials.get_do_credentials = Mock(return_value=DoCredentials(_PUBLIC_PROJECT, _WORKING_PROJECT))
        self.credentials = Credentials('username', 'apikey')

    def teardown_method(self):
        bigquery.Client = self.original_bigquery_Client
        storage.Client = self.original_storage_Client
        Credentials.get_do_credentials = self.original_get_do_credentials
        self.credentials = None

    def test_prepare_data_no_geom(self):
        geom_column = 'the_geom'
        enrichment_service = EnrichmentService(credentials=self.credentials)
        point = Point(1, 1)
        df = pd.DataFrame(
            [[1, point]],
            columns=['cartodb_id', geom_column])

        with pytest.raises(EnrichmentException) as e:
            enrichment_service._prepare_data(df, None)

        error = ('No valid geometry found. Please provide an input source with ' +
                 'a valid geometry or specify the "geom_col" param with a geometry column.')
        assert str(e.value) == error

    def test_prepare_data(self):
        geom_column = 'the_geom'
        enrichment_service = EnrichmentService(credentials=self.credentials)
        point = Point(1, 1)
        df = pd.DataFrame(
            [[1, point]],
            columns=['cartodb_id', geom_column])
        expected_cdf = CartoDataFrame(
            [[1, point, 0, to_geojson(point)]],
            columns=['cartodb_id', geom_column, _ENRICHMENT_ID, _GEOM_COLUMN],
            geometry=geom_column
        )

        result = enrichment_service._prepare_data(df, geom_column)

        assert result.equals(expected_cdf)

    def test_prepare_data_polygon_with_close_vertex(self):
        geom_column = 'the_geom'
        enrichment_service = EnrichmentService(credentials=self.credentials)

        polygon = Polygon([(10, 2), (1.12345688, 1), (1.12345677, 1), (10, 2)])
        df = pd.DataFrame(
            [[1, polygon]],
            columns=['cartodb_id', geom_column])

        expected_cdf = CartoDataFrame(
            [[1, polygon, 0, to_geojson(polygon)]],
            columns=['cartodb_id', geom_column, _ENRICHMENT_ID, _GEOM_COLUMN],
            geometry=geom_column
        )

        result = enrichment_service._prepare_data(df, geom_column)

        assert result.equals(expected_cdf)

    def test_upload_data(self):
        geom_column = 'the_geom'
        user_dataset = 'test_dataset'

        point = Point(1, 1)
        input_cdf = CartoDataFrame(
            [[1, point, 0, to_geojson(point)]],
            columns=['cartodb_id', geom_column, _ENRICHMENT_ID, _GEOM_COLUMN],
            geometry=geom_column
        )

        expected_schema = {_ENRICHMENT_ID: 'INTEGER', _GEOM_COLUMN: 'GEOGRAPHY'}
        expected_cdf = CartoDataFrame(
            [[0, to_geojson(point)]],
            columns=[_ENRICHMENT_ID, _GEOM_COLUMN])

        # mock
        def assert_upload_data(_, dataframe, schema, tablename):
            assert dataframe.equals(expected_cdf)
            assert schema == expected_schema
            assert isinstance(tablename, str) and len(tablename) > 0
            assert tablename == user_dataset

        enrichment_service = EnrichmentService(credentials=self.credentials)
        original = BigQueryClient.upload_dataframe
        BigQueryClient.upload_dataframe = assert_upload_data
        enrichment_service._upload_data(user_dataset, input_cdf)

        BigQueryClient.upload_dataframe = original

    def test_upload_data_null_geometries(self):
        geom_column = 'the_geom'
        user_dataset = 'test_dataset'

        point = Point(1, 1)
        input_cdf = CartoDataFrame(
            [[1, point, 0], [2, None, 1]],
            columns=['cartodb_id', geom_column, _ENRICHMENT_ID],
            geometry=geom_column
        )

        enrichment_service = EnrichmentService(credentials=self.credentials)
        input_cdf = enrichment_service._prepare_data(input_cdf, geom_column)

        expected_schema = {_ENRICHMENT_ID: 'INTEGER', _GEOM_COLUMN: 'GEOGRAPHY'}
        expected_cdf = CartoDataFrame(
            [[0, to_geojson(point)], [1, None]],
            columns=[_ENRICHMENT_ID, _GEOM_COLUMN])

        # mock
        def assert_upload_data(_, dataframe, schema, tablename):
            assert dataframe.equals(expected_cdf)
            assert schema == expected_schema
            assert isinstance(tablename, str) and len(tablename) > 0
            assert tablename == user_dataset

        enrichment_service = EnrichmentService(credentials=self.credentials)
        original = BigQueryClient.upload_dataframe
        BigQueryClient.upload_dataframe = assert_upload_data
        enrichment_service._upload_data(user_dataset, input_cdf)

        BigQueryClient.upload_dataframe = original

    def test_execute_enrichment(self):
        geom_column = 'the_geom'
        point = Point(1, 1)
        input_cdf = CartoDataFrame(
            [[point, 0, to_geojson(point)]],
            columns=[geom_column, _ENRICHMENT_ID, _GEOM_COLUMN])
        expected_cdf = CartoDataFrame(
            [[point, 'new data']],
            columns=[geom_column, 'var1'])

        class JobMock():
            def __init__(self):
                self.job_id = 'job_id'
                self.errors = None

            def to_dataframe(self):
                return pd.DataFrame([[0, 'new data']], columns=[_ENRICHMENT_ID, 'var1'])

            def add_done_callback(self, callback):
                return callback(self)

        original = BigQueryClient.query
        BigQueryClient.query = Mock(return_value=JobMock())
        enrichment_service = EnrichmentService(credentials=self.credentials)

        result = enrichment_service._execute_enrichment(['fake_query'], input_cdf)

        assert result.equals(expected_cdf)

        BigQueryClient.query = original

    @patch('cartoframes.data.observatory.enrichment.enrichment_service._validate_bq_operations')
    @patch.object(Variable, 'get')
    def test_prepare_variables(self, get_mock, _validate_bq_operations_mock):
        _validate_bq_operations_mock.return_value = True

        variable_id = 'project.dataset.table.variable'
        variable = Variable({
            'id': variable_id,
            'column_name': 'column',
            'dataset_id': 'fake_name'
        })

        get_mock.return_value = variable

        credentials = Credentials('fake_user', '1234')

        one_variable_cases = [
            variable_id,
            variable
        ]

        for case in one_variable_cases:
            result = prepare_variables(case, credentials)

            assert result == [variable]

        several_variables_cases = [
            [variable_id, variable_id],
            [variable, variable],
            [variable, variable_id]
        ]

        for case in several_variables_cases:
            result = prepare_variables(case, credentials)

            assert result == [variable, variable]

    @patch('cartoframes.data.observatory.enrichment.enrichment_service._validate_bq_operations')
    @patch.object(Variable, 'get')
    def test_prepare_variables_with_agg_method(self, get_mock, _validate_bq_operations_mock):
        _validate_bq_operations_mock.return_value = True

        variable_id = 'project.dataset.table.variable'
        variable = Variable({
            'id': variable_id,
            'column_name': 'column',
            'dataset_id': 'fake_name',
            'agg_method': 'SUM'
        })

        get_mock.return_value = variable

        credentials = Credentials('fake_user', '1234')

        one_variable_cases = [
            variable_id,
            variable
        ]

        for case in one_variable_cases:
            result = prepare_variables(case, credentials)

            assert result == [variable]

        for case in one_variable_cases:
            result = prepare_variables(case, credentials, aggregation={variable.id: 'SUM'})

            assert result == [variable]

    @patch('cartoframes.data.observatory.enrichment.enrichment_service._validate_bq_operations')
    @patch.object(Variable, 'get')
    def test_prepare_variables_without_agg_method(self, get_mock, _validate_bq_operations_mock):
        _validate_bq_operations_mock.return_value = True

        variable_id = 'project.dataset.table.variable'
        variable = Variable({
            'id': variable_id,
            'column_name': 'column',
            'dataset_id': 'fake_name',
            'agg_method': None
        })

        get_mock.return_value = variable

        credentials = Credentials('fake_user', '1234')

        one_variable_cases = [
            variable_id,
            variable
        ]

        for case in one_variable_cases:
            result = prepare_variables(case, credentials)

            assert result == [variable]

        for case in one_variable_cases:
            result = prepare_variables(case, credentials, aggregation={})

            assert result == []

    @patch.object(EntityRepository, 'get_by_id')
    @patch.object(Variable, 'get')
    def test_prepare_variables_raises_if_not_available_in_bq_even_public(self, get_mock, entity_repo):
        dataset = Dataset({
            'id': 'id',
            'slug': 'slug',
            'name': 'name',
            'description': 'description',
            'available_in': [],
            'geography_id': 'geography',
            'is_public_data': True
        })

        # mock dataset
        entity_repo.return_value = dataset

        variable = Variable({
            'id': 'id',
            'column_name': 'column',
            'dataset_id': 'fake_name',
            'slug': 'slug'
        })

        get_mock.return_value = variable

        credentials = Credentials('fake_user', '1234')

        with pytest.raises(EnrichmentException) as e:
            prepare_variables(variable, credentials)

        error = """
            The Dataset '{}' is not ready for Enrichment. Please, contact us for more information.
        """.format(dataset)
        assert str(e.value) == error

    @patch.object(DatasetRepository, 'get_all')
    @patch.object(EntityRepository, 'get_by_id')
    @patch.object(Variable, 'get')
    def test_prepare_variables_raises_if_not_available_in_bq(self, get_mock, entity_repo, get_all_mock):
        dataset = Dataset({
            'id': 'id',
            'slug': 'slug',
            'name': 'name',
            'description': 'description',
            'available_in': [],
            'geography_id': 'geography',
            'is_public_data': False
        })

        # mock dataset
        entity_repo.return_value = dataset

        # mock subscriptions
        get_all_mock.return_value = [dataset]

        variable = Variable({
            'id': 'id',
            'column_name': 'column',
            'dataset_id': 'fake_name',
            'slug': 'slug'
        })

        get_mock.return_value = variable

        credentials = Credentials('fake_user', '1234')

        with pytest.raises(EnrichmentException) as e:
            prepare_variables(variable, credentials)

        error = """
            The Dataset '{}' is not ready for Enrichment. Please, contact us for more information.
        """.format(dataset)
        assert str(e.value) == error

    @patch.object(DatasetRepository, 'get_all')
    @patch.object(EntityRepository, 'get_by_id')
    @patch.object(Variable, 'get')
    def test_prepare_variables_works_with_public_dataset(self, get_mock, entity_repo, get_all_mock):
        dataset = Dataset({
            'id': 'id',
            'slug': 'slug',
            'name': 'name',
            'description': 'description',
            'available_in': ['bq'],
            'geography_id': 'geography',
            'is_public_data': True
        })

        # mock dataset
        entity_repo.return_value = dataset

        # mock subscriptions
        get_all_mock.return_value = []

        variable = Variable({
            'id': 'id',
            'column_name': 'column',
            'dataset_id': 'fake_name',
            'slug': 'slug'
        })

        get_mock.return_value = variable

        credentials = Credentials('fake_user', '1234')

        result = prepare_variables(variable, credentials)
        assert result == [variable]

    @patch.object(DatasetRepository, 'get_all')
    @patch.object(EntityRepository, 'get_by_id')
    @patch.object(Variable, 'get')
    def test_prepare_variables_fails_with_private(self, get_mock, entity_repo, get_all_mock):
        dataset = Dataset({
            'id': 'id',
            'slug': 'slug',
            'name': 'name',
            'description': 'description',
            'available_in': ['bq'],
            'geography_id': 'geography',
            'is_public_data': False
        })

        # mock dataset
        entity_repo.return_value = dataset

        # mock subscriptions
        get_all_mock.return_value = []

        variable = Variable({
            'id': 'id',
            'column_name': 'column',
            'dataset_id': 'fake_name',
            'slug': 'slug'
        })

        get_mock.return_value = variable

        credentials = Credentials('fake_user', '1234')

        with pytest.raises(EnrichmentException) as e:
            prepare_variables(variable, credentials)

        error = """
            You are not subscribed to the Dataset '{}' yet. Please, use the subscribe method first.
        """.format(dataset.id)
        assert str(e.value) == error

    @patch.object(DatasetRepository, 'get_all')
    @patch.object(EntityRepository, 'get_by_id')
    @patch.object(Variable, 'get')
    def test_prepare_variables_works_with_private_and_subscribed(self, get_mock, entity_repo, get_all_mock):
        dataset = Dataset({
            'id': 'id',
            'slug': 'slug',
            'name': 'name',
            'description': 'description',
            'available_in': ['bq'],
            'geography_id': 'geography',
            'is_public_data': False
        })

        # mock dataset
        entity_repo.return_value = dataset

        # mock subscriptions
        get_all_mock.return_value = [dataset]

        variable = Variable({
            'id': 'id',
            'column_name': 'column',
            'dataset_id': 'fake_name',
            'slug': 'slug'
        })

        get_mock.return_value = variable

        credentials = Credentials('fake_user', '1234')

        result = prepare_variables(variable, credentials)
        assert result == [variable]

    @patch('cartoframes.data.observatory.enrichment.enrichment_service._validate_bq_operations')
    @patch.object(Variable, 'get')
    def test_prepare_variables_without_agg_method_and_custom_agg(self, get_mock, _validate_bq_operations_mock):
        _validate_bq_operations_mock.return_value = True

        variable_id = 'project.dataset.table.variable'
        variable = Variable({
            'id': variable_id,
            'column_name': 'column',
            'dataset_id': 'fake_name',
            'agg_method': None
        })

        get_mock.return_value = variable

        credentials = Credentials('fake_user', '1234')

        one_variable_cases = [
            variable_id,
            variable
        ]

        for case in one_variable_cases:
            result = prepare_variables(case, credentials)

            assert result == [variable]

        for case in one_variable_cases:
            result = prepare_variables(case, credentials, aggregation={})

            assert result == []

        for case in one_variable_cases:
            result = prepare_variables(case, credentials, aggregation={variable_id: 'SUM'})

            assert result == [variable]

    def test_get_aggregation(self):
        variable_agg = Variable({
            'id': 'id',
            'column_name': 'column',
            'dataset_id': 'fake_name',
            'agg_method': 'SUM'
        })

        assert _get_aggregation(variable_agg, AGGREGATION_DEFAULT) == variable_agg.agg_method.lower()
        assert _get_aggregation(variable_agg, AGGREGATION_NONE) is None
        assert _get_aggregation(variable_agg, 'sum') == 'sum'
        assert _get_aggregation(variable_agg, 'SUM') == 'sum'
        assert _get_aggregation(variable_agg, 'avg') == 'avg'
        assert _get_aggregation(variable_agg, 'AVG') == 'avg'
        custom_agg = {variable_agg.id: 'AVG'}
        assert _get_aggregation(variable_agg, custom_agg) == 'avg'
        custom_agg = {}
        assert _get_aggregation(variable_agg, custom_agg) == variable_agg.agg_method.lower()

        variable_agg_none = Variable({
            'id': 'id',
            'column_name': 'column',
            'dataset_id': 'fake_name',
            'agg_method': None
        })

        assert _get_aggregation(variable_agg_none, AGGREGATION_DEFAULT) is None
        assert _get_aggregation(variable_agg_none, AGGREGATION_NONE) is None
        assert _get_aggregation(variable_agg_none, 'sum') == 'sum'
        assert _get_aggregation(variable_agg_none, 'SUM') == 'sum'
        assert _get_aggregation(variable_agg_none, 'avg') == 'avg'
        assert _get_aggregation(variable_agg_none, 'AVG') == 'avg'
        custom_agg = {variable_agg.id: 'AVG'}
        assert _get_aggregation(variable_agg_none, custom_agg) == 'avg'
        custom_agg = {}
        assert _get_aggregation(variable_agg_none, custom_agg) is None

<<<<<<< HEAD
    def test_where_condition(self):
        column = 'column'
        condition = '> 3'

        sql = _build_where_condition(column, condition)
        expected_sql = "enrichment_table.{} {}".format(column, condition)

        assert sql == expected_sql

    def test_where_clausule(self):
        column1 = 'column1'
        condition1 = '> 1'
        filter1 = _build_where_condition(column1, condition1)

        column2 = 'column2'
        condition2 = '> 2'
        filter2 = _build_where_condition(column2, condition2)

        filters = [filter1, filter2]

        sql = _build_where_clausule(filters)
        expected_sql = 'WHERE enrichment_table.{} {} AND enrichment_table.{} {}'.format(
            column1, condition1, column2, condition2)

        assert sql == expected_sql
=======
    def test_validate_variables_input_invalid(self):
        invalid_inputs = [
            None,
            True,
            False,
            1,
            51
        ]

        for invalid_input in invalid_inputs:
            with pytest.raises(EnrichmentException) as e:
                _validate_variables_input(invalid_input)

            error = ('variables parameter should be a Variable instance, a list or a str.')
            assert str(e.value) == error

    def test_validate_variables_input_invalid_str(self):
        invalid_inputs = [
            '',
            []
        ]

        for invalid_input in invalid_inputs:
            with pytest.raises(EnrichmentException) as e:
                _validate_variables_input(invalid_input)

            error = ('You should add at least one variable to be used in enrichment.')
            assert str(e.value) == error

    def test_validate_variables_input_invalid_list(self):
        invalid_inputs = [
            [i for i in range(51)]
        ]

        for invalid_input in invalid_inputs:
            with pytest.raises(EnrichmentException) as e:
                _validate_variables_input(invalid_input)

            error = ('The maximum number of variables to be used in enrichment is 50.')
            assert str(e.value) == error
>>>>>>> ce5337d7
<|MERGE_RESOLUTION|>--- conflicted
+++ resolved
@@ -13,12 +13,8 @@
 from cartoframes.data.observatory.catalog.repository.dataset_repo import DatasetRepository
 from cartoframes.data.observatory.catalog.repository.entity_repo import EntityRepository
 from cartoframes.data.observatory.enrichment.enrichment_service import EnrichmentService, prepare_variables, \
-<<<<<<< HEAD
     _ENRICHMENT_ID, _GEOM_COLUMN, AGGREGATION_DEFAULT, AGGREGATION_NONE, _get_aggregation, _build_where_condition, \
-    _build_where_clausule
-=======
-    _ENRICHMENT_ID, _GEOM_COLUMN, AGGREGATION_DEFAULT, AGGREGATION_NONE, _get_aggregation, _validate_variables_input
->>>>>>> ce5337d7
+    _build_where_clausule, _validate_variables_input
 from cartoframes.exceptions import EnrichmentException
 from cartoframes.utils.geom_utils import to_geojson
 
@@ -555,7 +551,6 @@
         custom_agg = {}
         assert _get_aggregation(variable_agg_none, custom_agg) is None
 
-<<<<<<< HEAD
     def test_where_condition(self):
         column = 'column'
         condition = '> 3'
@@ -581,7 +576,7 @@
             column1, condition1, column2, condition2)
 
         assert sql == expected_sql
-=======
+
     def test_validate_variables_input_invalid(self):
         invalid_inputs = [
             None,
@@ -621,5 +616,4 @@
                 _validate_variables_input(invalid_input)
 
             error = ('The maximum number of variables to be used in enrichment is 50.')
-            assert str(e.value) == error
->>>>>>> ce5337d7
+            assert str(e.value) == error