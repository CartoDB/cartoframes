--- conflicted
+++ resolved
@@ -199,8 +199,6 @@
    ]
   },
   {
-<<<<<<< HEAD
-=======
    "cell_type": "code",
    "execution_count": null,
    "metadata": {},
@@ -212,7 +210,6 @@
    ]
   },
   {
->>>>>>> 68af7cbe
    "cell_type": "markdown",
    "metadata": {},
    "source": [
@@ -284,11 +281,7 @@
    "metadata": {},
    "outputs": [],
    "source": [
-<<<<<<< HEAD
     "Dataset.get('od_acs_181619a3').variables"
-=======
-    "Dataset.get('od_acsquantile_928a2a23').to_dict()"
->>>>>>> 68af7cbe
    ]
   },
   {
@@ -304,11 +297,7 @@
    "metadata": {},
    "outputs": [],
    "source": [
-<<<<<<< HEAD
     "Dataset.get_list(['od_acs_181619a3', 'od_acs_13345497'])"
-=======
-    "Dataset.get_list(['od_acsquantile_ae4e7c82', 'od_acs_13345497'])"
->>>>>>> 68af7cbe
    ]
   },
   {
