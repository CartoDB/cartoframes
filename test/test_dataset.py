# -*- coding: utf-8 -*-

"""Unit tests for cartoframes.context"""
import unittest
import os
import sys
import json
import warnings
<<<<<<< HEAD
# import pandas as pd
=======
import pandas as pd
>>>>>>> 0beb9ee8

from carto.exceptions import CartoException

from cartoframes.context import CartoContext
from cartoframes.data import Dataset
from cartoframes.data.utils import decode_geometry, setting_value_exception
from cartoframes.columns import normalize_name
from cartoframes.geojson import load_geojson
from mocks.dataset_mock import DatasetMock
from mocks.context_mock import ContextMock

from utils import _UserUrlLoader

WILL_SKIP = False
warnings.filterwarnings("ignore")


class TestDataset(unittest.TestCase, _UserUrlLoader):
    """Tests for cartoframes.CARTOframes"""

    def setUp(self):
        if (os.environ.get('APIKEY') is None or
                os.environ.get('USERNAME') is None):
            try:
                creds = json.loads(open('test/secret.json').read())
                self.apikey = creds['APIKEY']
                self.username = creds['USERNAME']
            except:  # noqa: E722
                warnings.warn("Skipping CartoContext tests. To test it, "
                              "create a `secret.json` file in test/ by "
                              "renaming `secret.json.sample` to `secret.json` "
                              "and updating the credentials to match your "
                              "environment.")
                self.apikey = None
                self.username = None
        else:
            self.apikey = os.environ['APIKEY']
            self.username = os.environ['USERNAME']

        # sets skip value
        WILL_SKIP = self.apikey is None or self.username is None  # noqa: F841

        # table naming info
        has_mpl = 'mpl' if os.environ.get('MPLBACKEND') else 'nonmpl'
        has_gpd = 'gpd' if os.environ.get('USE_GEOPANDAS') else 'nongpd'
        pyver = sys.version[0:3].replace('.', '_')
        buildnum = os.environ.get('TRAVIS_BUILD_NUMBER') or 'none'

        test_slug = '{ver}_{num}_{mpl}_{gpd}'.format(
            ver=pyver, num=buildnum, mpl=has_mpl, gpd=has_gpd
        )

        # for writing to carto
        self.test_write_table = normalize_name(
            'cf_test_table_{}'.format(test_slug)
        )

        self.baseurl = self.user_url().format(username=self.username)
        self.cc = CartoContext(base_url=self.baseurl, api_key=self.apikey)

        self.test_geojson = {
            "type": "FeatureCollection",
            "features": [
                {
                    "type": "Feature",
                    "properties": {},
                    "geometry": {
                        "type": "Point",
                        "coordinates": [
                            -3.1640625,
                            42.032974332441405
                        ]
                    }
                }
            ]
        }

        self.tearDown()

    def tearDown(self):
        """restore to original state"""
        tables = (self.test_write_table, )
        sql_drop = 'DROP TABLE IF EXISTS {};'

        if self.apikey and self.baseurl:
            for table in tables:
                try:
                    self.cc.delete(table)
                    self.cc.sql_client.send(sql_drop.format(table))
                except CartoException:
                    warnings.warn('Error deleting tables')

    def test_dataset_constructor_validation_fails_with_table_name_and_query(self):
        table_name = 'fake_table'
        schema = 'fake_schema'
        query = 'select * from fake_table'
        with self.assertRaises(ValueError):
            Dataset(table_name=table_name, schema=schema, query=query)

    def test_dataset_constructor_validation_fails_with_table_name_and_dataframe(self):
        table_name = 'fake_table'
        schema = 'fake_schema'
        df = {}
        with self.assertRaises(ValueError):
            Dataset(table_name=table_name, schema=schema, df=df)

    def test_dataset_constructor_validation_fails_with_table_name_and_geodataframe(self):
        table_name = 'fake_table'
        schema = 'fake_schema'
        gdf = {}
        with self.assertRaises(ValueError):
            Dataset(table_name=table_name, schema=schema, gdf=gdf)

    def test_dataset_constructor_validation_fails_with_query_and_dataframe(self):
        query = 'select * from fake_table'
        df = {}
        with self.assertRaises(ValueError):
            Dataset(query=query, df=df)

    def test_dataset_constructor_validation_fails_with_dataframe_and_geodataframe(self):
        df = {}
        gdf = {}
        with self.assertRaises(ValueError):
            Dataset(df=df, gdf=gdf)

    def test_dataset_from_table(self):
        table_name = 'fake_table'
        dataset = Dataset.from_table(table_name=table_name, context=self.cc)

        self.assertIsInstance(dataset, Dataset)
        self.assertEqual(dataset.table_name, table_name)
        self.assertEqual(dataset._schema, 'public')
        self.assertIsNone(dataset._query)
        self.assertIsNone(dataset._df)
        self.assertIsNone(dataset._gdf)
        self.assertEqual(dataset._cc, self.cc)
        self.assertEqual(dataset._state, Dataset.STATE_REMOTE)

    def test_dataset_from_query(self):
        query = 'SELECT * FROM fake_table'
        dataset = Dataset.from_query(query=query, context=self.cc)

        self.assertIsInstance(dataset, Dataset)
        self.assertEqual(dataset._query, query)
        self.assertIsNone(dataset.table_name)
        self.assertIsNone(dataset._df)
        self.assertIsNone(dataset._gdf)
        self.assertEqual(dataset._cc, self.cc)
        self.assertEqual(dataset._state, Dataset.STATE_REMOTE)

    def test_dataset_from_dataframe(self):
        df = load_geojson(self.test_geojson)
        dataset = Dataset.from_dataframe(df=df)

        self.assertIsInstance(dataset, Dataset)
        self.assertIsNotNone(dataset._df)
        self.assertIsNone(dataset.table_name)
        self.assertIsNone(dataset._query)
        self.assertIsNone(dataset._gdf)
        self.assertIsNone(dataset._cc)
        self.assertEqual(dataset._state, Dataset.STATE_LOCAL)

    def test_dataset_from_geodataframe(self):
        gdf = load_geojson(self.test_geojson)
        dataset = Dataset.from_geodataframe(gdf=gdf)

        self.assertIsInstance(dataset, Dataset)
        self.assertIsNotNone(dataset._gdf)
        self.assertIsNone(dataset.table_name)
        self.assertIsNone(dataset._query)
        self.assertIsNone(dataset._df)
        self.assertIsNone(dataset._cc)
        self.assertEqual(dataset._state, Dataset.STATE_LOCAL)

    def test_dataset_from_geojson(self):
        geojson = self.test_geojson
        dataset = Dataset.from_geojson(geojson=geojson)

        self.assertIsInstance(dataset, Dataset)
        self.assertIsNotNone(dataset._gdf)
        self.assertIsNone(dataset.table_name)
        self.assertIsNone(dataset._query)
        self.assertIsNone(dataset._df)
        self.assertIsNone(dataset._cc)
        self.assertEqual(dataset._state, Dataset.STATE_LOCAL)

    def test_dataset_upload_validation_fails_only_with_table_name(self):
        table_name = 'fake_table'
        dataset = Dataset.from_table(table_name=table_name, context=self.cc)
        err_msg = 'Nothing to upload. We need data in a DataFrame or GeoDataFrame or a query to upload data to CARTO.'
        with self.assertRaises(ValueError, msg=err_msg):
            dataset.upload()

    def test_dataset_upload_validation_query_fails_without_table_name(self):
        query = 'SELECT 1'
        dataset = Dataset.from_query(query=query, context=self.cc)
        with self.assertRaises(ValueError, msg='You should provide a table_name and context to upload data.'):
            dataset.upload()

    def test_dataset_upload_validation_df_fails_without_table_name_and_context(self):
        df = load_geojson(self.test_geojson)
        dataset = Dataset.from_dataframe(df=df)
        with self.assertRaises(ValueError, msg='You should provide a table_name and context to upload data.'):
            dataset.upload()

    def test_dataset_upload_validation_df_fails_without_context(self):
        df = load_geojson(self.test_geojson)
        dataset = Dataset.from_dataframe(df=df)
        with self.assertRaises(ValueError, msg='You should provide a table_name and context to upload data.'):
            dataset.upload(table_name=self.test_write_table)

    @unittest.skipIf(WILL_SKIP, 'no carto credentials, skipping this test')
    def test_dataset_upload_into_existing_table_fails_without_replace_property(self):
        query = 'SELECT 1'
        dataset = Dataset.from_query(query=query, context=self.cc)
        dataset.upload(table_name=self.test_write_table)
        err_msg = ('Table with name {t} and schema {s} already exists in CARTO. Please choose a different `table_name`'
                   'or use if_exists="replace" to overwrite it').format(t=self.test_write_table, s='public')
        with self.assertRaises(CartoException, msg=err_msg):
            dataset.upload(table_name=self.test_write_table)
        dataset.upload(table_name=self.test_write_table, if_exists=Dataset.REPLACE)

    def test_dataset_upload_validation_fails_with_query_and_append(self):
        query = 'SELECT 1'
        dataset = Dataset.from_query(query=query, context=self.cc)
        err_msg = 'Error using append with a query Dataset. It is not possible to append data to a query'
        with self.assertRaises(CartoException, msg=err_msg):
            dataset.upload(table_name=self.test_write_table, if_exists=Dataset.APPEND)

    @unittest.skipIf(WILL_SKIP, 'no carto credentials, skipping this test')
    def test_dataset_download_validations(self):
        self.assertNotExistsTable(self.test_write_table)

        df = load_geojson(self.test_geojson)
        dataset = Dataset.from_dataframe(df=df)
        error_msg = 'You should provide a context and a table_name or query to download data.'
        with self.assertRaises(ValueError, msg=error_msg):
            dataset.download()

        query = 'SELECT 1 as fakec'
        dataset = Dataset.from_query(query=query, context=self.cc)
        dataset.upload(table_name=self.test_write_table)

        dataset._table_name = 'non_used_table'
        df = dataset.download()
        self.assertEqual('fakec' in df.columns, True)

        dataset = Dataset.from_table(table_name=self.test_write_table, context=self.cc)
        df = dataset.download()
        self.assertEqual('fakec' in df.columns, True)

    def test_dataset_download_and_upload(self):
        self.assertNotExistsTable(self.test_write_table)

        query = 'SELECT 1 as fakec'
        dataset = Dataset.from_query(query=query, context=self.cc)
        dataset.upload(table_name=self.test_write_table)

        dataset = Dataset.from_table(table_name=self.test_write_table, context=self.cc)
        dataset.download()
        dataset.upload(table_name=self.test_write_table, if_exists=Dataset.REPLACE)

    def test_dataset_download_bool_null(self):
        self.assertNotExistsTable(self.test_write_table)

        query = 'SELECT * FROM (values (true, true), (false, false), (false, null)) as x(fakec_bool, fakec_bool_null)'
        dataset = Dataset.from_query(query=query, context=self.cc)
        dataset.upload(table_name=self.test_write_table)

        dataset = Dataset.from_table(table_name=self.test_write_table, context=self.cc)
        df = dataset.download()

        self.assertEqual(df['fakec_bool'].dtype, 'bool')
        self.assertEqual(df['fakec_bool_null'].dtype, 'object')
        self.assertEqual(list(df['fakec_bool']), [True, False, False])
        self.assertEqual(list(df['fakec_bool_null']), [True, False, None])

    @unittest.skipIf(WILL_SKIP, 'no carto credentials, skipping this test')
    def test_dataset_write_points_dataset(self):
        self.assertNotExistsTable(self.test_write_table)

        from cartoframes.examples import read_mcdonalds_nyc
        df = read_mcdonalds_nyc(limit=100)
        dataset = Dataset.from_dataframe(df).upload(table_name=self.test_write_table, context=self.cc)
        self.test_write_table = dataset.table_name

        result = self.cc.sql_client.send('SELECT * FROM {} WHERE the_geom IS NOT NULL'.format(self.test_write_table))
        self.assertEqual(result['total_rows'], 100)

    @unittest.skipIf(WILL_SKIP, 'no carto credentials, skipping this test')
    def test_dataset_write_lines_dataset(self):
        self.assertNotExistsTable(self.test_write_table)

        from cartoframes.examples import read_ne_50m_graticules_15
        df = read_ne_50m_graticules_15()
        dataset = Dataset.from_dataframe(df).upload(table_name=self.test_write_table, context=self.cc)
        self.test_write_table = dataset.table_name

        result = self.cc.sql_client.send('SELECT * FROM {} WHERE the_geom IS NOT NULL'.format(self.test_write_table))
        self.assertEqual(result['total_rows'], 35)

    @unittest.skipIf(WILL_SKIP, 'no carto credentials, skipping this test')
    def test_dataset_write_polygons_dataset(self):
        self.assertNotExistsTable(self.test_write_table)

        from cartoframes.examples import read_brooklyn_poverty
        df = read_brooklyn_poverty()
        dataset = Dataset.from_dataframe(df).upload(table_name=self.test_write_table, context=self.cc)
        self.test_write_table = dataset.table_name

        result = self.cc.sql_client.send('SELECT * FROM {} WHERE the_geom IS NOT NULL'.format(self.test_write_table))
        self.assertEqual(result['total_rows'], 2049)

    @unittest.skipIf(WILL_SKIP, 'no carto credentials, skipping this test')
    def test_dataset_write_lnglat_dataset(self):
        self.assertNotExistsTable(self.test_write_table)

        from cartoframes.examples import read_taxi
        df = read_taxi(limit=100)
        lnglat = ('dropoff_longitude', 'dropoff_latitude')
        dataset = Dataset.from_dataframe(df).upload(
            with_lnglat=lnglat, table_name=self.test_write_table, context=self.cc)
        self.test_write_table = dataset.table_name

        self.assertExistsTable(self.test_write_table)

        result = self.cc.sql_client.send('SELECT * FROM {} WHERE the_geom IS NOT NULL'.format(self.test_write_table))
        self.assertEqual(result['total_rows'], 100)

    @unittest.skipIf(WILL_SKIP, 'no carto credentials, skipping this test')
    def test_dataset_write_null_geometry_column(self):
        self.assertNotExistsTable(self.test_write_table)

        from cartoframes.examples import read_taxi
        df = read_taxi(limit=100)
        dataset = Dataset.from_dataframe(df).upload(table_name=self.test_write_table, context=self.cc)
        self.test_write_table = dataset.table_name

        self.assertExistsTable(self.test_write_table)

        result = self.cc.sql_client.send('SELECT * FROM {} WHERE the_geom IS NULL'.format(self.test_write_table))
        self.assertEqual(result['total_rows'], 100)

    @unittest.skipIf(WILL_SKIP, 'no carto credentials, skipping this test')
    def test_dataset_write_with_different_geometry_column(self):
        self.assertNotExistsTable(self.test_write_table)

        from cartoframes.examples import read_brooklyn_poverty
        df = read_brooklyn_poverty()
        df.rename(columns={'the_geom': 'geometry'}, inplace=True)
        dataset = Dataset.from_dataframe(df).upload(table_name=self.test_write_table, context=self.cc)
        self.test_write_table = dataset.table_name

        self.assertExistsTable(self.test_write_table)

        result = self.cc.sql_client.send('SELECT * FROM {} WHERE the_geom IS NOT NULL'.format(self.test_write_table))
        self.assertEqual(result['total_rows'], 2049)

    @unittest.skipIf(WILL_SKIP, 'no carto credentials, skipping this test')
    def test_dataset_write_with_different_geom_column(self):
        self.assertNotExistsTable(self.test_write_table)

        from cartoframes.examples import read_brooklyn_poverty
        df = read_brooklyn_poverty()

        df.rename(columns={'the_geom': 'geom'}, inplace=True)
        dataset = Dataset.from_dataframe(df).upload(table_name=self.test_write_table, context=self.cc)
        self.test_write_table = dataset.table_name

        self.assertExistsTable(self.test_write_table)

        result = self.cc.sql_client.send('SELECT * FROM {} WHERE the_geom IS NOT NULL'.format(self.test_write_table))
        self.assertEqual(result['total_rows'], 2049)

    @unittest.skipIf(WILL_SKIP, 'no carto credentials, skipping this test')
    def test_dataset_write_geopandas(self):
        self.assertNotExistsTable(self.test_write_table)

        from cartoframes.examples import read_taxi
        import shapely
        import geopandas as gpd
        df = read_taxi(limit=50)
        df.drop(['the_geom'], axis=1, inplace=True)
        gdf = gpd.GeoDataFrame(df.drop(['dropoff_longitude', 'dropoff_latitude'], axis=1),
                               crs={'init': 'epsg:4326'},
                               geometry=[shapely.geometry.Point(xy) for xy in
                                         zip(df.dropoff_longitude, df.dropoff_latitude)])

        # TODO: use from_geodataframe
        dataset = Dataset.from_dataframe(gdf).upload(table_name=self.test_write_table, context=self.cc)
        self.test_write_table = dataset.table_name

        self.assertExistsTable(self.test_write_table)

        result = self.cc.sql_client.send('SELECT * FROM {} WHERE the_geom IS NOT NULL'.format(self.test_write_table))
        self.assertEqual(result['total_rows'], 50)

    @unittest.skipIf(WILL_SKIP, 'no carto credentials, skipping this test')
    def test_dataset_write_wkt(self):
        self.assertNotExistsTable(self.test_write_table)

        from cartoframes.examples import read_taxi
        df = read_taxi(limit=50)
        df['the_geom'] = df.apply(lambda x: 'POINT ({x} {y})'
                                  .format(x=x['dropoff_longitude'], y=x['dropoff_latitude']), axis=1)
        dataset = Dataset.from_dataframe(df).upload(table_name=self.test_write_table, context=self.cc)
        self.test_write_table = dataset.table_name

        self.assertExistsTable(self.test_write_table)

        result = self.cc.sql_client.send('SELECT * FROM {} WHERE the_geom IS NOT NULL'.format(self.test_write_table))
        self.assertEqual(result['total_rows'], 50)

    @unittest.skipIf(WILL_SKIP, 'no carto credentials, skipping this test')
    def test_dataset_write_if_exists_fail_by_default(self):
        self.assertNotExistsTable(self.test_write_table)

        from cartoframes.examples import read_brooklyn_poverty
        df = read_brooklyn_poverty()
        dataset = Dataset.from_dataframe(df).upload(table_name=self.test_write_table, context=self.cc)
        self.test_write_table = dataset.table_name

        err_msg = ('Table with name {t} and schema {s} already exists in CARTO. Please choose a different `table_name`'
                   'or use if_exists="replace" to overwrite it').format(t=self.test_write_table, s='public')
        with self.assertRaises(CartoException, msg=err_msg):
            dataset = Dataset.from_dataframe(df).upload(table_name=self.test_write_table, context=self.cc)

        self.assertExistsTable(self.test_write_table)

        result = self.cc.sql_client.send('SELECT * FROM {} WHERE the_geom IS NOT NULL'.format(self.test_write_table))
        self.assertEqual(result['total_rows'], 2049)

    @unittest.skipIf(WILL_SKIP, 'no carto credentials, skipping this test')
    def test_dataset_write_if_exists_append(self):
        from cartoframes.examples import read_brooklyn_poverty
        df = read_brooklyn_poverty()
        dataset = Dataset.from_dataframe(df).upload(table_name=self.test_write_table, context=self.cc)
        self.test_write_table = dataset.table_name

        dataset = Dataset.from_dataframe(df).upload(
            if_exists=Dataset.APPEND, table_name=self.test_write_table, context=self.cc)

        self.assertExistsTable(self.test_write_table)

        result = self.cc.sql_client.send('SELECT * FROM {} WHERE the_geom IS NOT NULL'.format(self.test_write_table))
        self.assertEqual(result['total_rows'], 2049 * 2)

    @unittest.skipIf(WILL_SKIP, 'no carto credentials, skipping this test')
    def test_dataset_write_if_exists_replace(self):
        from cartoframes.examples import read_brooklyn_poverty
        df = read_brooklyn_poverty()
        dataset = Dataset.from_dataframe(df).upload(table_name=self.test_write_table, context=self.cc)
        self.test_write_table = dataset.table_name

        dataset = Dataset.from_dataframe(df).upload(
            if_exists=Dataset.REPLACE, table_name=self.test_write_table, context=self.cc)

        self.assertExistsTable(self.test_write_table)

        result = self.cc.sql_client.send('SELECT * FROM {} WHERE the_geom IS NOT NULL'.format(self.test_write_table))
        self.assertEqual(result['total_rows'], 2049)

    def test_dataset_schema_from_parameter(self):
        schema = 'fake_schema'
        dataset = Dataset.from_table(table_name='fake_table', schema=schema, context=self.cc)
        self.assertEqual(dataset._schema, schema)

    def test_dataset_schema_from_non_org_context(self):
        dataset = Dataset.from_table(table_name='fake_table', context=self.cc)
        self.assertEqual(dataset._schema, 'public')

    def test_dataset_schema_from_org_context(self):
        username = 'fake_username'

        class FakeCreds():
            def username(self):
                return username

        class FakeContext():
            def __init__(self):
                self.is_org = True
                self.creds = FakeCreds()

            def get_default_schema(self):
                return username

        dataset = Dataset.from_table(table_name='fake_table', context=FakeContext())
        self.assertEqual(dataset._schema, username)

    def test_decode_geometry(self):
        # Point (0, 0) without SRID
        ewkb = '010100000000000000000000000000000000000000'
        decoded_geom = decode_geometry(ewkb)
        self.assertEqual(decoded_geom.wkt, 'POINT (0 0)')
        self.assertIsNone(decode_geometry(None))

    # FIXME does not work in python 2.7 (COPY stucks and blocks the table, fix after
    # https://github.com/CartoDB/CartoDB-SQL-API/issues/579 is fixed)
    # @unittest.skipIf(WILL_SKIP, 'no carto credentials, skipping this test')
    # def test_dataset_write_with_encoding(self):
    #     df = pd.DataFrame({'vals': [1, 2], 'strings': ['a', 'ô']})
    #     dataset = self.cc.write(df, self.test_write_table)
    #     self.test_write_table = dataset.table_name

    #     self.assertExistsTable(self.test_write_table)

    def assertExistsTable(self, table_name):
        resp = self.cc.sql_client.send('''
            SELECT *
            FROM {table}
            LIMIT 0
            '''.format(table=table_name))
        self.assertIsNotNone(resp)

    def assertNotExistsTable(self, table_name):
        try:
            self.cc.sql_client.send('''
                SELECT *
                FROM {table}
                LIMIT 0
                '''.format(table=table_name))
        except CartoException as e:
            self.assertTrue('relation "{}" does not exist'.format(table_name) in str(e))


<<<<<<< HEAD
class TestDatasetInfo(unittest.TestCase):
    def setUp(self):
        self.username = 'fake_username'
        self.api_key = 'fake_api_key'
        self.context = ContextMock(username=self.username, api_key=self.api_key)

    def test_dataset_get_privacy_from_new_table(self):
        query = 'SELECT 1'
        dataset = DatasetMock.from_query(query=query, context=self.context)
        dataset.upload(table_name='fake_table')
        self.assertEqual(dataset.dataset_info.privacy, Dataset.PRIVATE)

    def test_dataset_get_privacy_from_not_sync(self):
        query = 'SELECT 1'
        dataset = DatasetMock.from_query(query=query, context=self.context)
        error_msg = ('We can not extract Dataset info from a query. Use `Dataset.from_table()` method '
                     'to get or modify the info from a CARTO table.')
        with self.assertRaises(CartoException, msg=error_msg):
            dataset.dataset_info

    def test_dataset_set_privacy_to_new_table(self):
        query = 'SELECT 1'
        dataset = DatasetMock.from_query(query=query, context=self.context)
        dataset.upload(table_name='fake_table')
        dataset.update_dataset_info(privacy=Dataset.PUBLIC)
        self.assertEqual(dataset.dataset_info.privacy, Dataset.PUBLIC)

    def test_dataset_set_privacy_with_wrong_parameter(self):
        query = 'SELECT 1'
        dataset = DatasetMock.from_query(query=query, context=self.context)
        dataset.upload(table_name='fake_table')
        wrong_privacy = 'wrong_privacy'
        error_msg = 'Wrong privacy. The privacy: {p} is not valid. You can use: {o1}, {o2}, {o3}'.format(
            p=wrong_privacy, o1=Dataset.PRIVATE, o2=Dataset.PUBLIC, o3=Dataset.LINK)
        with self.assertRaises(ValueError, msg=error_msg):
            dataset.update_dataset_info(privacy=wrong_privacy)

    def test_dataset_info_should_work_from_table(self):
        table_name = 'fake_table'
        dataset = DatasetMock.from_table(table_name=table_name, context=self.context)
        self.assertEqual(dataset.dataset_info.privacy, Dataset.PRIVATE)

    def test_dataset_info_props_are_private(self):
        table_name = 'fake_table'
        dataset = DatasetMock.from_table(table_name=table_name, context=self.context)
        dataset_info = dataset.dataset_info
        self.assertEqual(dataset_info.privacy, Dataset.PRIVATE)
        privacy = Dataset.PUBLIC
        error_msg = str(setting_value_exception('privacy', privacy))
        with self.assertRaises(CartoException, msg=error_msg):
            dataset_info.privacy = privacy
        self.assertEqual(dataset_info.privacy, Dataset.PRIVATE)
=======
class TestDatasetUnit(unittest.TestCase, _UserUrlLoader):
    """Unit tests for cartoframes.Dataset"""

    def test_rows(self):
        df = pd.DataFrame.from_dict({'test': [True, [1, 2]]})
        ds = Dataset.from_dataframe(df)
        rows = ds._rows(ds.df, ['test'], None, '')

        self.assertEqual(list(rows), [b'True|\n', b'[1, 2]|\n'])

    def test_rows_null(self):
        df = pd.DataFrame.from_dict({'test': [None, [None, None]]})
        ds = Dataset.from_dataframe(df)
        rows = ds._rows(ds.df, ['test'], None, '')

        self.assertEqual(list(rows), [b'|\n', b'|\n'])
>>>>>>> 0beb9ee8
<|MERGE_RESOLUTION|>--- conflicted
+++ resolved
@@ -6,11 +6,7 @@
 import sys
 import json
 import warnings
-<<<<<<< HEAD
-# import pandas as pd
-=======
 import pandas as pd
->>>>>>> 0beb9ee8
 
 from carto.exceptions import CartoException
 
@@ -536,7 +532,6 @@
             self.assertTrue('relation "{}" does not exist'.format(table_name) in str(e))
 
 
-<<<<<<< HEAD
 class TestDatasetInfo(unittest.TestCase):
     def setUp(self):
         self.username = 'fake_username'
@@ -589,21 +584,21 @@
         with self.assertRaises(CartoException, msg=error_msg):
             dataset_info.privacy = privacy
         self.assertEqual(dataset_info.privacy, Dataset.PRIVATE)
-=======
+
+
 class TestDatasetUnit(unittest.TestCase, _UserUrlLoader):
     """Unit tests for cartoframes.Dataset"""
 
     def test_rows(self):
         df = pd.DataFrame.from_dict({'test': [True, [1, 2]]})
         ds = Dataset.from_dataframe(df)
-        rows = ds._rows(ds.df, ['test'], None, '')
+        rows = ds._rows(ds.dataframe, ['test'], None, '')
 
         self.assertEqual(list(rows), [b'True|\n', b'[1, 2]|\n'])
 
     def test_rows_null(self):
         df = pd.DataFrame.from_dict({'test': [None, [None, None]]})
         ds = Dataset.from_dataframe(df)
-        rows = ds._rows(ds.df, ['test'], None, '')
-
-        self.assertEqual(list(rows), [b'|\n', b'|\n'])
->>>>>>> 0beb9ee8
+        rows = ds._rows(ds.dataframe, ['test'], None, '')
+
+        self.assertEqual(list(rows), [b'|\n', b'|\n'])