--- conflicted
+++ resolved
@@ -309,13 +309,8 @@
         df = read_taxi(limit=100)
         lnglat = ('dropoff_longitude', 'dropoff_latitude')
         dataset = Dataset.from_dataframe(df).upload(
-<<<<<<< HEAD
-            with_lonlat=lonlat, table_name=self.test_write_table, context=self.cc)
-        self.test_write_table = dataset.get_table_name()
-=======
             with_lnglat=lnglat, table_name=self.test_write_table, context=self.cc)
-        self.test_write_table = dataset.table_name
->>>>>>> 3fb0e217
+        self.test_write_table = dataset.get_table_name()
 
         self.assertExistsTable(self.test_write_table)
 
@@ -458,11 +453,11 @@
     def test_dataset_schema_from_parameter(self):
         schema = 'fake_schema'
         dataset = Dataset.from_table(table_name='fake_table', schema=schema, context=self.cc)
-        self.assertEqual(dataset.schema, schema)
+        self.assertEqual(dataset._schema, schema)
 
     def test_dataset_schema_from_non_org_context(self):
         dataset = Dataset.from_table(table_name='fake_table', context=self.cc)
-        self.assertEqual(dataset.schema, 'public')
+        self.assertEqual(dataset._schema, 'public')
 
     def test_dataset_schema_from_org_context(self):
         username = 'fake_username'
@@ -477,7 +472,7 @@
                 self.creds = FakeCreds()
 
         dataset = Dataset.from_table(table_name='fake_table', context=FakeContext())
-        self.assertEqual(dataset.schema, username)
+        self.assertEqual(dataset._schema, username)
 
     def test_decode_geom(self):
         # Point (0, 0) without SRID
