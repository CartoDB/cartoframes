# -*- coding: utf-8 -*-

"""Unit tests for cartoframes.context"""
import unittest
import os
import sys
import json
import warnings

from carto.exceptions import CartoException

from cartoframes.context import CartoContext
<<<<<<< HEAD
from cartoframes.dataset import Dataset
=======
from cartoframes import Dataset
>>>>>>> 83b2e0c0
from cartoframes.columns import normalize_name

from utils import _UserUrlLoader

WILL_SKIP = False
warnings.filterwarnings("ignore")


class TestDataset(unittest.TestCase, _UserUrlLoader):
    """Tests for cartoframes.CARTOframes"""
    def setUp(self):
        if (os.environ.get('APIKEY') is None or
                os.environ.get('USERNAME') is None):
            try:
                creds = json.loads(open('test/secret.json').read())
                self.apikey = creds['APIKEY']
                self.username = creds['USERNAME']
            except:  # noqa: E722
                warnings.warn("Skipping CartoContext tests. To test it, "
                              "create a `secret.json` file in test/ by "
                              "renaming `secret.json.sample` to `secret.json` "
                              "and updating the credentials to match your "
                              "environment.")
                self.apikey = None
                self.username = None
        else:
            self.apikey = os.environ['APIKEY']
            self.username = os.environ['USERNAME']

        # sets skip value
        WILL_SKIP = self.apikey is None or self.username is None  # noqa: F841

        # table naming info
        has_mpl = 'mpl' if os.environ.get('MPLBACKEND') else 'nonmpl'
        has_gpd = 'gpd' if os.environ.get('USE_GEOPANDAS') else 'nongpd'
        pyver = sys.version[0:3].replace('.', '_')
        buildnum = os.environ.get('TRAVIS_BUILD_NUMBER') or 'none'

        test_slug = '{ver}_{num}_{mpl}_{gpd}'.format(
            ver=pyver, num=buildnum, mpl=has_mpl, gpd=has_gpd
        )

        # for writing to carto
        self.test_write_table = normalize_name(
            'cf_test_table_{}'.format(test_slug)
        )

        self.baseurl = self.user_url().format(username=self.username)
        self.cc = CartoContext(base_url=self.baseurl, api_key=self.apikey)

        self.tearDown()

    def tearDown(self):
        """restore to original state"""
        tables = (self.test_write_table, )
        sql_drop = 'DROP TABLE IF EXISTS {};'

        if self.apikey and self.baseurl:
            for table in tables:
                try:
                    self.cc.delete(table)
                    self.cc.sql_client.send(sql_drop.format(table))
                except CartoException:
                    warnings.warn('Error deleting tables')

    @unittest.skipIf(WILL_SKIP, 'no carto credentials, skipping this test')
    def test_cartocontext_write_points_dataset(self):
        self.assertNotExistsTable(self.test_write_table)

        from cartoframes.examples import read_mcdonalds_nyc
        df = read_mcdonalds_nyc(limit=100)
        dataset = Dataset(self.cc, self.test_write_table, df=df).upload()
        self.test_write_table = dataset.table_name

        result = self.cc.sql_client.send('SELECT * FROM {} WHERE the_geom IS NOT NULL'.format(self.test_write_table))
        self.assertEqual(result['total_rows'], 100)

    @unittest.skipIf(WILL_SKIP, 'no carto credentials, skipping this test')
    def test_cartocontext_write_lines_dataset(self):
        self.assertNotExistsTable(self.test_write_table)

        from cartoframes.examples import read_ne_50m_graticules_15
        df = read_ne_50m_graticules_15()
        dataset = Dataset(self.cc, self.test_write_table, df=df).upload()
        self.test_write_table = dataset.table_name

        result = self.cc.sql_client.send('SELECT * FROM {} WHERE the_geom IS NOT NULL'.format(self.test_write_table))
        self.assertEqual(result['total_rows'], 35)

    @unittest.skipIf(WILL_SKIP, 'no carto credentials, skipping this test')
    def test_cartocontext_write_polygons_dataset(self):
        self.assertNotExistsTable(self.test_write_table)

        from cartoframes.examples import read_brooklyn_poverty
        df = read_brooklyn_poverty()
        dataset = Dataset(self.cc, self.test_write_table, df=df).upload()
        self.test_write_table = dataset.table_name

        result = self.cc.sql_client.send('SELECT * FROM {} WHERE the_geom IS NOT NULL'.format(self.test_write_table))
        self.assertEqual(result['total_rows'], 2049)

    @unittest.skipIf(WILL_SKIP, 'no carto credentials, skipping this test')
    def test_cartocontext_write_lnglat_dataset(self):
        self.assertNotExistsTable(self.test_write_table)

        from cartoframes.examples import read_taxi
        df = read_taxi(limit=100)
        dataset = Dataset(self.cc, self.test_write_table, df=df) \
            .upload(with_lonlat=('dropoff_longitude', 'dropoff_latitude'))
        self.test_write_table = dataset.table_name

        self.assertExistsTable(self.test_write_table)

        result = self.cc.sql_client.send('SELECT * FROM {} WHERE the_geom IS NOT NULL'.format(self.test_write_table))
        self.assertEqual(result['total_rows'], 100)

    @unittest.skipIf(WILL_SKIP, 'no carto credentials, skipping this test')
    def test_cartocontext_write_null_geometry_column(self):
        self.assertNotExistsTable(self.test_write_table)

        from cartoframes.examples import read_taxi
        df = read_taxi(limit=100)
        dataset = Dataset(self.cc, self.test_write_table, df=df).upload()
        self.test_write_table = dataset.table_name

        self.assertExistsTable(self.test_write_table)

        result = self.cc.sql_client.send('SELECT * FROM {} WHERE the_geom IS NULL'.format(self.test_write_table))
        self.assertEqual(result['total_rows'], 100)

    @unittest.skipIf(WILL_SKIP, 'no carto credentials, skipping this test')
    def test_cartocontext_write_with_different_geometry_column(self):
        self.assertNotExistsTable(self.test_write_table)

        from cartoframes.examples import read_brooklyn_poverty
        df = read_brooklyn_poverty()
        df.rename(columns={'the_geom': 'geometry'}, inplace=True)
        dataset = Dataset(self.cc, self.test_write_table, df=df).upload()
        self.test_write_table = dataset.table_name

        self.assertExistsTable(self.test_write_table)

        result = self.cc.sql_client.send('SELECT * FROM {} WHERE the_geom IS NOT NULL'.format(self.test_write_table))
        self.assertEqual(result['total_rows'], 2049)

    @unittest.skipIf(WILL_SKIP, 'no carto credentials, skipping this test')
    def test_cartocontext_write_with_different_geom_column(self):
        self.assertNotExistsTable(self.test_write_table)

        from cartoframes.examples import read_brooklyn_poverty
        df = read_brooklyn_poverty()

        df.rename(columns={'the_geom': 'geom'}, inplace=True)
        dataset = Dataset(self.cc, self.test_write_table, df=df).upload()
        self.test_write_table = dataset.table_name

        self.assertExistsTable(self.test_write_table)

        result = self.cc.sql_client.send('SELECT * FROM {} WHERE the_geom IS NOT NULL'.format(self.test_write_table))
        self.assertEqual(result['total_rows'], 2049)

    @unittest.skipIf(WILL_SKIP, 'no carto credentials, skipping this test')
    def test_cartocontext_write_geopandas(self):
        self.assertNotExistsTable(self.test_write_table)

        from cartoframes.examples import read_taxi
        import shapely
        import geopandas as gpd
        df = read_taxi(limit=50)
        df.drop(['the_geom'], axis=1, inplace=True)
        gdf = gpd.GeoDataFrame(df.drop(['dropoff_longitude', 'dropoff_latitude'], axis=1),
                               crs={'init': 'epsg:4326'},
                               geometry=[shapely.geometry.Point(xy) for xy in
                                         zip(df.dropoff_longitude, df.dropoff_latitude)])

        dataset = Dataset(self.cc, self.test_write_table, df=gdf).upload()
        self.test_write_table = dataset.table_name

        self.assertExistsTable(self.test_write_table)

        result = self.cc.sql_client.send('SELECT * FROM {} WHERE the_geom IS NOT NULL'.format(self.test_write_table))
        self.assertEqual(result['total_rows'], 50)

    @unittest.skipIf(WILL_SKIP, 'no carto credentials, skipping this test')
    def test_cartocontext_write_wkt(self):
        self.assertNotExistsTable(self.test_write_table)

        from cartoframes.examples import read_taxi
        df = read_taxi(limit=50)
        df['the_geom'] = df.apply(lambda x: 'POINT ({x} {y})'
                                  .format(x=x['dropoff_longitude'], y=x['dropoff_latitude']), axis=1)
        dataset = Dataset(self.cc, self.test_write_table, df=df).upload()
        self.test_write_table = dataset.table_name

        self.assertExistsTable(self.test_write_table)

        result = self.cc.sql_client.send('SELECT * FROM {} WHERE the_geom IS NOT NULL'.format(self.test_write_table))
        self.assertEqual(result['total_rows'], 50)

    @unittest.skipIf(WILL_SKIP, 'no carto credentials, skipping this test')
    def test_cartocontext_write_if_exists_fail_by_default(self):
        self.assertNotExistsTable(self.test_write_table)

        from cartoframes.examples import read_brooklyn_poverty
        df = read_brooklyn_poverty()
        dataset = Dataset(self.cc, self.test_write_table, df=df).upload()
        self.test_write_table = dataset.table_name

        with self.assertRaises(NameError):
            dataset = Dataset(self.cc, self.test_write_table, df=df).upload()

        self.assertExistsTable(self.test_write_table)

        result = self.cc.sql_client.send('SELECT * FROM {} WHERE the_geom IS NOT NULL'.format(self.test_write_table))
        self.assertEqual(result['total_rows'], 2049)

    @unittest.skipIf(WILL_SKIP, 'no carto credentials, skipping this test')
    def test_cartocontext_write_if_exists_append(self):
        from cartoframes.examples import read_brooklyn_poverty
        df = read_brooklyn_poverty()
        dataset = Dataset(self.cc, self.test_write_table, df=df).upload()
        self.test_write_table = dataset.table_name

        dataset = Dataset(self.cc, self.test_write_table, df=df).upload(if_exists=Dataset.APPEND)

        self.assertExistsTable(self.test_write_table)

        result = self.cc.sql_client.send('SELECT * FROM {} WHERE the_geom IS NOT NULL'.format(self.test_write_table))
        self.assertEqual(result['total_rows'], 2049 * 2)

    @unittest.skipIf(WILL_SKIP, 'no carto credentials, skipping this test')
    def test_cartocontext_write_if_exists_replace(self):
        from cartoframes.examples import read_brooklyn_poverty
        df = read_brooklyn_poverty()
        dataset = Dataset(self.cc, self.test_write_table, df=df).upload()
        self.test_write_table = dataset.table_name

        dataset = Dataset(self.cc, self.test_write_table, df=df).upload(if_exists=Dataset.REPLACE)

        self.assertExistsTable(self.test_write_table)

        result = self.cc.sql_client.send('SELECT * FROM {} WHERE the_geom IS NOT NULL'.format(self.test_write_table))
        self.assertEqual(result['total_rows'], 2049)

    # FIXME does not work in python 2.7 (COPY stucks and blocks the table, fix after
    # https://github.com/CartoDB/CartoDB-SQL-API/issues/579 is fixed)
    # @unittest.skipIf(WILL_SKIP, 'no carto credentials, skipping this test')
    # def test_cartocontext_write_with_encoding(self):
    #     df = pd.DataFrame({'vals': [1, 2], 'strings': ['a', 'ô']})
    #     dataset = self.cc.write(df, self.test_write_table)
    #     self.test_write_table = dataset.table_name

    #     self.assertExistsTable(self.test_write_table)

    def assertExistsTable(self, table_name):
        resp = self.cc.sql_client.send('''
            SELECT *
            FROM {table}
            LIMIT 0
            '''.format(table=table_name))
        self.assertIsNotNone(resp)

    def assertNotExistsTable(self, table_name):
        try:
            self.cc.sql_client.send('''
                SELECT *
                FROM {table}
                LIMIT 0
                '''.format(table=table_name))
        except CartoException as e:
            self.assertTrue('relation "{}" does not exist'.format(table_name) in str(e))<|MERGE_RESOLUTION|>--- conflicted
+++ resolved
@@ -10,11 +10,7 @@
 from carto.exceptions import CartoException
 
 from cartoframes.context import CartoContext
-<<<<<<< HEAD
-from cartoframes.dataset import Dataset
-=======
 from cartoframes import Dataset
->>>>>>> 83b2e0c0
 from cartoframes.columns import normalize_name
 
 from utils import _UserUrlLoader
