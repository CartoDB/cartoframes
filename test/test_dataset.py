# -*- coding: utf-8 -*-

"""Unit tests for cartoframes.context"""
import unittest
import os
import sys
import json
import warnings

from carto.exceptions import CartoException

from cartoframes.context import CartoContext
<<<<<<< HEAD
from cartoframes import Dataset
=======
from cartoframes.datasets import Dataset, _decode_geom
>>>>>>> 5bd38b59
from cartoframes.columns import normalize_name

from utils import _UserUrlLoader

WILL_SKIP = False
warnings.filterwarnings("ignore")


class TestDataset(unittest.TestCase, _UserUrlLoader):
    """Tests for cartoframes.CARTOframes"""
    def setUp(self):
        if (os.environ.get('APIKEY') is None or
                os.environ.get('USERNAME') is None):
            try:
                creds = json.loads(open('test/secret.json').read())
                self.apikey = creds['APIKEY']
                self.username = creds['USERNAME']
            except:  # noqa: E722
                warnings.warn("Skipping CartoContext tests. To test it, "
                              "create a `secret.json` file in test/ by "
                              "renaming `secret.json.sample` to `secret.json` "
                              "and updating the credentials to match your "
                              "environment.")
                self.apikey = None
                self.username = None
        else:
            self.apikey = os.environ['APIKEY']
            self.username = os.environ['USERNAME']

        # sets skip value
        WILL_SKIP = self.apikey is None or self.username is None  # noqa: F841

        # table naming info
        has_mpl = 'mpl' if os.environ.get('MPLBACKEND') else 'nonmpl'
        has_gpd = 'gpd' if os.environ.get('USE_GEOPANDAS') else 'nongpd'
        pyver = sys.version[0:3].replace('.', '_')
        buildnum = os.environ.get('TRAVIS_BUILD_NUMBER') or 'none'

        test_slug = '{ver}_{num}_{mpl}_{gpd}'.format(
            ver=pyver, num=buildnum, mpl=has_mpl, gpd=has_gpd
        )

        # for writing to carto
        self.test_write_table = normalize_name(
            'cf_test_table_{}'.format(test_slug)
        )

        self.baseurl = self.user_url().format(username=self.username)
        self.cc = CartoContext(base_url=self.baseurl, api_key=self.apikey)

        self.tearDown()

    def tearDown(self):
        """restore to original state"""
        tables = (self.test_write_table, )
        sql_drop = 'DROP TABLE IF EXISTS {};'

        if self.apikey and self.baseurl:
            for table in tables:
                try:
                    self.cc.delete(table)
                    self.cc.sql_client.send(sql_drop.format(table))
                except CartoException:
                    warnings.warn('Error deleting tables')

    @unittest.skipIf(WILL_SKIP, 'no carto credentials, skipping this test')
    def test_cartocontext_write_points_dataset(self):
        self.assertNotExistsTable(self.test_write_table)

        from cartoframes.examples import read_mcdonalds_nyc
        df = read_mcdonalds_nyc(limit=100)
        dataset = Dataset.from_dataframe(df, table_name=self.test_write_table, context=self.cc).upload()
        self.test_write_table = dataset.table_name

        result = self.cc.sql_client.send('SELECT * FROM {} WHERE the_geom IS NOT NULL'.format(self.test_write_table))
        self.assertEqual(result['total_rows'], 100)

    @unittest.skipIf(WILL_SKIP, 'no carto credentials, skipping this test')
    def test_cartocontext_write_lines_dataset(self):
        self.assertNotExistsTable(self.test_write_table)

        from cartoframes.examples import read_ne_50m_graticules_15
        df = read_ne_50m_graticules_15()
        dataset = Dataset.from_dataframe(df, table_name=self.test_write_table, context=self.cc).upload()
        self.test_write_table = dataset.table_name

        result = self.cc.sql_client.send('SELECT * FROM {} WHERE the_geom IS NOT NULL'.format(self.test_write_table))
        self.assertEqual(result['total_rows'], 35)

    @unittest.skipIf(WILL_SKIP, 'no carto credentials, skipping this test')
    def test_cartocontext_write_polygons_dataset(self):
        self.assertNotExistsTable(self.test_write_table)

        from cartoframes.examples import read_brooklyn_poverty
        df = read_brooklyn_poverty()
        dataset = Dataset.from_dataframe(df, table_name=self.test_write_table, context=self.cc).upload()
        self.test_write_table = dataset.table_name

        result = self.cc.sql_client.send('SELECT * FROM {} WHERE the_geom IS NOT NULL'.format(self.test_write_table))
        self.assertEqual(result['total_rows'], 2049)

    @unittest.skipIf(WILL_SKIP, 'no carto credentials, skipping this test')
    def test_cartocontext_write_lnglat_dataset(self):
        self.assertNotExistsTable(self.test_write_table)

        from cartoframes.examples import read_taxi
        df = read_taxi(limit=100)
        dataset = Dataset.from_dataframe(df, table_name=self.test_write_table, context=self.cc) \
            .upload(with_lonlat=('dropoff_longitude', 'dropoff_latitude'))
        self.test_write_table = dataset.table_name

        self.assertExistsTable(self.test_write_table)

        result = self.cc.sql_client.send('SELECT * FROM {} WHERE the_geom IS NOT NULL'.format(self.test_write_table))
        self.assertEqual(result['total_rows'], 100)

    @unittest.skipIf(WILL_SKIP, 'no carto credentials, skipping this test')
    def test_cartocontext_write_null_geometry_column(self):
        self.assertNotExistsTable(self.test_write_table)

        from cartoframes.examples import read_taxi
        df = read_taxi(limit=100)
        dataset = Dataset.from_dataframe(df, table_name=self.test_write_table, context=self.cc).upload()
        self.test_write_table = dataset.table_name

        self.assertExistsTable(self.test_write_table)

        result = self.cc.sql_client.send('SELECT * FROM {} WHERE the_geom IS NULL'.format(self.test_write_table))
        self.assertEqual(result['total_rows'], 100)

    @unittest.skipIf(WILL_SKIP, 'no carto credentials, skipping this test')
    def test_cartocontext_write_with_different_geometry_column(self):
        self.assertNotExistsTable(self.test_write_table)

        from cartoframes.examples import read_brooklyn_poverty
        df = read_brooklyn_poverty()
        df.rename(columns={'the_geom': 'geometry'}, inplace=True)
        dataset = Dataset.from_dataframe(df, table_name=self.test_write_table, context=self.cc).upload()
        self.test_write_table = dataset.table_name

        self.assertExistsTable(self.test_write_table)

        result = self.cc.sql_client.send('SELECT * FROM {} WHERE the_geom IS NOT NULL'.format(self.test_write_table))
        self.assertEqual(result['total_rows'], 2049)

    @unittest.skipIf(WILL_SKIP, 'no carto credentials, skipping this test')
    def test_cartocontext_write_with_different_geom_column(self):
        self.assertNotExistsTable(self.test_write_table)

        from cartoframes.examples import read_brooklyn_poverty
        df = read_brooklyn_poverty()

        df.rename(columns={'the_geom': 'geom'}, inplace=True)
        dataset = Dataset.from_dataframe(df, table_name=self.test_write_table, context=self.cc).upload()
        self.test_write_table = dataset.table_name

        self.assertExistsTable(self.test_write_table)

        result = self.cc.sql_client.send('SELECT * FROM {} WHERE the_geom IS NOT NULL'.format(self.test_write_table))
        self.assertEqual(result['total_rows'], 2049)

    @unittest.skipIf(WILL_SKIP, 'no carto credentials, skipping this test')
    def test_cartocontext_write_geopandas(self):
        self.assertNotExistsTable(self.test_write_table)

        from cartoframes.examples import read_taxi
        import shapely
        import geopandas as gpd
        df = read_taxi(limit=50)
        df.drop(['the_geom'], axis=1, inplace=True)
        gdf = gpd.GeoDataFrame(df.drop(['dropoff_longitude', 'dropoff_latitude'], axis=1),
                               crs={'init': 'epsg:4326'},
                               geometry=[shapely.geometry.Point(xy) for xy in
                                         zip(df.dropoff_longitude, df.dropoff_latitude)])

        # TODO: use from_geodataframe
        dataset = Dataset.from_dataframe(gdf, table_name=self.test_write_table, context=self.cc).upload()
        self.test_write_table = dataset.table_name

        self.assertExistsTable(self.test_write_table)

        result = self.cc.sql_client.send('SELECT * FROM {} WHERE the_geom IS NOT NULL'.format(self.test_write_table))
        self.assertEqual(result['total_rows'], 50)

    @unittest.skipIf(WILL_SKIP, 'no carto credentials, skipping this test')
    def test_cartocontext_write_wkt(self):
        self.assertNotExistsTable(self.test_write_table)

        from cartoframes.examples import read_taxi
        df = read_taxi(limit=50)
        df['the_geom'] = df.apply(lambda x: 'POINT ({x} {y})'
                                  .format(x=x['dropoff_longitude'], y=x['dropoff_latitude']), axis=1)
        dataset = Dataset.from_dataframe(df, table_name=self.test_write_table, context=self.cc).upload()
        self.test_write_table = dataset.table_name

        self.assertExistsTable(self.test_write_table)

        result = self.cc.sql_client.send('SELECT * FROM {} WHERE the_geom IS NOT NULL'.format(self.test_write_table))
        self.assertEqual(result['total_rows'], 50)

    @unittest.skipIf(WILL_SKIP, 'no carto credentials, skipping this test')
    def test_cartocontext_write_if_exists_fail_by_default(self):
        self.assertNotExistsTable(self.test_write_table)

        from cartoframes.examples import read_brooklyn_poverty
        df = read_brooklyn_poverty()
        dataset = Dataset.from_dataframe(df, table_name=self.test_write_table, context=self.cc).upload()
        self.test_write_table = dataset.table_name

        with self.assertRaises(NameError):
            dataset = Dataset.from_dataframe(df, table_name=self.test_write_table, context=self.cc).upload()

        self.assertExistsTable(self.test_write_table)

        result = self.cc.sql_client.send('SELECT * FROM {} WHERE the_geom IS NOT NULL'.format(self.test_write_table))
        self.assertEqual(result['total_rows'], 2049)

    @unittest.skipIf(WILL_SKIP, 'no carto credentials, skipping this test')
    def test_cartocontext_write_if_exists_append(self):
        from cartoframes.examples import read_brooklyn_poverty
        df = read_brooklyn_poverty()
        dataset = Dataset.from_dataframe(df, table_name=self.test_write_table, context=self.cc).upload()
        self.test_write_table = dataset.table_name

        dataset = Dataset.from_dataframe(df, table_name=self.test_write_table,
                                         context=self.cc).upload(if_exists=Dataset.APPEND)

        self.assertExistsTable(self.test_write_table)

        result = self.cc.sql_client.send('SELECT * FROM {} WHERE the_geom IS NOT NULL'.format(self.test_write_table))
        self.assertEqual(result['total_rows'], 2049 * 2)

    @unittest.skipIf(WILL_SKIP, 'no carto credentials, skipping this test')
    def test_cartocontext_write_if_exists_replace(self):
        from cartoframes.examples import read_brooklyn_poverty
        df = read_brooklyn_poverty()
        dataset = Dataset.from_dataframe(df, table_name=self.test_write_table, context=self.cc).upload()
        self.test_write_table = dataset.table_name

        dataset = Dataset.from_dataframe(df, table_name=self.test_write_table,
                                         context=self.cc).upload(if_exists=Dataset.REPLACE)

        self.assertExistsTable(self.test_write_table)

        result = self.cc.sql_client.send('SELECT * FROM {} WHERE the_geom IS NOT NULL'.format(self.test_write_table))
        self.assertEqual(result['total_rows'], 2049)

    def test_decode_geom(self):
        # Point (0, 0) without SRID
        ewkb = '010100000000000000000000000000000000000000'
        decoded_geom = _decode_geom(ewkb)
        self.assertEqual(decoded_geom.wkt, 'POINT (0 0)')
        self.assertIsNone(_decode_geom(None))

    # FIXME does not work in python 2.7 (COPY stucks and blocks the table, fix after
    # https://github.com/CartoDB/CartoDB-SQL-API/issues/579 is fixed)
    # @unittest.skipIf(WILL_SKIP, 'no carto credentials, skipping this test')
    # def test_cartocontext_write_with_encoding(self):
    #     df = pd.DataFrame({'vals': [1, 2], 'strings': ['a', 'ô']})
    #     dataset = self.cc.write(df, self.test_write_table)
    #     self.test_write_table = dataset.table_name

    #     self.assertExistsTable(self.test_write_table)

    def assertExistsTable(self, table_name):
        resp = self.cc.sql_client.send('''
            SELECT *
            FROM {table}
            LIMIT 0
            '''.format(table=table_name))
        self.assertIsNotNone(resp)

    def assertNotExistsTable(self, table_name):
        try:
            self.cc.sql_client.send('''
                SELECT *
                FROM {table}
                LIMIT 0
                '''.format(table=table_name))
        except CartoException as e:
            self.assertTrue('relation "{}" does not exist'.format(table_name) in str(e))<|MERGE_RESOLUTION|>--- conflicted
+++ resolved
@@ -10,11 +10,7 @@
 from carto.exceptions import CartoException
 
 from cartoframes.context import CartoContext
-<<<<<<< HEAD
-from cartoframes import Dataset
-=======
-from cartoframes.datasets import Dataset, _decode_geom
->>>>>>> 5bd38b59
+from cartoframes.dataset import Dataset, _decode_geom
 from cartoframes.columns import normalize_name
 
 from utils import _UserUrlLoader
