--- conflicted
+++ resolved
@@ -60,12 +60,8 @@
         self.valid_columns = set(['affgeoid', 'aland', 'awater', 'created_at',
                                   'csafp', 'geoid', 'lsad', 'name', 'the_geom',
                                   'updated_at'])
-<<<<<<< HEAD
         # torque table
-        self.torque_table = 'tweets_obama'
-=======
         self.test_point_table = 'tweets_obama'
->>>>>>> 3b5a5761
 
         # for writing to carto
         self.test_write_table = 'cartoframes_test_table_{ver}_{mpl}'.format(
@@ -101,10 +97,7 @@
                   self.test_write_lnglat_table,
                   self.test_query_table,
                   self.mixed_case_table.lower(), )
-<<<<<<< HEAD
-=======
         sql_drop = 'DROP TABLE IF EXISTS {};'
->>>>>>> 3b5a5761
 
         if self.apikey and self.baseurl:
             cc = cartoframes.CartoContext(base_url=self.baseurl,
@@ -534,12 +527,12 @@
         from cartoframes import Layer
         cc = cartoframes.CartoContext(base_url=self.baseurl,
                                       api_key=self.apikey)
-        html_map = cc.map(layers=Layer(self.torque_table,
+        html_map = cc.map(layers=Layer(self.test_point_table,
                                        time='cartodb_id'))
         self.assertIsInstance(html_map, IPython.core.display.HTML)
 
         # category map
-        cat_map = cc.map(layers=Layer(self.torque_table,
+        cat_map = cc.map(layers=Layer(self.test_point_table,
                                       time='actor_postedtime',
                                       color='twitter_lang'))
         self.assertRegexpMatches(
@@ -549,14 +542,14 @@
         with self.assertRaises(
                 ValueError,
                 msg='cannot create static torque maps currently'):
-            cc.map(layers=Layer(self.torque_table, time='cartodb_id'),
+            cc.map(layers=Layer(self.test_point_table, time='cartodb_id'),
                    interactive=False)
 
         with self.assertRaises(
                 ValueError,
                 msg='cannot have more than one torque layer'):
-            cc.map(layers=[Layer(self.torque_table, time='cartodb_id'),
-                           Layer(self.torque_table, color='cartodb_id')])
+            cc.map(layers=[Layer(self.test_point_table, time='cartodb_id'),
+                           Layer(self.test_point_table, color='cartodb_id')])
 
         with self.assertRaises(
                 ValueError,
