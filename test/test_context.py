--- conflicted
+++ resolved
@@ -221,7 +221,6 @@
         with self.assertRaises(NameError):
             cc._table_exists(self.test_read_table)
 
-<<<<<<< HEAD
     def test_cartocontext_delete(self):
         """CartoContext.delete"""
         cc = cartoframes.CartoContext(base_url=self.baseurl,
@@ -249,8 +248,6 @@
             assert issubclass(w[-1].category, UserWarning)
             assert "Failed to delete" in str(w[-1].message)
 
-=======
->>>>>>> a7693184
     def test_cartocontext_send_dataframe(self):
         """CartoContext._send_dataframe"""
         pass
