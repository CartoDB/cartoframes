--- conflicted
+++ resolved
@@ -100,23 +100,6 @@
 
         widgets_info = widget_list.get_widgets_info()
         self.assertEqual(widgets_info, [
-<<<<<<< HEAD
-            {
-                'type': 'formula',
-                'name': 'vb6dbcf',
-                'value': 'viewportSum($amount)',
-                'title': '[TITLE]',
-                'description': '[description]',
-                'footer': '[footer]'
-            }, {
-                'type': 'default',
-                'name': 'v76441e',
-                'value': '"Custom Info"',
-                'title': '',
-                'description': '',
-                'footer': ''
-            }])
-=======
           {
             'type': 'formula',
             'name': 'vb6dbcf',
@@ -135,5 +118,4 @@
             'footer': '',
             'has_variable': False,
             'options': {}
-          }])
->>>>>>> 4b058105
+          }])