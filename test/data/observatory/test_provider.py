--- conflicted
+++ resolved
@@ -28,8 +28,6 @@
         assert isinstance(provider, Provider)
         assert provider == test_provider1
 
-<<<<<<< HEAD
-=======
     def test_get_provider_by_id_from_providers_list(self):
         # Given
         providers = CatalogList([test_provider1, test_provider2])
@@ -42,7 +40,6 @@
         assert isinstance(provider, Provider)
         assert provider == test_provider1
 
->>>>>>> 150c1357
     @patch.object(DatasetRepository, 'get_all')
     def test_get_datasets_by_provider(self, mocked_repo):
         # Given
