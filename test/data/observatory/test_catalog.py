--- conflicted
+++ resolved
@@ -147,14 +147,10 @@
         mocked_datasets.assert_called_once_with({'geography_id': test_geography1.id})
         assert datasets == test_datasets
 
-<<<<<<< HEAD
     @patch.object(Dataset, 'get_all')
     @patch.object(Geography, 'get_all')
     def test_subscriptions(self, mocked_geographies, mocked_datasets):
-=======
-    @patch.object(CatalogDataset, 'get_all')
-    def test_purchased_datasets(self, mocked_purchased_datasets):
->>>>>>> 115df543
+
         # Given
         expected_datasets = [test_dataset1, test_dataset2]
         expected_geographies = [test_geography1, test_geography2]
