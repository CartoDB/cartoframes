import pytest
import unittest

from cartoframes.auth import Credentials
from cartoframes.data.observatory.dataset import CatalogDataset
from cartoframes.data.observatory.geography import Geography
from cartoframes.data.observatory.country import Country
from cartoframes.data.observatory.category import Category
from cartoframes.data.observatory.dataset import CatalogDataset
from cartoframes.data.observatory.catalog import Catalog
from cartoframes.data.observatory.subscriptions import Subscriptions
from cartoframes.data.observatory.repository.geography_repo import GeographyRepository
from .examples import test_country2, test_country1, test_category1, test_category2, test_dataset1, test_dataset2, \
    test_geographies, test_datasets, test_categories, test_countries, test_geography1, test_geography2

try:
    from unittest.mock import Mock, patch
except ImportError:
    from mock import Mock, patch


class TestCatalog(unittest.TestCase):

    @patch.object(Country, 'get_all')
    def test_countries(self, mocked_countries):
        # Given
        expected_countries = [test_country1, test_country2]
        mocked_countries.return_value = expected_countries
        catalog = Catalog()

        # When
        countries = catalog.countries

        # Then
        assert countries == expected_countries

    @patch.object(Category, 'get_all')
    def test_categories(self, mocked_categories):
        # Given
        expected_categories = [test_category1, test_category2]
        mocked_categories.return_value = expected_categories
        catalog = Catalog()

        # When
        categories = catalog.categories

        # Then
        assert categories == expected_categories

    @patch.object(CatalogDataset, 'get_all')
    def test_datasets(self, mocked_datasets):
        # Given
        expected_datasets = [test_dataset1, test_dataset2]
        mocked_datasets.return_value = expected_datasets
        catalog = Catalog()

        # When
        datasets = catalog.datasets

        # Then
        assert datasets == expected_datasets

    @patch.object(Country, 'get_all')
    def test_filters_on_countries(self, mocked_countries):
        # Given
        mocked_countries.return_value = test_countries
        catalog = Catalog()

        # When
        countries = catalog.category('demographics').countries

        # Then
        mocked_countries.called_once_with({'category_id': 'demographics'})
        assert countries == test_countries

    @patch.object(Category, 'get_all')
    def test_filters_on_categories(self, mocked_categories):
        # Given
        mocked_categories.return_value = test_categories
        catalog = Catalog()

        # When
        categories = catalog.country('usa').categories

        # Then
        mocked_categories.called_once_with({'country_id': 'usa'})
        assert categories == test_categories

    @patch.object(CatalogDataset, 'get_all')
    def test_filters_on_datasets(self, mocked_datasets):
        # Given
        mocked_datasets.return_value = test_datasets
        catalog = Catalog()

        # When
        datasets = catalog.country('usa').category('demographics').datasets

        # Then
        mocked_datasets.called_once_with({'country_id': 'usa', 'category_id': 'demographics'})
        assert datasets == test_datasets

    @patch.object(Geography, 'get_all')
    def test_filters_on_geographies(self, mocked_geographies):
        # Given
        mocked_geographies.return_value = test_geographies
        catalog = Catalog()

        # When
        geographies = catalog.country('usa').category('demographics').geographies

        # Then
        mocked_geographies.called_once_with({'country_id': 'usa', 'category_id': 'demographics'})
        assert geographies == test_geographies

    @patch.object(CatalogDataset, 'get_all')
    def test_all_filters(self, mocked_datasets):
        # Given
        mocked_datasets.return_value = test_datasets
        catalog = Catalog()

        # When
        datasets = catalog.country('usa').category('demographics') \
            .geography('carto-do-public-data.tiger.geography_esp_census_2019').datasets

        # Then
        mocked_datasets.called_once_with({
            'country_id': 'usa',
            'category_id': 'demographics',
            'geography_id': 'carto-do-public-data.tiger.geography_esp_census_2019'})

        assert datasets == test_datasets

    @patch.object(CatalogDataset, 'get_all')
    @patch.object(GeographyRepository, 'get_by_id')
    def test_geography_filter_by_slug(self, mocked_repo, mocked_datasets):
        # Given
        mocked_repo.return_value = test_geography1
        mocked_datasets.return_value = test_datasets
        slug = 'esp_census_2019_4567890d'
        catalog = Catalog()

        # When
        datasets = catalog.geography(slug).datasets

        # Then
        mocked_repo.assert_called_once_with(slug)
        mocked_datasets.assert_called_once_with({'geography_id': test_geography1.id})
        assert datasets == test_datasets

<<<<<<< HEAD
    @patch.object(Dataset, 'get_all')
    @patch.object(Geography, 'get_all')
    def test_subscriptions(self, mocked_geographies, mocked_datasets):

=======
    @patch.object(CatalogDataset, 'get_all')
    @patch.object(Geography, 'get_all')
    def test_subscriptions(self, mocked_geographies, mocked_datasets):
>>>>>>> 68a3fbfd
        # Given
        expected_datasets = [test_dataset1, test_dataset2]
        expected_geographies = [test_geography1, test_geography2]
        mocked_datasets.return_value = expected_datasets
        mocked_geographies.return_value = expected_geographies
        credentials = Credentials('user', '1234')
        catalog = Catalog()

        # When
        subscriptions = catalog.subscriptions(credentials)

        # Then
        mocked_datasets.assert_called_once_with({}, credentials)
        mocked_geographies.assert_called_once_with({}, credentials)
        assert isinstance(subscriptions, Subscriptions)
        assert subscriptions.datasets == expected_datasets
        assert subscriptions.geographies == expected_geographies

<<<<<<< HEAD
    @patch.object(Dataset, 'get_all')
    @patch.object(Geography, 'get_all')
    def test_subscriptions_wrong_param(self, mocked_geographies, mocked_datasets):
=======
    @patch.object(CatalogDataset, 'get_all')
    @patch.object(Geography, 'get_all')
    @patch('cartoframes.auth.defaults.get_default_credentials')
    def test_subscriptions_default_credentials(self, mocked_credentials, mocked_geographies, mocked_datasets):
        # Given
        expected_datasets = [test_dataset1, test_dataset2]
        expected_geographies = [test_geography1, test_geography2]
        expected_credentials = Credentials('user', '1234')
        mocked_datasets.return_value = expected_datasets
        mocked_geographies.return_value = expected_geographies
        mocked_credentials.return_value = expected_credentials
        catalog = Catalog()

        # When
        subscriptions = catalog.subscriptions()

        # Then
        mocked_datasets.assert_called_once_with({}, expected_credentials)
        mocked_geographies.assert_called_once_with({}, expected_credentials)
        assert isinstance(subscriptions, Subscriptions)
        assert subscriptions.datasets == expected_datasets
        assert subscriptions.geographies == expected_geographies

    @patch.object(CatalogDataset, 'get_all')
    @patch.object(Geography, 'get_all')
    def test_subscriptions_wrong_credentials(self, mocked_geographies, mocked_datasets):
>>>>>>> 68a3fbfd
        # Given
        wrong_credentials = 1234
        catalog = Catalog()

        # When
        with pytest.raises(ValueError) as e:
            catalog.subscriptions(wrong_credentials)

        # Then
        assert str(e.value) == '`credentials` must be a Credentials class instance'<|MERGE_RESOLUTION|>--- conflicted
+++ resolved
@@ -147,16 +147,9 @@
         mocked_datasets.assert_called_once_with({'geography_id': test_geography1.id})
         assert datasets == test_datasets
 
-<<<<<<< HEAD
-    @patch.object(Dataset, 'get_all')
+    @patch.object(CatalogDataset, 'get_all')
     @patch.object(Geography, 'get_all')
     def test_subscriptions(self, mocked_geographies, mocked_datasets):
-
-=======
-    @patch.object(CatalogDataset, 'get_all')
-    @patch.object(Geography, 'get_all')
-    def test_subscriptions(self, mocked_geographies, mocked_datasets):
->>>>>>> 68a3fbfd
         # Given
         expected_datasets = [test_dataset1, test_dataset2]
         expected_geographies = [test_geography1, test_geography2]
@@ -175,11 +168,6 @@
         assert subscriptions.datasets == expected_datasets
         assert subscriptions.geographies == expected_geographies
 
-<<<<<<< HEAD
-    @patch.object(Dataset, 'get_all')
-    @patch.object(Geography, 'get_all')
-    def test_subscriptions_wrong_param(self, mocked_geographies, mocked_datasets):
-=======
     @patch.object(CatalogDataset, 'get_all')
     @patch.object(Geography, 'get_all')
     @patch('cartoframes.auth.defaults.get_default_credentials')
@@ -206,7 +194,6 @@
     @patch.object(CatalogDataset, 'get_all')
     @patch.object(Geography, 'get_all')
     def test_subscriptions_wrong_credentials(self, mocked_geographies, mocked_datasets):
->>>>>>> 68a3fbfd
         # Given
         wrong_credentials = 1234
         catalog = Catalog()
