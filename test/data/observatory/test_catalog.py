--- conflicted
+++ resolved
@@ -8,16 +8,10 @@
 from cartoframes.data.observatory.category import Category
 from cartoframes.data.observatory.dataset import Dataset
 from cartoframes.data.observatory.catalog import Catalog
-<<<<<<< HEAD
 from cartoframes.data.observatory.subscriptions import Subscriptions
-from .examples import test_country1, test_country2, test_category1, test_category2, \
-    test_dataset1, test_dataset2, test_geography1, test_geography2, \
-    test_countries, test_categories, test_datasets, test_geographies
-=======
 from cartoframes.data.observatory.repository.geography_repo import GeographyRepository
 from .examples import test_country2, test_country1, test_category1, test_category2, test_dataset1, test_dataset2, \
-    test_geographies, test_datasets, test_categories, test_countries, test_geography1
->>>>>>> e7cfab58
+    test_geographies, test_datasets, test_categories, test_countries, test_geography1, test_geography2
 
 try:
     from unittest.mock import Mock, patch
@@ -137,10 +131,6 @@
         assert datasets == test_datasets
 
     @patch.object(Dataset, 'get_all')
-<<<<<<< HEAD
-    @patch.object(Geography, 'get_all')
-    def test_subscriptions(self, mocked_geographies, mocked_datasets):
-=======
     @patch.object(GeographyRepository, 'get_by_id')
     def test_geography_filter_by_slug(self, mocked_repo, mocked_datasets):
         # Given
@@ -158,8 +148,8 @@
         assert datasets == test_datasets
 
     @patch.object(Dataset, 'get_all')
-    def test_purchased_datasets(self, mocked_purchased_datasets):
->>>>>>> e7cfab58
+    @patch.object(Geography, 'get_all')
+    def test_subscriptions(self, mocked_geographies, mocked_datasets):
         # Given
         expected_datasets = [test_dataset1, test_dataset2]
         expected_geographies = [test_geography1, test_geography2]
