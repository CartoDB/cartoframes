--- conflicted
+++ resolved
@@ -1,10 +1,7 @@
 import unittest
 
-<<<<<<< HEAD
+from cartoframes.auth import Credentials
 from cartoframes.data.observatory.geography import Geography
-=======
-from cartoframes.auth import Credentials
->>>>>>> 55c9f635
 from cartoframes.data.observatory.country import Country
 from cartoframes.data.observatory.category import Category
 from cartoframes.data.observatory.dataset import Dataset
@@ -59,7 +56,6 @@
         # Then
         assert datasets == expected_datasets
 
-<<<<<<< HEAD
     @patch.object(Country, 'get_all')
     def test_filters_on_countries(self, mocked_countries):
         # Given
@@ -129,7 +125,7 @@
             'geography_id': 'carto-do-public-data.tiger.geography_esp_census_2019'})
 
         assert datasets == test_datasets
-=======
+
     @patch.object(Dataset, 'get_all')
     def test_purchased_datasets(self, mocked_purchased_datasets):
         # Given
@@ -144,4 +140,9 @@
         # Then
         mocked_purchased_datasets.assert_called_once_with(credentials)
         assert datasets == expected_datasets
->>>>>>> 55c9f635
+
+    def test_pete(self):
+        catalog = Catalog()
+        datasets = catalog.country('usa').datasets
+
+        assert len(datasets) > 0