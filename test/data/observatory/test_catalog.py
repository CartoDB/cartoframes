--- conflicted
+++ resolved
@@ -8,14 +8,10 @@
 from cartoframes.data.observatory.dataset import Dataset
 from cartoframes.data.observatory.geography import Geography
 from cartoframes.data.observatory.catalog import Catalog
-<<<<<<< HEAD
 from cartoframes.data.observatory.subscriptions import Subscriptions
-from .examples import test_country2, test_country1, test_category1, \
-    test_category2, test_dataset1, test_dataset2, test_geography1, test_geography2
-=======
-from .examples import test_country2, test_country1, test_category1, test_category2, test_dataset1, test_dataset2, \
-    test_geographies, test_datasets, test_categories, test_countries
->>>>>>> cd7a3537
+from .examples import test_country1, test_country2, test_category1, test_category2, \
+    test_dataset1, test_dataset2, test_geography1, test_geography2, \
+    test_countries, test_categories, test_datasets, test_geographies
 
 try:
     from unittest.mock import Mock, patch
@@ -149,8 +145,8 @@
         subscriptions = catalog.subscriptions(credentials)
 
         # Then
-        mocked_datasets.assert_called_once_with(credentials)
-        mocked_geographies.assert_called_once_with(credentials)
+        mocked_datasets.assert_called_once_with({}, credentials)
+        mocked_geographies.assert_called_once_with({}, credentials)
         assert isinstance(subscriptions, Subscriptions)
         assert subscriptions.datasets == expected_datasets
         assert subscriptions.geographies == expected_geographies
@@ -167,9 +163,4 @@
             catalog.subscriptions(wrong_credentials)
 
         # Then
-<<<<<<< HEAD
-        assert str(e.value) == '`credentials` must be a Credentials class instance'
-=======
-        mocked_purchased_datasets.assert_called_once_with({}, credentials)
-        assert datasets == expected_datasets
->>>>>>> cd7a3537
+        assert str(e.value) == '`credentials` must be a Credentials class instance'