import unittest
import pandas as pd

from cartoframes.data.observatory.entity import CatalogList
from cartoframes.data.observatory.variable_group import VariableGroup
from cartoframes.data.observatory.repository.variable_repo import VariableRepository
from cartoframes.data.observatory.repository.variable_group_repo import VariableGroupRepository
from .examples import test_variables_groups, test_variable_group1, test_variables, db_variable_group1, \
    test_variable_group2, db_variable_group2

try:
    from unittest.mock import Mock, patch
except ImportError:
    from mock import Mock, patch


class TestVariableGroup(unittest.TestCase):

    @patch.object(VariableGroupRepository, 'get_by_id')
    def test_get_variable_group_by_id(self, mocked_repo):
        # Given
        mocked_repo.return_value = test_variable_group1

        # When
        variable_group = VariableGroup.get(test_variable_group1.id)

        # Then
        assert isinstance(variable_group, object)
        assert isinstance(variable_group, VariableGroup)
        assert variable_group == test_variable_group1

<<<<<<< HEAD
=======
    def test_get_variable_group_by_id_from_variables_groups_list(self):
        # Given
        variables_groups = CatalogList([test_variable_group1, test_variable_group2])

        # When
        variable_group = variables_groups.get(test_variable_group1.id)

        # Then
        assert isinstance(variable_group, object)
        assert isinstance(variable_group, VariableGroup)
        assert variable_group == test_variable_group1

    def test_get_variable_group_by_slug_from_variables_groups_leist(selef):
        # Given
        variables_groups = CatalogList([test_variable_group1, test_variable_group2])

        # When
        variable_group = variables_groups.get(test_variable_group1.slug)

        # Then
        assert isinstance(variable_group, object)
        assert isinstance(variable_group, VariableGroup)
        assert variable_group == test_variable_group1

>>>>>>> 150c1357
    @patch.object(VariableRepository, 'get_all')
    def test_get_variables_by_variable_group(self, mocked_repo):
        # Given
        mocked_repo.return_value = test_variables

        # When
        variables = test_variable_group1.variables

        # Then
        mocked_repo.assert_called_once_with({'variable_group_id': test_variable_group1.id})
        assert isinstance(variables, list)
        assert isinstance(variables, CatalogList)
        assert variables == test_variables

    def test_variable_group_properties(self):
        # Given
        variable_group = VariableGroup(db_variable_group1)

        # When
        variable_group_id = variable_group.id
        slug = variable_group.slug
        name = variable_group.name
        dataset = variable_group.dataset
        starred = variable_group.starred

        # Then
        assert variable_group_id == db_variable_group1['id']
        assert slug == db_variable_group1['slug']
        assert name == db_variable_group1['name']
        assert dataset == db_variable_group1['dataset_id']
        assert starred == db_variable_group1['starred']

    def test_variable_group_is_exported_as_series(self):
        # Given
        variable_group = test_variable_group1

        # When
        variable_group_series = variable_group.to_series()

        # Then
        assert isinstance(variable_group_series, pd.Series)
        assert variable_group_series['id'] == variable_group.id

    def test_variable_group_is_exported_as_dict(self):
        # Given
        variable_group = VariableGroup(db_variable_group1)

        # When
        variable_group_dict = variable_group.to_dict()

        # Then
        assert isinstance(variable_group_dict, dict)
        assert variable_group_dict == db_variable_group1

    def test_variable_group_is_represented_with_id(self):
        # Given
        variable_group = VariableGroup(db_variable_group1)

        # When
        variable_group_repr = repr(variable_group)

        # Then
        assert variable_group_repr == "<VariableGroup('{id}')>".format(id=db_variable_group1['slug'])

    def test_variable_group_is_printed_with_classname(self):
        # Given
        variable_group = VariableGroup(db_variable_group1)

        # When
        variable_group_str = str(variable_group)

        # Then
        assert variable_group_str == 'VariableGroup({dict_str})'.format(dict_str=str(db_variable_group1))

    @patch.object(VariableGroupRepository, 'get_all')
    def test_get_all_variables_groups(self, mocked_repo):
        # Given
        mocked_repo.return_value = test_variables_groups

        # When
        variables_groups = VariableGroup.get_all()

        # Then
        assert isinstance(variables_groups, list)
        assert isinstance(variables_groups, CatalogList)
        assert variables_groups == test_variables_groups

    def test_variable_group_list_is_printed_with_classname(self):
        # Given
        variables_groups = CatalogList([test_variable_group1, test_variable_group2])

        # When
        variables_groups_str = str(variables_groups)

        # Then
        assert variables_groups_str == "[<VariableGroup('{id1}')>, <VariableGroup('{id2}')>]" \
                                       .format(id1=db_variable_group1['slug'], id2=db_variable_group2['slug'])

    def test_variable_group_list_is_represented_with_ids(self):
        # Given
        variables_groups = CatalogList([test_variable_group1, test_variable_group2])

        # When
        variables_groups_repr = repr(variables_groups)

        # Then
        assert variables_groups_repr == "[<VariableGroup('{id1}')>, <VariableGroup('{id2}')>]"\
                                        .format(id1=db_variable_group1['slug'], id2=db_variable_group2['slug'])

    def test_variables_groups_items_are_obtained_as_variable_group(self):
        # Given
        variables_groups = test_variables_groups

        # When
        variable_group = variables_groups[0]

        # Then
        assert isinstance(variable_group, VariableGroup)
        assert variable_group == test_variable_group1

    def test_variables_groups_are_exported_as_dataframe(self):
        # Given
        variables_groups = test_variables_groups
        variable_group = variables_groups[0]

        # When
        variable_group_df = variables_groups.to_dataframe()
        sliced_variable_group = variable_group_df.iloc[0]

        # Then
        assert isinstance(variable_group_df, pd.DataFrame)
        assert isinstance(sliced_variable_group, pd.Series)
        assert sliced_variable_group.equals(variable_group.to_series())<|MERGE_RESOLUTION|>--- conflicted
+++ resolved
@@ -29,8 +29,6 @@
         assert isinstance(variable_group, VariableGroup)
         assert variable_group == test_variable_group1
 
-<<<<<<< HEAD
-=======
     def test_get_variable_group_by_id_from_variables_groups_list(self):
         # Given
         variables_groups = CatalogList([test_variable_group1, test_variable_group2])
@@ -55,7 +53,6 @@
         assert isinstance(variable_group, VariableGroup)
         assert variable_group == test_variable_group1
 
->>>>>>> 150c1357
     @patch.object(VariableRepository, 'get_all')
     def test_get_variables_by_variable_group(self, mocked_repo):
         # Given
