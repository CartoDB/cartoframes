import unittest
import pandas as pd
from cartoframes.data.observatory.repository.category_repo import CategoryRepository

from cartoframes.data.observatory.entity import CatalogList
from cartoframes.data.observatory.country import Country
from cartoframes.data.observatory.repository.geography_repo import GeographyRepository
from cartoframes.data.observatory.repository.dataset_repo import DatasetRepository
from cartoframes.data.observatory.repository.country_repo import CountryRepository
from .examples import test_country1, test_datasets, test_countries, test_geographies, db_country1, test_country2, \
    db_country2, test_categories

try:
    from unittest.mock import Mock, patch
except ImportError:
    from mock import Mock, patch


class TestCountry(unittest.TestCase):

    @patch.object(CountryRepository, 'get_by_id')
    def test_get_country_by_id(self, mocked_repo):
        # Given
        mocked_repo.return_value = test_country1

        # When
        country = Country.get('esp')

        # Then
        assert isinstance(country, object)
        assert isinstance(country, Country)
        assert country == test_country1

<<<<<<< HEAD
=======
    def test_get_country_by_id_from_countries_list(self):
        # Given
        countries = CatalogList([test_country1, test_country2])

        # When
        country = countries.get(test_country1.id)

        # Then
        assert isinstance(country, object)
        assert isinstance(country, Country)
        assert country == test_country1

>>>>>>> 150c1357
    @patch.object(DatasetRepository, 'get_all')
    def test_get_datasets_by_country(self, mocked_repo):
        # Given
        mocked_repo.return_value = test_datasets

        # When
        datasets = test_country1.datasets

        # Then
        mocked_repo.assert_called_once_with({'country_id': test_country1.id})
        assert isinstance(datasets, list)
        assert isinstance(datasets, CatalogList)
        assert datasets == test_datasets

    @patch.object(GeographyRepository, 'get_all')
    def test_get_geographies_by_country(self, mocked_repo):
        # Given
        mocked_repo.return_value = test_geographies

        # When
        geographies = test_country1.geographies

        # Then
        mocked_repo.assert_called_once_with({'country_id': test_country1.id})
        assert isinstance(geographies, list)
        assert isinstance(geographies, CatalogList)
        assert geographies == test_geographies

    @patch.object(CategoryRepository, 'get_all')
    def test_get_categories_by_country(self, mocked_repo):
        # Given
        mocked_repo.return_value = test_categories

        # When
        categories = test_country1.categories

        # Then
        mocked_repo.assert_called_once_with({'country_id': test_country1.id})
        assert isinstance(categories, list)
        assert isinstance(categories, CatalogList)
        assert categories == test_categories

    def test_country_properties(self):
        # Given
        country = Country(db_country1)

        # When
        country_id = country.id

        # Then
        assert country_id == db_country1['id']

    def test_country_is_exported_as_series(self):
        # Given
        country = Country(db_country1)

        # When
        country_series = country.to_series()

        # Then
        assert isinstance(country_series, pd.Series)
        assert country_series['id'] == country.id

    def test_country_is_exported_as_dict(self):
        # Given
        country = Country(db_country1)

        # When
        country_dict = country.to_dict()

        # Then
        assert isinstance(country_dict, dict)
        assert country_dict == db_country1

    def test_country_is_represented_with_id(self):
        # Given
        country = Country(db_country1)

        # When
        country_repr = repr(country)

        # Then
        assert country_repr == "<Country('{id}')>".format(id=db_country1['id'])

    def test_country_is_printed_with_classname(self):
        # Given
        country = Country(db_country1)

        # When
        country_str = str(country)

        # Then
        assert country_str == 'Country({dict_str})'.format(dict_str=str(db_country1))

    @patch.object(CountryRepository, 'get_all')
    def test_get_all_countries(self, mocked_repo):
        # Given
        mocked_repo.return_value = test_countries

        # When
        countries = Country.get_all()

        # Then
        assert isinstance(countries, list)
        assert isinstance(countries, CatalogList)
        assert countries == test_countries

    def test_country_list_is_printed_with_classname(self):
        # Given
        countries = CatalogList([test_country1, test_country2])

        # When
        countries_str = str(countries)

        # Then
        assert countries_str == "[<Country('{id1}')>, <Country('{id2}')>]" \
                                .format(id1=db_country1['id'], id2=db_country2['id'])

    def test_country_list_is_represented_with_ids(self):
        # Given
        countries = CatalogList([test_country1, test_country2])

        # When
        countries_repr = repr(countries)

        # Then
        assert countries_repr == "[<Country('{id1}')>, <Country('{id2}')>]"\
                                 .format(id1=db_country1['id'], id2=db_country2['id'])

    def test_countries_items_are_obtained_as_country(self):
        # Given
        countries = test_countries

        # When
        country = countries[0]

        # Then
        assert isinstance(country, Country)
        assert country == test_country1

    def test_countries_are_exported_as_dataframe(self):
        # Given
        countries = test_countries
        country = countries[0]

        # When
        countries_df = countries.to_dataframe()
        sliced_country = countries_df.iloc[0]

        # Then
        assert isinstance(countries_df, pd.DataFrame)
        assert isinstance(sliced_country, pd.Series)
        assert sliced_country.equals(country.to_series())<|MERGE_RESOLUTION|>--- conflicted
+++ resolved
@@ -31,8 +31,6 @@
         assert isinstance(country, Country)
         assert country == test_country1
 
-<<<<<<< HEAD
-=======
     def test_get_country_by_id_from_countries_list(self):
         # Given
         countries = CatalogList([test_country1, test_country2])
@@ -45,7 +43,6 @@
         assert isinstance(country, Country)
         assert country == test_country1
 
->>>>>>> 150c1357
     @patch.object(DatasetRepository, 'get_all')
     def test_get_datasets_by_country(self, mocked_repo):
         # Given
