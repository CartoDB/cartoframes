--- conflicted
+++ resolved
@@ -187,7 +187,6 @@
         datasets_repr = repr(datasets)
 
         # Then
-<<<<<<< HEAD
         assert datasets_repr == "[<Dataset('{id1}')>, <Dataset('{id2}')>]"\
                                 .format(id1=db_dataset1['slug'], id2=db_dataset2['slug'])
 
@@ -203,9 +202,6 @@
         assert isinstance(dataset, object)
         assert isinstance(dataset, Dataset)
         assert dataset == test_dataset1
-=======
-        assert datasets_repr == '[Dataset({id1}), Dataset({id2})]'.format(id1=db_dataset1['id'], id2=db_dataset2['id'])
->>>>>>> 55c9f635
 
     def test_datasets_items_are_obtained_as_dataset(self):
         # Given
