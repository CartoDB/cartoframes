--- conflicted
+++ resolved
@@ -45,11 +45,7 @@
 
         # Then
         assert isinstance(dataset, object)
-<<<<<<< HEAD
-        assert isinstance(dataset, CatalogDataset)
-=======
-        assert isinstance(dataset, Dataset)
->>>>>>> c755e7df
+        assert isinstance(dataset, CatalogDataset)
         assert dataset == test_dataset1
 
     def test_get_dataset_by_slug_from_datasets_list(self):
@@ -61,11 +57,7 @@
 
         # Then
         assert isinstance(dataset, object)
-<<<<<<< HEAD
-        assert isinstance(dataset, CatalogDataset)
-=======
-        assert isinstance(dataset, Dataset)
->>>>>>> c755e7df
+        assert isinstance(dataset, CatalogDataset)
         assert dataset == test_dataset1
 
     @patch.object(VariableRepository, 'get_all')
