import unittest

from cartoframes.auth import Credentials
<<<<<<< HEAD
=======
from cartoframes.data.observatory.dataset import CatalogDataset

>>>>>>> 115df543
from cartoframes.exceptions import DiscoveryException
from cartoframes.data.observatory.dataset import Dataset
from cartoframes.data.observatory.entity import CatalogList
from cartoframes.data.observatory.repository.dataset_repo import DatasetRepository
from cartoframes.data.observatory.repository.repo_client import RepoClient
from ..examples import test_dataset1, test_datasets, db_dataset1, db_dataset2

try:
    from unittest.mock import Mock, patch, call
except ImportError:
    from mock import Mock, patch, call


class TestDatasetRepo(unittest.TestCase):

    @patch.object(RepoClient, 'get_datasets')
    def test_get_all(self, mocked_repo):
        # Given
        mocked_repo.return_value = [db_dataset1, db_dataset2]
        repo = DatasetRepository()

        # When
        datasets = repo.get_all()

        # Then
        mocked_repo.assert_called_once_with(None)
        assert isinstance(datasets, CatalogList)
        assert datasets == test_datasets

    @patch.object(RepoClient, 'get_datasets')
    @patch.object(RepoClient, 'set_user_credentials')
    def test_get_all_credentials(self, mocked_set_user_credentials, mocked_get_datasets):
        # Given
        mocked_get_datasets.return_value = [db_dataset1, db_dataset2]
        credentials = Credentials('user', '1234')
        repo = DatasetRepository()

        # When
        datasets = repo.get_all(credentials=credentials)

        # Then
        mocked_set_user_credentials.assert_has_calls([call(credentials), call(None)])
        mocked_get_datasets.assert_called_once_with(None)
        assert isinstance(datasets, CatalogList)
        assert datasets == test_datasets

    @patch.object(RepoClient, 'get_datasets')
    def test_get_all_when_empty(self, mocked_repo):
        # Given
        mocked_repo.return_value = []
        repo = DatasetRepository()

        # When
        datasets = repo.get_all()

        # Then
        mocked_repo.assert_called_once_with(None)
        assert datasets is None

    @patch.object(RepoClient, 'get_datasets')
    def test_get_all_only_uses_allowed_filters(self, mocked_repo):
        # Given
        mocked_repo.return_value = [db_dataset1, db_dataset2]
        repo = DatasetRepository()
        filters = {
            'country_id': 'usa',
            'category_id': 'demographics',
            'variable_id': 'population',
            'geography_id': 'census-geo',
            'variable_group_id': 'var-group',
            'provider_id': 'open_data',
            'fake_field_id': 'fake_value'
        }

        # When
        datasets = repo.get_all(filters)

        # Then
        mocked_repo.assert_called_once_with({
            'country_id': 'usa',
            'category_id': 'demographics',
            'variable_id': 'population',
            'geography_id': 'census-geo',
            'provider_id': 'open_data'
        })
        assert datasets == test_datasets

    @patch.object(RepoClient, 'get_datasets')
    def test_get_by_id(self, mocked_repo):
        # Given
        mocked_repo.return_value = [db_dataset1]
        requested_id = db_dataset1['id']
        repo = DatasetRepository()

        # When
        dataset = repo.get_by_id(requested_id)

        # Then
        mocked_repo.assert_called_once_with({'id': requested_id})
        assert dataset == test_dataset1

    @patch.object(RepoClient, 'get_datasets')
    def test_get_by_id_unknown_fails(self, mocked_repo):
        # Given
        mocked_repo.return_value = []
        requested_id = 'unknown_id'
        repo = DatasetRepository()

        # Then
        with self.assertRaises(DiscoveryException):
            repo.get_by_id(requested_id)

    @patch.object(RepoClient, 'get_datasets')
    def test_get_by_slug(self, mocked_repo):
        # Given
        mocked_repo.return_value = [db_dataset1]
        requested_slug = db_dataset1['slug']
        repo = DatasetRepository()

        # When
        dataset = repo.get_by_id(requested_slug)

        # Then
        mocked_repo.assert_called_once_with({'slug': requested_slug})
        assert dataset == test_dataset1

    @patch.object(RepoClient, 'get_datasets')
    def test_get_by_id_list(self, mocked_repo):
        # Given
        mocked_repo.return_value = [db_dataset1, db_dataset2]
        repo = DatasetRepository()

        # When
        datasets = repo.get_by_id_list([db_dataset1['id'], db_dataset2['id']])

        # Then
        mocked_repo.assert_called_once_with({'id': [db_dataset1['id'], db_dataset2['id']]})
        assert isinstance(datasets, CatalogList)
        assert datasets == test_datasets

    @patch.object(RepoClient, 'get_datasets')
    def test_get_by_slug_list(self, mocked_repo):
        # Given
        mocked_repo.return_value = [db_dataset1, db_dataset2]
        repo = DatasetRepository()

        # When
        datasets = repo.get_by_id_list([db_dataset1['slug'], db_dataset2['slug']])

        # Then
        mocked_repo.assert_called_once_with({'slug': [db_dataset1['slug'], db_dataset2['slug']]})
        assert isinstance(datasets, CatalogList)
        assert datasets == test_datasets

    @patch.object(RepoClient, 'get_datasets')
    def test_get_by_slug_and_id_list(self, mocked_repo):
        # Given
        mocked_repo.return_value = [db_dataset1, db_dataset2]
        repo = DatasetRepository()

        # When
        datasets = repo.get_by_id_list([db_dataset1['id'], db_dataset2['slug']])

        # Then
        mocked_repo.assert_called_once_with({'id': [db_dataset1['id']], 'slug': [db_dataset2['slug']]})
        assert isinstance(datasets, CatalogList)
        assert datasets == test_datasets

    @patch.object(RepoClient, 'get_datasets')
    def test_missing_fields_are_mapped_as_None(self, mocked_repo):
        # Given
        mocked_repo.return_value = [{'id': 'dataset1'}]
        repo = DatasetRepository()

        expected_datasets = CatalogList([CatalogDataset({
            'id': 'dataset1',
            'slug': None,
            'name': None,
            'description': None,
            'provider_id': None,
            'category_id': None,
            'data_source_id': None,
            'country_id': None,
            'lang': None,
            'geography_id': None,
            'temporal_aggregation': None,
            'time_coverage': None,
            'update_frequency': None,
            'version': None,
            'is_public_data': None,
            'summary_jsonb': None
        })])

        # When
        datasets = repo.get_all()

        # Then
        assert datasets == expected_datasets<|MERGE_RESOLUTION|>--- conflicted
+++ resolved
@@ -1,13 +1,9 @@
 import unittest
 
 from cartoframes.auth import Credentials
-<<<<<<< HEAD
-=======
+
+from cartoframes.exceptions import DiscoveryException
 from cartoframes.data.observatory.dataset import CatalogDataset
-
->>>>>>> 115df543
-from cartoframes.exceptions import DiscoveryException
-from cartoframes.data.observatory.dataset import Dataset
 from cartoframes.data.observatory.entity import CatalogList
 from cartoframes.data.observatory.repository.dataset_repo import DatasetRepository
 from cartoframes.data.observatory.repository.repo_client import RepoClient
@@ -101,6 +97,7 @@
         repo = DatasetRepository()
 
         # When
+        print(requested_id)
         dataset = repo.get_by_id(requested_id)
 
         # Then
