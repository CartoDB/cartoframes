import unittest

from cartoframes.auth import Credentials
from cartoframes.exceptions import DiscoveryException
from cartoframes.data.observatory.entity import CatalogList
from cartoframes.data.observatory.geography import Geography
from cartoframes.data.observatory.repository.geography_repo import GeographyRepository
from cartoframes.data.observatory.repository.repo_client import RepoClient
from ..examples import test_geography1, test_geographies, db_geography1, db_geography2

try:
    from unittest.mock import Mock, patch, call
except ImportError:
    from mock import Mock, patch, call


class TestGeographyRepo(unittest.TestCase):

    @patch.object(RepoClient, 'get_geographies')
    def test_get_all(self, mocked_repo):
        # Given
        mocked_repo.return_value = [db_geography1, db_geography2]
        repo = GeographyRepository()

        # When
        geographies = repo.get_all()

        # Then
        mocked_repo.assert_called_once_with(None)
        assert isinstance(geographies, CatalogList)
        assert geographies == test_geographies

    @patch.object(RepoClient, 'get_geographies')
    @patch.object(RepoClient, 'set_user_credentials')
    def test_get_all_credentials(self, mocked_set_user_credentials, mocked_get_geographies):
        # Given
        mocked_get_geographies.return_value = [db_geography1, db_geography2]
        credentials = Credentials('user', '1234')
        repo = GeographyRepository()

        # When
        geographies = repo.get_all(credentials=credentials)

        # Then
<<<<<<< HEAD
        mocked_set_user_credentials.assert_called_once_with(credentials)
=======
        mocked_set_user_credentials.assert_has_calls([call(credentials), call(None)])
>>>>>>> 68a3fbfd
        mocked_get_geographies.assert_called_once_with(None)
        assert isinstance(geographies, CatalogList)
        assert geographies == test_geographies

    @patch.object(RepoClient, 'get_geographies')
    def test_get_all_when_empty(self, mocked_repo):
        # Given
        mocked_repo.return_value = []
        repo = GeographyRepository()

        # When
        geographies = repo.get_all()

        # Then
        mocked_repo.assert_called_once_with(None)
        assert geographies is None

    @patch.object(RepoClient, 'get_geographies_joined_datasets')
    def test_get_all_only_uses_allowed_filters(self, mocked_repo):
        # Given
        mocked_repo.return_value = [db_geography1, db_geography2]
        repo = GeographyRepository()
        filters = {
            'country_id': 'usa',
            'dataset_id': 'carto-do.project.census2011',
            'category_id': 'demographics',
            'variable_id': 'population',
            'geography_id': 'census-geo',
            'variable_group_id': 'var-group',
            'provider_id': 'open_data',
            'fake_field_id': 'fake_value'
        }

        # When
        geographies = repo.get_all(filters)

        # Then
        mocked_repo.assert_called_once_with({
            'country_id': 'usa',
            'category_id': 'demographics'
        })
        assert geographies == test_geographies

    @patch.object(RepoClient, 'get_geographies')
    def test_get_by_id(self, mocked_repo):
        # Given
        mocked_repo.return_value = [db_geography1]
        requested_id = db_geography1['id']
        repo = GeographyRepository()

        # When
        geography = repo.get_by_id(requested_id)

        # Then
        mocked_repo.assert_called_once_with({'id': requested_id})
        assert isinstance(geography, Geography)
        assert geography == test_geography1

    @patch.object(RepoClient, 'get_geographies')
    def test_get_by_id_unknown_fails(self, mocked_repo):
        # Given
        mocked_repo.return_value = []
        requested_id = 'unknown_id'
        repo = GeographyRepository()

        # Then
        with self.assertRaises(DiscoveryException):
            repo.get_by_id(requested_id)

    @patch.object(RepoClient, 'get_geographies')
    def test_get_by_slug(self, mocked_repo):
        # Given
        mocked_repo.return_value = [db_geography1]
        requested_slug = db_geography1['slug']
        repo = GeographyRepository()

        # When
        geography = repo.get_by_id(requested_slug)

        # Then
        mocked_repo.assert_called_once_with({'slug': requested_slug})
        assert geography == test_geography1

    @patch.object(RepoClient, 'get_geographies')
    def test_get_by_id_list(self, mocked_repo):
        # Given
        mocked_repo.return_value = [db_geography1, db_geography2]
        repo = GeographyRepository()

        # When
        geographies = repo.get_by_id_list([db_geography1['id'], db_geography2['id']])

        # Then
        mocked_repo.assert_called_once_with({'id': [db_geography1['id'], db_geography2['id']]})
        assert isinstance(geographies, CatalogList)
        assert geographies == test_geographies

    @patch.object(RepoClient, 'get_geographies')
    def test_get_by_slug_list(self, mocked_repo):
        # Given
        mocked_repo.return_value = [db_geography1, db_geography2]
        repo = GeographyRepository()

        # When
        geographies = repo.get_by_id_list([db_geography1['slug'], db_geography2['slug']])

        # Then
        mocked_repo.assert_called_once_with({'slug': [db_geography1['slug'], db_geography2['slug']]})
        assert isinstance(geographies, CatalogList)
        assert geographies == test_geographies

    @patch.object(RepoClient, 'get_geographies')
    def test_get_by_slug_and_id_list(self, mocked_repo):
        # Given
        mocked_repo.return_value = [db_geography1, db_geography2]
        repo = GeographyRepository()

        # When
        geographies = repo.get_by_id_list([db_geography1['id'], db_geography2['slug']])

        # Then
        mocked_repo.assert_called_once_with({'id': [db_geography1['id']], 'slug': [db_geography2['slug']]})
        assert isinstance(geographies, CatalogList)
        assert geographies == test_geographies

    @patch.object(RepoClient, 'get_geographies_joined_datasets')
    def test_get_all_with_join_filters(self, mocked_repo):
        # Given
        mocked_repo.return_value = [db_geography1, db_geography2]
        repo = GeographyRepository()

        # When
        geographies = repo.get_all({'category_id': 'demographics'})

        # Then
        mocked_repo.assert_called_once_with({'category_id': 'demographics'})
        assert isinstance(geographies, CatalogList)
        assert geographies == test_geographies

    @patch.object(RepoClient, 'get_geographies')
    def test_missing_fields_are_mapped_as_None(self, mocked_repo):
        # Given
        mocked_repo.return_value = [{'id': 'geography1'}]
        repo = GeographyRepository()

        expected_geographies = CatalogList([Geography({
            'id': 'geography1',
            'slug': None,
            'name': None,
            'description': None,
            'provider_id': None,
            'country_id': None,
            'lang': None,
            'geom_coverage': None,
            'update_frequency': None,
            'version': None,
            'is_public_data': None,
            'summary_jsonb': None
        })])

        # When
        geographies = repo.get_all()

        # Then
        assert geographies == expected_geographies<|MERGE_RESOLUTION|>--- conflicted
+++ resolved
@@ -42,11 +42,7 @@
         geographies = repo.get_all(credentials=credentials)
 
         # Then
-<<<<<<< HEAD
-        mocked_set_user_credentials.assert_called_once_with(credentials)
-=======
         mocked_set_user_credentials.assert_has_calls([call(credentials), call(None)])
->>>>>>> 68a3fbfd
         mocked_get_geographies.assert_called_once_with(None)
         assert isinstance(geographies, CatalogList)
         assert geographies == test_geographies
