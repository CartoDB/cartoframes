import unittest
import pandas as pd

from google.api_core.exceptions import NotFound

from carto.exceptions import CartoException

from cartoframes.data.observatory.entity import CatalogList
from cartoframes.data.observatory.geography import Geography
from cartoframes.data.observatory.repository.geography_repo import GeographyRepository
from cartoframes.data.observatory.repository.dataset_repo import DatasetRepository
from .examples import test_geography1, test_geographies, test_datasets, db_geography1, test_geography2, db_geography2
from .mocks import BigQueryClientMock, CredentialsMock

try:
    from unittest.mock import Mock, patch
except ImportError:
    from mock import Mock, patch


class TestGeography(unittest.TestCase):

    @patch.object(GeographyRepository, 'get_by_id')
    def test_get_geography_by_id(self, mocked_repo):
        # Given
        mocked_repo.return_value = test_geography1

        # When
        geography = Geography.get(test_geography1.id)

        # Then
        assert isinstance(geography, object)
        assert isinstance(geography, Geography)
        assert geography == test_geography1

<<<<<<< HEAD
=======
    def test_get_geography_by_id_from_geographies_list(self):
        # Given
        geographies = CatalogList([test_geography1, test_geography2])

        # When
        geography = geographies.get(test_geography1.id)

        # Then
        assert isinstance(geography, object)
        assert isinstance(geography, Geography)
        assert geography == test_geography1

    def test_get_geography_by_slug_from_geographies_list(self):
        # Given
        geographies = CatalogList([test_geography1, test_geography2])

        # When
        geography = geographies.get(test_geography1.slug)

        # Then
        assert isinstance(geography, object)
        assert isinstance(geography, Geography)
        assert geography == test_geography1

>>>>>>> 150c1357
    @patch.object(DatasetRepository, 'get_all')
    def test_get_datasets_by_geography(self, mocked_repo):
        # Given
        mocked_repo.return_value = test_datasets

        # When
        datasets = test_geography1.datasets

        # Then
        mocked_repo.assert_called_once_with({'geography_id': test_geography1.id})
        assert isinstance(datasets, list)
        assert isinstance(datasets, CatalogList)
        assert datasets == test_datasets

    def test_geography_properties(self):
        # Given
        geography = Geography(db_geography1)

        # When
        geography_id = geography.id
        slug = geography.slug
        name = geography.name
        description = geography.description
        country = geography.country
        language = geography.language
        provider = geography.provider
        geom_coverage = geography.geom_coverage
        update_frequency = geography.update_frequency
        version = geography.version
        is_public_data = geography.is_public_data
        summary = geography.summary

        # Then
        assert geography_id == db_geography1['id']
        assert slug == db_geography1['slug']
        assert name == db_geography1['name']
        assert description == db_geography1['description']
        assert country == db_geography1['country_id']
        assert language == db_geography1['lang']
        assert provider == db_geography1['provider_id']
        assert geom_coverage == db_geography1['geom_coverage']
        assert update_frequency == db_geography1['update_frequency']
        assert version == db_geography1['version']
        assert is_public_data == db_geography1['is_public_data']
        assert summary == db_geography1['summary_jsonb']

    def test_geography_is_exported_as_series(self):
        # Given
        geography = test_geography1

        # When
        geography_series = geography.to_series()

        # Then
        assert isinstance(geography_series, pd.Series)
        assert geography_series['id'] == geography.id

    def test_geography_is_exported_as_dict(self):
        # Given
        geography = Geography(db_geography1)

        # When
        geography_dict = geography.to_dict()

        # Then
        assert isinstance(geography_dict, dict)
        assert geography_dict == db_geography1

    def test_geography_is_represented_with_id(self):
        # Given
        geography = Geography(db_geography1)

        # When
        geography_repr = repr(geography)

        # Then
        assert geography_repr == "<Geography('{id}')>".format(id=db_geography1['slug'])

    def test_geography_is_printed_with_classname(self):
        # Given
        geography = Geography(db_geography1)

        # When
        geography_str = str(geography)

        # Then
        assert geography_str == 'Geography({dict_str})'.format(dict_str=str(db_geography1))

    @patch.object(GeographyRepository, 'get_all')
    def test_get_all_geographies(self, mocked_repo):
        # Given
        mocked_repo.return_value = test_geographies

        # When
        geographies = Geography.get_all()

        # Then
        assert isinstance(geographies, list)
        assert isinstance(geographies, CatalogList)
        assert geographies == test_geographies

    def test_geography_list_is_printed_with_classname(self):
        # Given
        geographies = CatalogList([test_geography1, test_geography2])

        # When
        categories_str = str(geographies)

        # Then
        assert categories_str == "[<Geography('{id1}')>, <Geography('{id2}')>]" \
                                 .format(id1=db_geography1['slug'], id2=db_geography2['slug'])

    def test_geography_list_is_represented_with_ids(self):
        # Given
        geographies = CatalogList([test_geography1, test_geography2])

        # When
        categories_repr = repr(geographies)

        # Then
        assert categories_repr == "[<Geography('{id1}')>, <Geography('{id2}')>]"\
                                  .format(id1=db_geography1['slug'], id2=db_geography2['slug'])

    def test_geographies_items_are_obtained_as_geography(self):
        # Given
        geographies = test_geographies

        # When
        geography = geographies[0]

        # Then
        assert isinstance(geography, Geography)
        assert geography == test_geography1

    def test_geographies_are_exported_as_dataframe(self):
        # Given
        geographies = test_geographies
        geography = geographies[0]

        # When
        geography_df = geographies.to_dataframe()
        sliced_geography = geography_df.iloc[0]

        # Then
        assert isinstance(geography_df, pd.DataFrame)
        assert isinstance(sliced_geography, pd.Series)
        assert sliced_geography.equals(geography.to_series())

    @patch.object(GeographyRepository, 'get_by_id')
    @patch('cartoframes.data.observatory.entity._get_bigquery_client')
    def test_dataset_download(self, mocked_bq_client, mocked_repo):
        # mock geography
        mocked_repo.return_value = test_geography1

        # mock big query client
        file_path = 'fake_path'
        mocked_bq_client.return_value = BigQueryClientMock(file_path)

        # test
        username = 'fake_user'
        credentials = CredentialsMock(username)

        dataset = Geography.get(test_geography1.id)
        response = dataset.download(credentials)

        assert response == file_path

    @patch.object(GeographyRepository, 'get_by_id')
    @patch('cartoframes.data.observatory.entity._get_bigquery_client')
    def test_dataset_download_raises_with_nonpurchased(self, mocked_bq_client, mocked_repo):
        # mock geography
        mocked_repo.return_value = test_geography1

        # mock big query client
        mocked_bq_client.return_value = BigQueryClientMock(NotFound('Fake error'))

        # test
        username = 'fake_user'
        credentials = CredentialsMock(username)

        dataset = Geography.get(test_geography1.id)
        with self.assertRaises(CartoException):
            dataset.download(credentials)<|MERGE_RESOLUTION|>--- conflicted
+++ resolved
@@ -33,8 +33,6 @@
         assert isinstance(geography, Geography)
         assert geography == test_geography1
 
-<<<<<<< HEAD
-=======
     def test_get_geography_by_id_from_geographies_list(self):
         # Given
         geographies = CatalogList([test_geography1, test_geography2])
@@ -59,7 +57,6 @@
         assert isinstance(geography, Geography)
         assert geography == test_geography1
 
->>>>>>> 150c1357
     @patch.object(DatasetRepository, 'get_all')
     def test_get_datasets_by_geography(self, mocked_repo):
         # Given
